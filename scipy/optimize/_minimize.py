"""
Unified interfaces to minimization algorithms.

Functions
---------
- minimize : minimization of a function of several variables.
- minimize_scalar : minimization of a function of one variable.
"""

__all__ = ['minimize', 'minimize_scalar']


from warnings import warn

import numpy as np


# unconstrained minimization
from .optimize import (_minimize_neldermead, _minimize_powell, _minimize_cg,
                       _minimize_bfgs, _minimize_newtoncg,
                       _minimize_scalar_brent, _minimize_scalar_bounded,
                       _minimize_scalar_golden, MemoizeJac)
from ._trustregion_dogleg import _minimize_dogleg
from ._trustregion_ncg import _minimize_trust_ncg
from ._trustregion_krylov import _minimize_trust_krylov
from ._trustregion_exact import _minimize_trustregion_exact
from ._trustregion_constr import _minimize_trustregion_constr

# constrained minimization
from .lbfgsb import _minimize_lbfgsb
from .tnc import _minimize_tnc
from .cobyla import _minimize_cobyla
from .slsqp import _minimize_slsqp
from ._constraints import (old_bound_to_new, new_bounds_to_old,
                           old_constraint_to_new, new_constraint_to_old,
                           NonlinearConstraint, LinearConstraint, Bounds)
from ._differentiable_functions import FD_METHODS

MINIMIZE_METHODS = ['nelder-mead', 'powell', 'cg', 'bfgs', 'newton-cg',
                    'l-bfgs-b', 'tnc', 'cobyla', 'slsqp', 'trust-constr',
                    'dogleg', 'trust-ncg', 'trust-exact', 'trust-krylov']

MINIMIZE_SCALAR_METHODS = ['brent', 'bounded', 'golden']

def minimize(fun, x0, args=(), method=None, jac=None, hess=None,
             hessp=None, bounds=None, constraints=(), tol=None,
             callback=None, options=None):
    """Minimization of scalar function of one or more variables.

    Parameters
    ----------
    fun : callable
        The objective function to be minimized::

            fun(x, *args) -> float

        where ``x`` is an 1-D array with shape (n,) and ``args``
        is a tuple of the fixed parameters needed to completely
        specify the function.
    x0 : ndarray, shape (n,)
        Initial guess. Array of real elements of size (n,),
        where 'n' is the number of independent variables.
    args : tuple, optional
        Extra arguments passed to the objective function and its
        derivatives (`fun`, `jac` and `hess` functions).
    method : str or callable, optional
        Type of solver.  Should be one of

        - 'Nelder-Mead' :ref:`(see here) <optimize.minimize-neldermead>`
        - 'Powell'      :ref:`(see here) <optimize.minimize-powell>`
        - 'CG'          :ref:`(see here) <optimize.minimize-cg>`
        - 'BFGS'        :ref:`(see here) <optimize.minimize-bfgs>`
        - 'Newton-CG'   :ref:`(see here) <optimize.minimize-newtoncg>`
        - 'L-BFGS-B'    :ref:`(see here) <optimize.minimize-lbfgsb>`
        - 'TNC'         :ref:`(see here) <optimize.minimize-tnc>`
        - 'COBYLA'      :ref:`(see here) <optimize.minimize-cobyla>`
        - 'SLSQP'       :ref:`(see here) <optimize.minimize-slsqp>`
        - 'trust-constr':ref:`(see here) <optimize.minimize-trustconstr>`
        - 'dogleg'      :ref:`(see here) <optimize.minimize-dogleg>`
        - 'trust-ncg'   :ref:`(see here) <optimize.minimize-trustncg>`
        - 'trust-exact' :ref:`(see here) <optimize.minimize-trustexact>`
        - 'trust-krylov' :ref:`(see here) <optimize.minimize-trustkrylov>`
        - custom - a callable object (added in version 0.14.0),
          see below for description.

        If not given, chosen to be one of ``BFGS``, ``L-BFGS-B``, ``SLSQP``,
        depending if the problem has constraints or bounds.
    jac : {callable,  '2-point', '3-point', 'cs', bool}, optional
        Method for computing the gradient vector. Only for CG, BFGS,
        Newton-CG, L-BFGS-B, TNC, SLSQP, dogleg, trust-ncg, trust-krylov,
        trust-exact and trust-constr.
        If it is a callable, it should be a function that returns the gradient
        vector::

            jac(x, *args) -> array_like, shape (n,)

        where ``x`` is an array with shape (n,) and ``args`` is a tuple with
        the fixed parameters. If `jac` is a Boolean and is True, `fun` is
        assumed to return a tuple ``(f, g)`` containing the objective
        function and the gradient.
        Methods 'Newton-CG', 'trust-ncg', 'dogleg', 'trust-exact', and
        'trust-krylov' require that either a callable be supplied, or that
        `fun` return the objective and gradient.
        If None or False, the gradient will be estimated using 2-point finite
        difference estimation with an absolute step size.
        Alternatively, the keywords  {'2-point', '3-point', 'cs'} can be used
        to select a finite difference scheme for numerical estimation of the
        gradient with a relative step size. These finite difference schemes
        obey any specified `bounds`.
    hess : {callable, '2-point', '3-point', 'cs', HessianUpdateStrategy}, optional
        Method for computing the Hessian matrix. Only for Newton-CG, dogleg,
<<<<<<< HEAD
        trust-ncg,  trust-krylov, trust-exact and trust-constr. If it is
        callable, it should return the  Hessian matrix::
=======
        trust-ncg, trust-krylov, trust-exact and trust-constr. If it is
        callable, it should return the Hessian matrix:
>>>>>>> 439945a9

            hess(x, *args) -> {LinearOperator, spmatrix, array}, (n, n)

        where x is a (n,) ndarray and `args` is a tuple with the fixed
        parameters. LinearOperator and sparse matrix returns are only allowed
        for 'trust-constr' method. Alternatively, the keywords
        {'2-point', '3-point', 'cs'} select a finite difference scheme
        for numerical estimation. Or, objects implementing the
        `HessianUpdateStrategy` interface can be used to approximate
        the Hessian. Available quasi-Newton methods implementing
        this interface are:

        - `BFGS`
        - `SR1`

        Whenever the gradient is estimated via finite-differences,
        the Hessian cannot be estimated with options
        {'2-point', '3-point', 'cs'} and needs to be
        estimated using one of the quasi-Newton strategies.
        'trust-exact' cannot use a finite-difference scheme, and must be used
        with a callable returning an (n, n) array.
    hessp : callable, optional
        Hessian of objective function times an arbitrary vector p. Only for
        Newton-CG, trust-ncg, trust-krylov, trust-constr.
        Only one of `hessp` or `hess` needs to be given.  If `hess` is
        provided, then `hessp` will be ignored.  `hessp` must compute the
        Hessian times an arbitrary vector::

            hessp(x, p, *args) ->  ndarray shape (n,)

        where x is a (n,) ndarray, p is an arbitrary vector with
        dimension (n,) and `args` is a tuple with the fixed
        parameters.
    bounds : sequence or `Bounds`, optional
        Bounds on variables for Nelder-Mead, L-BFGS-B, TNC, SLSQP, Powell, and
        trust-constr methods. There are two ways to specify the bounds:

        1. Instance of `Bounds` class.
        2. Sequence of ``(min, max)`` pairs for each element in `x`. None
           is used to specify no bound.

    constraints : {Constraint, dict} or List of {Constraint, dict}, optional
        Constraints definition (only for COBYLA, SLSQP and trust-constr).

        Constraints for 'trust-constr' are defined as a single object or a
        list of objects specifying constraints to the optimization problem.
        Available constraints are:

        - `LinearConstraint`
        - `NonlinearConstraint`

        Constraints for COBYLA, SLSQP are defined as a list of dictionaries.
        Each dictionary with fields:

        type : str
            Constraint type: 'eq' for equality, 'ineq' for inequality.
        fun : callable
            The function defining the constraint.
        jac : callable, optional
            The Jacobian of `fun` (only for SLSQP).
        args : sequence, optional
            Extra arguments to be passed to the function and Jacobian.

        Equality constraint means that the constraint function result is to
        be zero whereas inequality means that it is to be non-negative.
        Note that COBYLA only supports inequality constraints.
    tol : float, optional
        Tolerance for termination. When `tol` is specified, the selected
        minimization algorithm sets some relevant solver-specific tolerance(s)
        equal to `tol`. For detailed control, use solver-specific
        options.
    options : dict, optional
        A dictionary of solver options. All methods accept the following
        generic options:

        maxiter : int
            Maximum number of iterations to perform. Depending on the
            method each iteration may use several function evaluations.
        disp : bool
            Set to True to print convergence messages.

        For method-specific options, see :func:`show_options()`.
    callback : callable, optional
        Called after each iteration. For 'trust-constr' it is a callable with
        the signature::

            callback(xk, OptimizeResult state) -> bool

        where ``xk`` is the current parameter vector. and ``state``
        is an `OptimizeResult` object, with the same fields
        as the ones from the return. If callback returns True
        the algorithm execution is terminated.
        For all the other methods, the signature is::

            callback(xk)

        where ``xk`` is the current parameter vector.

    Returns
    -------
    res : OptimizeResult
        The optimization result represented as a ``OptimizeResult`` object.
        Important attributes are: ``x`` the solution array, ``success`` a
        Boolean flag indicating if the optimizer exited successfully and
        ``message`` which describes the cause of the termination. See
        `OptimizeResult` for a description of other attributes.

    See also
    --------
    minimize_scalar : Interface to minimization algorithms for scalar
        univariate functions
    show_options : Additional options accepted by the solvers

    Notes
    -----
    This section describes the available solvers that can be selected by the
    'method' parameter. The default method is *BFGS*.

    **Unconstrained minimization**

    Method :ref:`CG <optimize.minimize-cg>` uses a nonlinear conjugate
    gradient algorithm by Polak and Ribiere, a variant of the
    Fletcher-Reeves method described in [5]_ pp.120-122. Only the
    first derivatives are used.

    Method :ref:`BFGS <optimize.minimize-bfgs>` uses the quasi-Newton
    method of Broyden, Fletcher, Goldfarb, and Shanno (BFGS) [5]_
    pp. 136. It uses the first derivatives only. BFGS has proven good
    performance even for non-smooth optimizations. This method also
    returns an approximation of the Hessian inverse, stored as
    `hess_inv` in the OptimizeResult object.

    Method :ref:`Newton-CG <optimize.minimize-newtoncg>` uses a
    Newton-CG algorithm [5]_ pp. 168 (also known as the truncated
    Newton method). It uses a CG method to the compute the search
    direction. See also *TNC* method for a box-constrained
    minimization with a similar algorithm. Suitable for large-scale
    problems.

    Method :ref:`dogleg <optimize.minimize-dogleg>` uses the dog-leg
    trust-region algorithm [5]_ for unconstrained minimization. This
    algorithm requires the gradient and Hessian; furthermore the
    Hessian is required to be positive definite.

    Method :ref:`trust-ncg <optimize.minimize-trustncg>` uses the
    Newton conjugate gradient trust-region algorithm [5]_ for
    unconstrained minimization. This algorithm requires the gradient
    and either the Hessian or a function that computes the product of
    the Hessian with a given vector. Suitable for large-scale problems.

    Method :ref:`trust-krylov <optimize.minimize-trustkrylov>` uses
    the Newton GLTR trust-region algorithm [14]_, [15]_ for unconstrained
    minimization. This algorithm requires the gradient
    and either the Hessian or a function that computes the product of
    the Hessian with a given vector. Suitable for large-scale problems.
    On indefinite problems it requires usually less iterations than the
    `trust-ncg` method and is recommended for medium and large-scale problems.

    Method :ref:`trust-exact <optimize.minimize-trustexact>`
    is a trust-region method for unconstrained minimization in which
    quadratic subproblems are solved almost exactly [13]_. This
    algorithm requires the gradient and the Hessian (which is
    *not* required to be positive definite). It is, in many
    situations, the Newton method to converge in fewer iteraction
    and the most recommended for small and medium-size problems.

    **Bound-Constrained minimization**

    Method :ref:`Nelder-Mead <optimize.minimize-neldermead>` uses the
    Simplex algorithm [1]_, [2]_. This algorithm is robust in many
    applications. However, if numerical computation of derivative can be
    trusted, other algorithms using the first and/or second derivatives
    information might be preferred for their better performance in
    general.

    Method :ref:`L-BFGS-B <optimize.minimize-lbfgsb>` uses the L-BFGS-B
    algorithm [6]_, [7]_ for bound constrained minimization.

    Method :ref:`Powell <optimize.minimize-powell>` is a modification
    of Powell's method [3]_, [4]_ which is a conjugate direction
    method. It performs sequential one-dimensional minimizations along
    each vector of the directions set (`direc` field in `options` and
    `info`), which is updated at each iteration of the main
    minimization loop. The function need not be differentiable, and no
    derivatives are taken. If bounds are not provided, then an
    unbounded line search will be used. If bounds are provided and
    the initial guess is within the bounds, then every function
    evaluation throughout the minimization procedure will be within
    the bounds. If bounds are provided, the initial guess is outside
    the bounds, and `direc` is full rank (default has full rank), then
    some function evaluations during the first iteration may be
    outside the bounds, but every function evaluation after the first
    iteration will be within the bounds. If `direc` is not full rank,
    then some parameters may not be optimized and the solution is not
    guaranteed to be within the bounds.

    Method :ref:`TNC <optimize.minimize-tnc>` uses a truncated Newton
    algorithm [5]_, [8]_ to minimize a function with variables subject
    to bounds. This algorithm uses gradient information; it is also
    called Newton Conjugate-Gradient. It differs from the *Newton-CG*
    method described above as it wraps a C implementation and allows
    each variable to be given upper and lower bounds.

    **Constrained Minimization**

    Method :ref:`COBYLA <optimize.minimize-cobyla>` uses the
    Constrained Optimization BY Linear Approximation (COBYLA) method
    [9]_, [10]_, [11]_. The algorithm is based on linear
    approximations to the objective function and each constraint. The
    method wraps a FORTRAN implementation of the algorithm. The
    constraints functions 'fun' may return either a single number
    or an array or list of numbers.

    Method :ref:`SLSQP <optimize.minimize-slsqp>` uses Sequential
    Least SQuares Programming to minimize a function of several
    variables with any combination of bounds, equality and inequality
    constraints. The method wraps the SLSQP Optimization subroutine
    originally implemented by Dieter Kraft [12]_. Note that the
    wrapper handles infinite values in bounds by converting them into
    large floating values.

    Method :ref:`trust-constr <optimize.minimize-trustconstr>` is a
    trust-region algorithm for constrained optimization. It swiches
    between two implementations depending on the problem definition.
    It is the most versatile constrained minimization algorithm
    implemented in SciPy and the most appropriate for large-scale problems.
    For equality constrained problems it is an implementation of Byrd-Omojokun
    Trust-Region SQP method described in [17]_ and in [5]_, p. 549. When
    inequality constraints  are imposed as well, it swiches to the trust-region
    interior point  method described in [16]_. This interior point algorithm,
    in turn, solves inequality constraints by introducing slack variables
    and solving a sequence of equality-constrained barrier problems
    for progressively smaller values of the barrier parameter.
    The previously described equality constrained SQP method is
    used to solve the subproblems with increasing levels of accuracy
    as the iterate gets closer to a solution.

    **Finite-Difference Options**

    For Method :ref:`trust-constr <optimize.minimize-trustconstr>`
    the gradient and the Hessian may be approximated using
    three finite-difference schemes: {'2-point', '3-point', 'cs'}.
    The scheme 'cs' is, potentially, the most accurate but it
    requires the function to correctly handles complex inputs and to
    be differentiable in the complex plane. The scheme '3-point' is more
    accurate than '2-point' but requires twice as many operations.

    **Custom minimizers**

    It may be useful to pass a custom minimization method, for example
    when using a frontend to this method such as `scipy.optimize.basinhopping`
    or a different library.  You can simply pass a callable as the ``method``
    parameter.

    The callable is called as ``method(fun, x0, args, **kwargs, **options)``
    where ``kwargs`` corresponds to any other parameters passed to `minimize`
    (such as `callback`, `hess`, etc.), except the `options` dict, which has
    its contents also passed as `method` parameters pair by pair.  Also, if
    `jac` has been passed as a bool type, `jac` and `fun` are mangled so that
    `fun` returns just the function values and `jac` is converted to a function
    returning the Jacobian.  The method shall return an `OptimizeResult`
    object.

    The provided `method` callable must be able to accept (and possibly ignore)
    arbitrary parameters; the set of parameters accepted by `minimize` may
    expand in future versions and then these parameters will be passed to
    the method.  You can find an example in the scipy.optimize tutorial.

    .. versionadded:: 0.11.0

    References
    ----------
    .. [1] Nelder, J A, and R Mead. 1965. A Simplex Method for Function
        Minimization. The Computer Journal 7: 308-13.
    .. [2] Wright M H. 1996. Direct search methods: Once scorned, now
        respectable, in Numerical Analysis 1995: Proceedings of the 1995
        Dundee Biennial Conference in Numerical Analysis (Eds. D F
        Griffiths and G A Watson). Addison Wesley Longman, Harlow, UK.
        191-208.
    .. [3] Powell, M J D. 1964. An efficient method for finding the minimum of
       a function of several variables without calculating derivatives. The
       Computer Journal 7: 155-162.
    .. [4] Press W, S A Teukolsky, W T Vetterling and B P Flannery.
       Numerical Recipes (any edition), Cambridge University Press.
    .. [5] Nocedal, J, and S J Wright. 2006. Numerical Optimization.
       Springer New York.
    .. [6] Byrd, R H and P Lu and J. Nocedal. 1995. A Limited Memory
       Algorithm for Bound Constrained Optimization. SIAM Journal on
       Scientific and Statistical Computing 16 (5): 1190-1208.
    .. [7] Zhu, C and R H Byrd and J Nocedal. 1997. L-BFGS-B: Algorithm
       778: L-BFGS-B, FORTRAN routines for large scale bound constrained
       optimization. ACM Transactions on Mathematical Software 23 (4):
       550-560.
    .. [8] Nash, S G. Newton-Type Minimization Via the Lanczos Method.
       1984. SIAM Journal of Numerical Analysis 21: 770-778.
    .. [9] Powell, M J D. A direct search optimization method that models
       the objective and constraint functions by linear interpolation.
       1994. Advances in Optimization and Numerical Analysis, eds. S. Gomez
       and J-P Hennart, Kluwer Academic (Dordrecht), 51-67.
    .. [10] Powell M J D. Direct search algorithms for optimization
       calculations. 1998. Acta Numerica 7: 287-336.
    .. [11] Powell M J D. A view of algorithms for optimization without
       derivatives. 2007.Cambridge University Technical Report DAMTP
       2007/NA03
    .. [12] Kraft, D. A software package for sequential quadratic
       programming. 1988. Tech. Rep. DFVLR-FB 88-28, DLR German Aerospace
       Center -- Institute for Flight Mechanics, Koln, Germany.
    .. [13] Conn, A. R., Gould, N. I., and Toint, P. L.
       Trust region methods. 2000. Siam. pp. 169-200.
    .. [14] F. Lenders, C. Kirches, A. Potschka: "trlib: A vector-free
       implementation of the GLTR method for iterative solution of
       the trust region problem", :arxiv:`1611.04718`
    .. [15] N. Gould, S. Lucidi, M. Roma, P. Toint: "Solving the
       Trust-Region Subproblem using the Lanczos Method",
       SIAM J. Optim., 9(2), 504--525, (1999).
    .. [16] Byrd, Richard H., Mary E. Hribar, and Jorge Nocedal. 1999.
        An interior point algorithm for large-scale nonlinear  programming.
        SIAM Journal on Optimization 9.4: 877-900.
    .. [17] Lalee, Marucha, Jorge Nocedal, and Todd Plantega. 1998. On the
        implementation of an algorithm for large-scale equality constrained
        optimization. SIAM Journal on Optimization 8.3: 682-706.

    Examples
    --------
    Let us consider the problem of minimizing the Rosenbrock function. This
    function (and its respective derivatives) is implemented in `rosen`
    (resp. `rosen_der`, `rosen_hess`) in the `scipy.optimize`.

    >>> from scipy.optimize import minimize, rosen, rosen_der

    A simple application of the *Nelder-Mead* method is:

    >>> x0 = [1.3, 0.7, 0.8, 1.9, 1.2]
    >>> res = minimize(rosen, x0, method='Nelder-Mead', tol=1e-6)
    >>> res.x
    array([ 1.,  1.,  1.,  1.,  1.])

    Now using the *BFGS* algorithm, using the first derivative and a few
    options:

    >>> res = minimize(rosen, x0, method='BFGS', jac=rosen_der,
    ...                options={'gtol': 1e-6, 'disp': True})
    Optimization terminated successfully.
             Current function value: 0.000000
             Iterations: 26
             Function evaluations: 31
             Gradient evaluations: 31
    >>> res.x
    array([ 1.,  1.,  1.,  1.,  1.])
    >>> print(res.message)
    Optimization terminated successfully.
    >>> res.hess_inv
    array([[ 0.00749589,  0.01255155,  0.02396251,  0.04750988,  0.09495377],  # may vary
           [ 0.01255155,  0.02510441,  0.04794055,  0.09502834,  0.18996269],
           [ 0.02396251,  0.04794055,  0.09631614,  0.19092151,  0.38165151],
           [ 0.04750988,  0.09502834,  0.19092151,  0.38341252,  0.7664427 ],
           [ 0.09495377,  0.18996269,  0.38165151,  0.7664427,   1.53713523]])


    Next, consider a minimization problem with several constraints (namely
    Example 16.4 from [5]_). The objective function is:

    >>> fun = lambda x: (x[0] - 1)**2 + (x[1] - 2.5)**2

    There are three constraints defined as:

    >>> cons = ({'type': 'ineq', 'fun': lambda x:  x[0] - 2 * x[1] + 2},
    ...         {'type': 'ineq', 'fun': lambda x: -x[0] - 2 * x[1] + 6},
    ...         {'type': 'ineq', 'fun': lambda x: -x[0] + 2 * x[1] + 2})

    And variables must be positive, hence the following bounds:

    >>> bnds = ((0, None), (0, None))

    The optimization problem is solved using the SLSQP method as:

    >>> res = minimize(fun, (2, 0), method='SLSQP', bounds=bnds,
    ...                constraints=cons)

    It should converge to the theoretical solution (1.4 ,1.7).

    """
    x0 = np.asarray(x0)
    if x0.dtype.kind in np.typecodes["AllInteger"]:
        x0 = np.asarray(x0, dtype=float)

    if not isinstance(args, tuple):
        args = (args,)

    if method is None:
        # Select automatically
        if constraints:
            method = 'SLSQP'
        elif bounds is not None:
            method = 'L-BFGS-B'
        else:
            method = 'BFGS'

    if callable(method):
        meth = "_custom"
    else:
        meth = method.lower()

    if options is None:
        options = {}
    # check if optional parameters are supported by the selected method
    # - jac
    if meth in ('nelder-mead', 'powell', 'cobyla') and bool(jac):
        warn('Method %s does not use gradient information (jac).' % method,
             RuntimeWarning)
    # - hess
    if meth not in ('newton-cg', 'dogleg', 'trust-ncg', 'trust-constr',
                    'trust-krylov', 'trust-exact', '_custom') and hess is not None:
        warn('Method %s does not use Hessian information (hess).' % method,
             RuntimeWarning)
    # - hessp
    if meth not in ('newton-cg', 'dogleg', 'trust-ncg', 'trust-constr',
                    'trust-krylov', '_custom') \
       and hessp is not None:
        warn('Method %s does not use Hessian-vector product '
             'information (hessp).' % method, RuntimeWarning)
    # - constraints or bounds
    if (meth in ('cg', 'bfgs', 'newton-cg', 'dogleg', 'trust-ncg')
            and (bounds is not None or np.any(constraints))):
        warn('Method %s cannot handle constraints nor bounds.' % method,
             RuntimeWarning)
    if meth in ('nelder-mead', 'l-bfgs-b', 'tnc', 'powell') and np.any(constraints):
        warn('Method %s cannot handle constraints.' % method,
             RuntimeWarning)
    if meth == 'cobyla' and bounds is not None:
        warn('Method %s cannot handle bounds.' % method,
             RuntimeWarning)
    # - callback
    if (meth in ('cobyla',) and callback is not None):
        warn('Method %s does not support callback.' % method, RuntimeWarning)
    # - return_all
    if (meth in ('l-bfgs-b', 'tnc', 'cobyla', 'slsqp') and
            options.get('return_all', False)):
        warn('Method %s does not support the return_all option.' % method,
             RuntimeWarning)

    # check gradient vector
    if callable(jac):
        pass
    elif jac is True:
        # fun returns func and grad
        fun = MemoizeJac(fun)
        jac = fun.derivative
    elif (jac in FD_METHODS and
          meth in ['trust-constr', 'bfgs', 'cg', 'l-bfgs-b', 'tnc', 'slsqp']):
        # finite differences with relative step
        pass
    elif meth in ['trust-constr']:
        # default jac calculation for this method
        jac = '2-point'
    elif jac is None or bool(jac) is False:
        # this will cause e.g. LBFGS to use forward difference, absolute step
        jac = None
    else:
        # default if jac option is not understood
        jac = None

    # set default tolerances
    if tol is not None:
        options = dict(options)
        if meth == 'nelder-mead':
            options.setdefault('xatol', tol)
            options.setdefault('fatol', tol)
        if meth in ('newton-cg', 'powell', 'tnc'):
            options.setdefault('xtol', tol)
        if meth in ('powell', 'l-bfgs-b', 'tnc', 'slsqp'):
            options.setdefault('ftol', tol)
        if meth in ('bfgs', 'cg', 'l-bfgs-b', 'tnc', 'dogleg',
                    'trust-ncg', 'trust-exact', 'trust-krylov'):
            options.setdefault('gtol', tol)
        if meth in ('cobyla', '_custom'):
            options.setdefault('tol', tol)
        if meth == 'trust-constr':
            options.setdefault('xtol', tol)
            options.setdefault('gtol', tol)
            options.setdefault('barrier_tol', tol)

    if meth == '_custom':
        # custom method called before bounds and constraints are 'standardised'
        # custom method should be able to accept whatever bounds/constraints
        # are provided to it.
        return method(fun, x0, args=args, jac=jac, hess=hess, hessp=hessp,
                      bounds=bounds, constraints=constraints,
                      callback=callback, **options)

    if bounds is not None:
        bounds = standardize_bounds(bounds, x0, meth)

    if constraints is not None:
        constraints = standardize_constraints(constraints, x0, meth)

    if meth == 'nelder-mead':
        return _minimize_neldermead(fun, x0, args, callback, bounds=bounds,
                                    **options)
    elif meth == 'powell':
        return _minimize_powell(fun, x0, args, callback, bounds, **options)
    elif meth == 'cg':
        return _minimize_cg(fun, x0, args, jac, callback, **options)
    elif meth == 'bfgs':
        return _minimize_bfgs(fun, x0, args, jac, callback, **options)
    elif meth == 'newton-cg':
        return _minimize_newtoncg(fun, x0, args, jac, hess, hessp, callback,
                                  **options)
    elif meth == 'l-bfgs-b':
        return _minimize_lbfgsb(fun, x0, args, jac, bounds,
                                callback=callback, **options)
    elif meth == 'tnc':
        return _minimize_tnc(fun, x0, args, jac, bounds, callback=callback,
                             **options)
    elif meth == 'cobyla':
        return _minimize_cobyla(fun, x0, args, constraints, **options)
    elif meth == 'slsqp':
        return _minimize_slsqp(fun, x0, args, jac, bounds,
                               constraints, callback=callback, **options)
    elif meth == 'trust-constr':
        return _minimize_trustregion_constr(fun, x0, args, jac, hess, hessp,
                                            bounds, constraints,
                                            callback=callback, **options)
    elif meth == 'dogleg':
        return _minimize_dogleg(fun, x0, args, jac, hess,
                                callback=callback, **options)
    elif meth == 'trust-ncg':
        return _minimize_trust_ncg(fun, x0, args, jac, hess, hessp,
                                   callback=callback, **options)
    elif meth == 'trust-krylov':
        return _minimize_trust_krylov(fun, x0, args, jac, hess, hessp,
                                      callback=callback, **options)
    elif meth == 'trust-exact':
        return _minimize_trustregion_exact(fun, x0, args, jac, hess,
                                           callback=callback, **options)
    else:
        raise ValueError('Unknown solver %s' % method)


def minimize_scalar(fun, bracket=None, bounds=None, args=(),
                    method='brent', tol=None, options=None):
    """Minimization of scalar function of one variable.

    Parameters
    ----------
    fun : callable
        Objective function.
        Scalar function, must return a scalar.
    bracket : sequence, optional
        For methods 'brent' and 'golden', `bracket` defines the bracketing
        interval and can either have three items ``(a, b, c)`` so that
        ``a < b < c`` and ``fun(b) < fun(a), fun(c)`` or two items ``a`` and
        ``c`` which are assumed to be a starting interval for a downhill
        bracket search (see `bracket`); it doesn't always mean that the
        obtained solution will satisfy ``a <= x <= c``.
    bounds : sequence, optional
        For method 'bounded', `bounds` is mandatory and must have two items
        corresponding to the optimization bounds.
    args : tuple, optional
        Extra arguments passed to the objective function.
    method : str or callable, optional
        Type of solver.  Should be one of:

        - 'Brent'     :ref:`(see here) <optimize.minimize_scalar-brent>`
        - 'Bounded'   :ref:`(see here) <optimize.minimize_scalar-bounded>`
        - 'Golden'    :ref:`(see here) <optimize.minimize_scalar-golden>`
        - custom - a callable object (added in version 0.14.0), see below

    tol : float, optional
        Tolerance for termination. For detailed control, use solver-specific
        options.
    options : dict, optional
        A dictionary of solver options.

        maxiter : int
            Maximum number of iterations to perform.
        disp : bool
            Set to True to print convergence messages.

        See :func:`show_options()` for solver-specific options.

    Returns
    -------
    res : OptimizeResult
        The optimization result represented as a ``OptimizeResult`` object.
        Important attributes are: ``x`` the solution array, ``success`` a
        Boolean flag indicating if the optimizer exited successfully and
        ``message`` which describes the cause of the termination. See
        `OptimizeResult` for a description of other attributes.

    See also
    --------
    minimize : Interface to minimization algorithms for scalar multivariate
        functions
    show_options : Additional options accepted by the solvers

    Notes
    -----
    This section describes the available solvers that can be selected by the
    'method' parameter. The default method is *Brent*.

    Method :ref:`Brent <optimize.minimize_scalar-brent>` uses Brent's
    algorithm to find a local minimum.  The algorithm uses inverse
    parabolic interpolation when possible to speed up convergence of
    the golden section method.

    Method :ref:`Golden <optimize.minimize_scalar-golden>` uses the
    golden section search technique. It uses analog of the bisection
    method to decrease the bracketed interval. It is usually
    preferable to use the *Brent* method.

    Method :ref:`Bounded <optimize.minimize_scalar-bounded>` can
    perform bounded minimization. It uses the Brent method to find a
    local minimum in the interval x1 < xopt < x2.

    **Custom minimizers**

    It may be useful to pass a custom minimization method, for example
    when using some library frontend to minimize_scalar. You can simply
    pass a callable as the ``method`` parameter.

    The callable is called as ``method(fun, args, **kwargs, **options)``
    where ``kwargs`` corresponds to any other parameters passed to `minimize`
    (such as `bracket`, `tol`, etc.), except the `options` dict, which has
    its contents also passed as `method` parameters pair by pair.  The method
    shall return an `OptimizeResult` object.

    The provided `method` callable must be able to accept (and possibly ignore)
    arbitrary parameters; the set of parameters accepted by `minimize` may
    expand in future versions and then these parameters will be passed to
    the method. You can find an example in the scipy.optimize tutorial.

    .. versionadded:: 0.11.0

    Examples
    --------
    Consider the problem of minimizing the following function.

    >>> def f(x):
    ...     return (x - 2) * x * (x + 2)**2

    Using the *Brent* method, we find the local minimum as:

    >>> from scipy.optimize import minimize_scalar
    >>> res = minimize_scalar(f)
    >>> res.x
    1.28077640403

    Using the *Bounded* method, we find a local minimum with specified
    bounds as:

    >>> res = minimize_scalar(f, bounds=(-3, -1), method='bounded')
    >>> res.x
    -2.0000002026

    """
    if not isinstance(args, tuple):
        args = (args,)

    if callable(method):
        meth = "_custom"
    else:
        meth = method.lower()
    if options is None:
        options = {}

    if tol is not None:
        options = dict(options)
        if meth == 'bounded' and 'xatol' not in options:
            warn("Method 'bounded' does not support relative tolerance in x; "
                 "defaulting to absolute tolerance.", RuntimeWarning)
            options['xatol'] = tol
        elif meth == '_custom':
            options.setdefault('tol', tol)
        else:
            options.setdefault('xtol', tol)

    # replace boolean "disp" option, if specified, by an integer value.
    disp = options.get('disp')
    if isinstance(disp, bool):
        options['disp'] = 2 * int(disp)

    if meth == '_custom':
        return method(fun, args=args, bracket=bracket, bounds=bounds, **options)
    elif meth == 'brent':
        return _minimize_scalar_brent(fun, bracket, args, **options)
    elif meth == 'bounded':
        if bounds is None:
            raise ValueError('The `bounds` parameter is mandatory for '
                             'method `bounded`.')
        return _minimize_scalar_bounded(fun, bounds, args, **options)
    elif meth == 'golden':
        return _minimize_scalar_golden(fun, bracket, args, **options)
    else:
        raise ValueError('Unknown solver %s' % method)


def standardize_bounds(bounds, x0, meth):
    """Converts bounds to the form required by the solver."""
    if meth in {'trust-constr', 'powell', 'nelder-mead'}:
        if not isinstance(bounds, Bounds):
            lb, ub = old_bound_to_new(bounds)
            bounds = Bounds(lb, ub)
    elif meth in ('l-bfgs-b', 'tnc', 'slsqp'):
        if isinstance(bounds, Bounds):
            bounds = new_bounds_to_old(bounds.lb, bounds.ub, x0.shape[0])
    return bounds


def standardize_constraints(constraints, x0, meth):
    """Converts constraints to the form required by the solver."""
    all_constraint_types = (NonlinearConstraint, LinearConstraint, dict)
    new_constraint_types = all_constraint_types[:-1]
    if isinstance(constraints, all_constraint_types):
        constraints = [constraints]
    constraints = list(constraints)  # ensure it's a mutable sequence

    if meth == 'trust-constr':
        for i, con in enumerate(constraints):
            if not isinstance(con, new_constraint_types):
                constraints[i] = old_constraint_to_new(i, con)
    else:
        # iterate over copy, changing original
        for i, con in enumerate(list(constraints)):
            if isinstance(con, new_constraint_types):
                old_constraints = new_constraint_to_old(con, x0)
                constraints[i] = old_constraints[0]
                constraints.extend(old_constraints[1:])  # appends 1 if present

    return constraints<|MERGE_RESOLUTION|>--- conflicted
+++ resolved
@@ -109,13 +109,8 @@
         obey any specified `bounds`.
     hess : {callable, '2-point', '3-point', 'cs', HessianUpdateStrategy}, optional
         Method for computing the Hessian matrix. Only for Newton-CG, dogleg,
-<<<<<<< HEAD
-        trust-ncg,  trust-krylov, trust-exact and trust-constr. If it is
-        callable, it should return the  Hessian matrix::
-=======
         trust-ncg, trust-krylov, trust-exact and trust-constr. If it is
         callable, it should return the Hessian matrix:
->>>>>>> 439945a9
 
             hess(x, *args) -> {LinearOperator, spmatrix, array}, (n, n)
 
