# distutils: language=c++
# cython: language_level=3

from libcpp cimport bool
from libcpp.string cimport string

cdef extern from "HConst.h" nogil:

    const int HIGHS_CONST_I_INF
    const double HIGHS_CONST_INF
    const double HIGHS_CONST_TINY
    const double HIGHS_CONST_ZERO
    const int HIGHS_THREAD_LIMIT
    const bool allow_infinite_costs
    const string FILENAME_DEFAULT

    ctypedef enum HighsModelStatus:
        HighsModelStatusNOTSET "HighsModelStatus::NOTSET" = 0
        HighsModelStatusHIGHS_MODEL_STATUS_MIN "HighsModelStatus::HIGHS_MODEL_STATUS_MIN" = HighsModelStatusNOTSET
        HighsModelStatusLOAD_ERROR "HighsModelStatus::LOAD_ERROR"
        HighsModelStatusMODEL_ERROR "HighsModelStatus::MODEL_ERROR"
        HighsModelStatusPRESOLVE_ERROR "HighsModelStatus::PRESOLVE_ERROR"
        HighsModelStatusSOLVE_ERROR "HighsModelStatus::SOLVE_ERROR"
        HighsModelStatusPOSTSOLVE_ERROR "HighsModelStatus::POSTSOLVE_ERROR"
        HighsModelStatusMODEL_EMPTY "HighsModelStatus::MODEL_EMPTY"
        HighsModelStatusPRIMAL_INFEASIBLE "HighsModelStatus::PRIMAL_INFEASIBLE"
        HighsModelStatusPRIMAL_UNBOUNDED "HighsModelStatus::PRIMAL_UNBOUNDED"
        HighsModelStatusOPTIMAL "HighsModelStatus::OPTIMAL"
        HighsModelStatusREACHED_DUAL_OBJECTIVE_VALUE_UPPER_BOUND "HighsModelStatus::REACHED_DUAL_OBJECTIVE_VALUE_UPPER_BOUND"
        HighsModelStatusREACHED_TIME_LIMIT "HighsModelStatus::REACHED_TIME_LIMIT"
        HighsModelStatusREACHED_ITERATION_LIMIT "HighsModelStatus::REACHED_ITERATION_LIMIT"
        HighsModelStatusPRIMAL_DUAL_INFEASIBLE "HighsModelStatus::PRIMAL_DUAL_INFEASIBLE"
        HighsModelStatusDUAL_INFEASIBLE "HighsModelStatus::DUAL_INFEASIBLE"
        HighsModelStatusHIGHS_MODEL_STATUS_MAX "HighsModelStatus::HIGHS_MODEL_STATUS_MAX" = HighsModelStatusDUAL_INFEASIBLE


    cdef enum HighsBasisStatus:
<<<<<<< HEAD
        HighsBasisStatusLOWER "HighsBasisStatus::LOWER" = 0, # (slack) variable is at its lower bound [including fixed variables]
        HighsBasisStatusBASIC "HighsBasisStatus::BASIC" # (slack) variable is basic
        HighsBasisStatusUPPER "HighsBasisStatus::UPPER" # (slack) variable is at its upper bound
        HighsBasisStatusZERO "HighsBasisStatus::ZERO" # free variable is non-basic and set to zero
        HighsBasisStatusNONBASIC "HighsBasisStatus::NONBASIC" # nonbasic with no specific bound information - useful for users and postsolve
        HighsBasisStatusSUPER "HighsBasisStatus::SUPER"
=======
        LOWER "HighsBasisStatus::LOWER" = 0, # (slack) variable is at its lower bound [including fixed variables]
        BASIC "HighsBasisStatus::BASIC" # (slack) variable is basic
        UPPER "HighsBasisStatus::UPPER" # (slack) variable is at its upper bound
        ZERO "HighsBasisStatus::ZERO" # free variable is non-basic and set to zero
        NONBASIC "HighsBasisStatus::NONBASIC" # nonbasic with no specific bound information - useful for users and postsolve
        SUPER "HighsBasisStatus::SUPER" # Super-basic variable: non-basic and either free and
                                        # nonzero or not at a bound. No SCIP equivalent
>>>>>>> bf7a9cc6

    cdef enum SolverOption:
        SOLVER_OPTION_SIMPLEX "SolverOption::SOLVER_OPTION_SIMPLEX" = -1
        SOLVER_OPTION_CHOOSE "SolverOption::SOLVER_OPTION_CHOOSE"
        SOLVER_OPTION_IPM "SolverOption::SOLVER_OPTION_IPM"

    cdef enum PrimalDualStatus:
        PrimalDualStatusSTATUS_NOT_SET "PrimalDualStatus::STATUS_NOT_SET" = -1
        PrimalDualStatusSTATUS_MIN "PrimalDualStatus::STATUS_MIN" = PrimalDualStatusSTATUS_NOT_SET
        PrimalDualStatusSTATUS_NO_SOLUTION "PrimalDualStatus::STATUS_NO_SOLUTION"
        PrimalDualStatusSTATUS_UNKNOWN "PrimalDualStatus::STATUS_UNKNOWN"
        PrimalDualStatusSTATUS_INFEASIBLE_POINT "PrimalDualStatus::STATUS_INFEASIBLE_POINT"
        PrimalDualStatusSTATUS_FEASIBLE_POINT "PrimalDualStatus::STATUS_FEASIBLE_POINT"
        PrimalDualStatusSTATUS_MAX "PrimalDualStatus::STATUS_MAX" = PrimalDualStatusSTATUS_FEASIBLE_POINT

    cdef enum HighsOptionType:
        HighsOptionTypeBOOL "HighsOptionType::BOOL" = 0
        HighsOptionTypeINT "HighsOptionType::INT"
        HighsOptionTypeDOUBLE "HighsOptionType::DOUBLE"
        HighsOptionTypeSTRING "HighsOptionType::STRING"<|MERGE_RESOLUTION|>--- conflicted
+++ resolved
@@ -35,22 +35,13 @@
 
 
     cdef enum HighsBasisStatus:
-<<<<<<< HEAD
         HighsBasisStatusLOWER "HighsBasisStatus::LOWER" = 0, # (slack) variable is at its lower bound [including fixed variables]
         HighsBasisStatusBASIC "HighsBasisStatus::BASIC" # (slack) variable is basic
         HighsBasisStatusUPPER "HighsBasisStatus::UPPER" # (slack) variable is at its upper bound
         HighsBasisStatusZERO "HighsBasisStatus::ZERO" # free variable is non-basic and set to zero
         HighsBasisStatusNONBASIC "HighsBasisStatus::NONBASIC" # nonbasic with no specific bound information - useful for users and postsolve
-        HighsBasisStatusSUPER "HighsBasisStatus::SUPER"
-=======
-        LOWER "HighsBasisStatus::LOWER" = 0, # (slack) variable is at its lower bound [including fixed variables]
-        BASIC "HighsBasisStatus::BASIC" # (slack) variable is basic
-        UPPER "HighsBasisStatus::UPPER" # (slack) variable is at its upper bound
-        ZERO "HighsBasisStatus::ZERO" # free variable is non-basic and set to zero
-        NONBASIC "HighsBasisStatus::NONBASIC" # nonbasic with no specific bound information - useful for users and postsolve
-        SUPER "HighsBasisStatus::SUPER" # Super-basic variable: non-basic and either free and
-                                        # nonzero or not at a bound. No SCIP equivalent
->>>>>>> bf7a9cc6
+        HighsBasisStatusSUPER "HighsBasisStatus::SUPER" # Super-basic variable: non-basic and either free and
+                                                        # nonzero or not at a bound. No SCIP equivalent
 
     cdef enum SolverOption:
         SOLVER_OPTION_SIMPLEX "SolverOption::SOLVER_OPTION_SIMPLEX" = -1
