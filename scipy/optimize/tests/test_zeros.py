import pytest

from math import sqrt, exp, sin, cos
from functools import lru_cache

from numpy.testing import (assert_warns, assert_,
                           assert_allclose,
                           assert_equal,
                           assert_array_equal,
                           suppress_warnings)
import numpy as np
from numpy import finfo, power, nan, isclose


from scipy.optimize import _zeros_py as zeros, newton, root_scalar

from scipy._lib._util import getfullargspec_no_self as _getfullargspec

# Import testing parameters
from scipy.optimize._tstutils import get_tests, functions as tstutils_functions, fstrings as tstutils_fstrings

TOL = 4*np.finfo(float).eps  # tolerance

_FLOAT_EPS = finfo(float).eps

# A few test functions used frequently:
# # A simple quadratic, (x-1)^2 - 1
def f1(x):
    return x ** 2 - 2 * x - 1


def f1_1(x):
    return 2 * x - 2


def f1_2(x):
    return 2.0 + 0 * x


def f1_and_p_and_pp(x):
    return f1(x), f1_1(x), f1_2(x)


# Simple transcendental function
def f2(x):
    return exp(x) - cos(x)


def f2_1(x):
    return exp(x) + sin(x)


def f2_2(x):
    return exp(x) + cos(x)


# lru cached function
@lru_cache()
def f_lrucached(x):
    return x


class TestBasic:

    def run_check_by_name(self, name, smoothness=0, **kwargs):
        a = .5
        b = sqrt(3)
        xtol = 4*np.finfo(float).eps
        rtol = 4*np.finfo(float).eps
        for function, fname in zip(tstutils_functions, tstutils_fstrings):
            if smoothness > 0 and fname in ['f4', 'f5', 'f6']:
                continue
            r = root_scalar(function, method=name, bracket=[a, b], x0=a,
                            xtol=xtol, rtol=rtol, **kwargs)
            zero = r.root
            assert_(r.converged)
            assert_allclose(zero, 1.0, atol=xtol, rtol=rtol,
                            err_msg='method %s, function %s' % (name, fname))

    def run_check(self, method, name):
        a = .5
        b = sqrt(3)
        xtol = 4 * _FLOAT_EPS
        rtol = 4 * _FLOAT_EPS
        for function, fname in zip(tstutils_functions, tstutils_fstrings):
            zero, r = method(function, a, b, xtol=xtol, rtol=rtol,
                             full_output=True)
            assert_(r.converged)
            assert_allclose(zero, 1.0, atol=xtol, rtol=rtol,
                            err_msg='method %s, function %s' % (name, fname))

    def run_check_lru_cached(self, method, name):
        # check that https://github.com/scipy/scipy/issues/10846 is fixed
        a = -1
        b = 1
        zero, r = method(f_lrucached, a, b, full_output=True)
        assert_(r.converged)
        assert_allclose(zero, 0,
                        err_msg='method %s, function %s' % (name, 'f_lrucached'))

    def _run_one_test(self, tc, method, sig_args_keys=None,
                      sig_kwargs_keys=None, **kwargs):
        method_args = []
        for k in sig_args_keys or []:
            if k not in tc:
                # If a,b not present use x0, x1. Similarly for f and func
                k = {'a': 'x0', 'b': 'x1', 'func': 'f'}.get(k, k)
            method_args.append(tc[k])

        method_kwargs = dict(**kwargs)
        method_kwargs.update({'full_output': True, 'disp': False})
        for k in sig_kwargs_keys or []:
            method_kwargs[k] = tc[k]

        root = tc.get('root')
        func_args = tc.get('args', ())

        try:
            r, rr = method(*method_args, args=func_args, **method_kwargs)
            return root, rr, tc
        except Exception:
            return root, zeros.RootResults(nan, -1, -1, zeros._EVALUEERR), tc

    def run_tests(self, tests, method, name,
                  xtol=4 * _FLOAT_EPS, rtol=4 * _FLOAT_EPS,
                  known_fail=None, **kwargs):
        r"""Run test-cases using the specified method and the supplied signature.

        Extract the arguments for the method call from the test case
        dictionary using the supplied keys for the method's signature."""
        # The methods have one of two base signatures:
        # (f, a, b, **kwargs)  # newton
        # (func, x0, **kwargs)  # bisect/brentq/...
        sig = _getfullargspec(method)  # FullArgSpec with args, varargs, varkw, defaults, ...
        assert_(not sig.kwonlyargs)
        nDefaults = len(sig.defaults)
        nRequired = len(sig.args) - nDefaults
        sig_args_keys = sig.args[:nRequired]
        sig_kwargs_keys = []
        if name in ['secant', 'newton', 'halley']:
            if name in ['newton', 'halley']:
                sig_kwargs_keys.append('fprime')
                if name in ['halley']:
                    sig_kwargs_keys.append('fprime2')
            kwargs['tol'] = xtol
        else:
            kwargs['xtol'] = xtol
            kwargs['rtol'] = rtol

        results = [list(self._run_one_test(
            tc, method, sig_args_keys=sig_args_keys,
            sig_kwargs_keys=sig_kwargs_keys, **kwargs)) for tc in tests]
        # results= [[true root, full output, tc], ...]

        known_fail = known_fail or []
        notcvgd = [elt for elt in results if not elt[1].converged]
        notcvgd = [elt for elt in notcvgd if elt[-1]['ID'] not in known_fail]
        notcvged_IDS = [elt[-1]['ID'] for elt in notcvgd]
        assert_equal([len(notcvged_IDS), notcvged_IDS], [0, []])

        # The usable xtol and rtol depend on the test
        tols = {'xtol': 4 * _FLOAT_EPS, 'rtol': 4 * _FLOAT_EPS}
        tols.update(**kwargs)
        rtol = tols['rtol']
        atol = tols.get('tol', tols['xtol'])

        cvgd = [elt for elt in results if elt[1].converged]
        approx = [elt[1].root for elt in cvgd]
        correct = [elt[0] for elt in cvgd]
        notclose = [[a] + elt for a, c, elt in zip(approx, correct, cvgd) if
                    not isclose(a, c, rtol=rtol, atol=atol)
                    and elt[-1]['ID'] not in known_fail]
        # Evaluate the function and see if is 0 at the purported root
        fvs = [tc['f'](aroot, *(tc['args'])) for aroot, c, fullout, tc in notclose]
        notclose = [[fv] + elt for fv, elt in zip(fvs, notclose) if fv != 0]
        assert_equal([notclose, len(notclose)], [[], 0])

    def run_collection(self, collection, method, name, smoothness=None,
                       known_fail=None,
                       xtol=4 * _FLOAT_EPS, rtol=4 * _FLOAT_EPS,
                       **kwargs):
        r"""Run a collection of tests using the specified method.

        The name is used to determine some optional arguments."""
        tests = get_tests(collection, smoothness=smoothness)
        self.run_tests(tests, method, name, xtol=xtol, rtol=rtol,
                       known_fail=known_fail, **kwargs)

    def test_bisect(self):
        self.run_check(zeros.bisect, 'bisect')
        self.run_check_lru_cached(zeros.bisect, 'bisect')
        self.run_check_by_name('bisect')
        self.run_collection('aps', zeros.bisect, 'bisect', smoothness=1)

    def test_ridder(self):
        self.run_check(zeros.ridder, 'ridder')
        self.run_check_lru_cached(zeros.ridder, 'ridder')
        self.run_check_by_name('ridder')
        self.run_collection('aps', zeros.ridder, 'ridder', smoothness=1)

    def test_brentq(self):
        self.run_check(zeros.brentq, 'brentq')
        self.run_check_lru_cached(zeros.brentq, 'brentq')
        self.run_check_by_name('brentq')
        # Brentq/h needs a lower tolerance to be specified
        self.run_collection('aps', zeros.brentq, 'brentq', smoothness=1,
                            xtol=1e-14, rtol=1e-14)

    def test_brenth(self):
        self.run_check(zeros.brenth, 'brenth')
        self.run_check_lru_cached(zeros.brenth, 'brenth')
        self.run_check_by_name('brenth')
        self.run_collection('aps', zeros.brenth, 'brenth', smoothness=1,
                            xtol=1e-14, rtol=1e-14)

    def test_toms748(self):
        self.run_check(zeros.toms748, 'toms748')
        self.run_check_lru_cached(zeros.toms748, 'toms748')
        self.run_check_by_name('toms748')
        self.run_collection('aps', zeros.toms748, 'toms748', smoothness=1)

    def test_newton_collections(self):
        known_fail = ['aps.13.00']
        known_fail += ['aps.12.05', 'aps.12.17']  # fails under Windows Py27
        for collection in ['aps', 'complex']:
            self.run_collection(collection, zeros.newton, 'newton',
                                smoothness=2, known_fail=known_fail)

    def test_halley_collections(self):
        known_fail = ['aps.12.06', 'aps.12.07', 'aps.12.08', 'aps.12.09',
                      'aps.12.10', 'aps.12.11', 'aps.12.12', 'aps.12.13',
                      'aps.12.14', 'aps.12.15', 'aps.12.16', 'aps.12.17',
                      'aps.12.18', 'aps.13.00']
        for collection in ['aps', 'complex']:
            self.run_collection(collection, zeros.newton, 'halley',
                                smoothness=2, known_fail=known_fail)

    @staticmethod
    def f1(x):
        return x**2 - 2*x - 1  # == (x-1)**2 - 2

    @staticmethod
    def f1_1(x):
        return 2*x - 2

    @staticmethod
    def f1_2(x):
        return 2.0 + 0*x

    @staticmethod
    def f2(x):
        return exp(x) - cos(x)

    @staticmethod
    def f2_1(x):
        return exp(x) + sin(x)

    @staticmethod
    def f2_2(x):
        return exp(x) + cos(x)

    def test_newton(self):
        for f, f_1, f_2 in [(self.f1, self.f1_1, self.f1_2),
                            (self.f2, self.f2_1, self.f2_2)]:
            x = zeros.newton(f, 3, tol=1e-6)
            assert_allclose(f(x), 0, atol=1e-6)
            x = zeros.newton(f, 3, x1=5, tol=1e-6)  # secant, x0 and x1
            assert_allclose(f(x), 0, atol=1e-6)
            x = zeros.newton(f, 3, fprime=f_1, tol=1e-6)   # newton
            assert_allclose(f(x), 0, atol=1e-6)
            x = zeros.newton(f, 3, fprime=f_1, fprime2=f_2, tol=1e-6)  # halley
            assert_allclose(f(x), 0, atol=1e-6)

    def test_newton_by_name(self):
        r"""Invoke newton through root_scalar()"""
        for f, f_1, f_2 in [(f1, f1_1, f1_2), (f2, f2_1, f2_2)]:
            r = root_scalar(f, method='newton', x0=3, fprime=f_1, xtol=1e-6)
            assert_allclose(f(r.root), 0, atol=1e-6)

    def test_secant_by_name(self):
        r"""Invoke secant through root_scalar()"""
        for f, f_1, f_2 in [(f1, f1_1, f1_2), (f2, f2_1, f2_2)]:
            r = root_scalar(f, method='secant', x0=3, x1=2, xtol=1e-6)
            assert_allclose(f(r.root), 0, atol=1e-6)
            r = root_scalar(f, method='secant', x0=3, x1=5, xtol=1e-6)
            assert_allclose(f(r.root), 0, atol=1e-6)

    def test_halley_by_name(self):
        r"""Invoke halley through root_scalar()"""
        for f, f_1, f_2 in [(f1, f1_1, f1_2), (f2, f2_1, f2_2)]:
            r = root_scalar(f, method='halley', x0=3,
                            fprime=f_1, fprime2=f_2, xtol=1e-6)
            assert_allclose(f(r.root), 0, atol=1e-6)

    def test_root_scalar_fail(self):
        with pytest.raises(ValueError):
            root_scalar(f1, method='secant', x0=3, xtol=1e-6)  # no x1
        with pytest.raises(ValueError):
            root_scalar(f1, method='newton', x0=3, xtol=1e-6)  # no fprime
        with pytest.raises(ValueError):
            root_scalar(f1, method='halley', fprime=f1_1, x0=3, xtol=1e-6)  # no fprime2
        with pytest.raises(ValueError):
            root_scalar(f1, method='halley', fprime2=f1_2, x0=3, xtol=1e-6)  # no fprime

    def test_array_newton(self):
        """test newton with array"""

        def f1(x, *a):
            b = a[0] + x * a[3]
            return a[1] - a[2] * (np.exp(b / a[5]) - 1.0) - b / a[4] - x

        def f1_1(x, *a):
            b = a[3] / a[5]
            return -a[2] * np.exp(a[0] / a[5] + x * b) * b - a[3] / a[4] - 1

        def f1_2(x, *a):
            b = a[3] / a[5]
            return -a[2] * np.exp(a[0] / a[5] + x * b) * b**2

        a0 = np.array([
            5.32725221, 5.48673747, 5.49539973,
            5.36387202, 4.80237316, 1.43764452,
            5.23063958, 5.46094772, 5.50512718,
            5.42046290
        ])
        a1 = (np.sin(range(10)) + 1.0) * 7.0
        args = (a0, a1, 1e-09, 0.004, 10, 0.27456)
        x0 = [7.0] * 10
        x = zeros.newton(f1, x0, f1_1, args)
        x_expected = (
            6.17264965, 11.7702805, 12.2219954,
            7.11017681, 1.18151293, 0.143707955,
            4.31928228, 10.5419107, 12.7552490,
            8.91225749
        )
        assert_allclose(x, x_expected)
        # test halley's
        x = zeros.newton(f1, x0, f1_1, args, fprime2=f1_2)
        assert_allclose(x, x_expected)
        # test secant
        x = zeros.newton(f1, x0, args=args)
        assert_allclose(x, x_expected)

    def test_array_newton_complex(self):
        def f(x):
            return x + 1+1j

        def fprime(x):
            return 1.0

        t = np.full(4, 1j)
        x = zeros.newton(f, t, fprime=fprime)
        assert_allclose(f(x), 0.)

        # should work even if x0 is not complex
        t = np.ones(4)
        x = zeros.newton(f, t, fprime=fprime)
        assert_allclose(f(x), 0.)

        x = zeros.newton(f, t)
        assert_allclose(f(x), 0.)

    def test_array_secant_active_zero_der(self):
        """test secant doesn't continue to iterate zero derivatives"""
        x = zeros.newton(lambda x, *a: x*x - a[0], x0=[4.123, 5],
                         args=[np.array([17, 25])])
        assert_allclose(x, (4.123105625617661, 5.0))

    def test_array_newton_integers(self):
        # test secant with float
        x = zeros.newton(lambda y, z: z - y ** 2, [4.0] * 2,
                         args=([15.0, 17.0],))
        assert_allclose(x, (3.872983346207417, 4.123105625617661))
        # test integer becomes float
        x = zeros.newton(lambda y, z: z - y ** 2, [4] * 2, args=([15, 17],))
        assert_allclose(x, (3.872983346207417, 4.123105625617661))

    def test_array_newton_zero_der_failures(self):
        # test derivative zero warning
        assert_warns(RuntimeWarning, zeros.newton,
                     lambda y: y**2 - 2, [0., 0.], lambda y: 2 * y)
        # test failures and zero_der
        with pytest.warns(RuntimeWarning):
            results = zeros.newton(lambda y: y**2 - 2, [0., 0.],
                                   lambda y: 2*y, full_output=True)
            assert_allclose(results.root, 0)
            assert results.zero_der.all()
            assert not results.converged.any()

    def test_newton_combined(self):
        f1 = lambda x: x**2 - 2*x - 1
        f1_1 = lambda x: 2*x - 2
        f1_2 = lambda x: 2.0 + 0*x

        def f1_and_p_and_pp(x):
            return x**2 - 2*x-1, 2*x-2, 2.0

        sol0 = root_scalar(f1, method='newton', x0=3, fprime=f1_1)
        sol = root_scalar(f1_and_p_and_pp, method='newton', x0=3, fprime=True)
        assert_allclose(sol0.root, sol.root, atol=1e-8)
        assert_equal(2*sol.function_calls, sol0.function_calls)

        sol0 = root_scalar(f1, method='halley', x0=3, fprime=f1_1, fprime2=f1_2)
        sol = root_scalar(f1_and_p_and_pp, method='halley', x0=3, fprime2=True)
        assert_allclose(sol0.root, sol.root, atol=1e-8)
        assert_equal(3*sol.function_calls, sol0.function_calls)

    def test_newton_full_output(self):
        # Test the full_output capability, both when converging and not.
        # Use simple polynomials, to avoid hitting platform dependencies
        # (e.g., exp & trig) in number of iterations

        x0 = 3
        expected_counts = [(6, 7), (5, 10), (3, 9)]

        for derivs in range(3):
            kwargs = {'tol': 1e-6, 'full_output': True, }
            for k, v in [['fprime', self.f1_1], ['fprime2', self.f1_2]][:derivs]:
                kwargs[k] = v

            x, r = zeros.newton(self.f1, x0, disp=False, **kwargs)
            assert_(r.converged)
            assert_equal(x, r.root)
            assert_equal((r.iterations, r.function_calls), expected_counts[derivs])
            if derivs == 0:
                assert r.function_calls <= r.iterations + 1
            else:
                assert_equal(r.function_calls, (derivs + 1) * r.iterations)

            # Now repeat, allowing one fewer iteration to force convergence failure
            iters = r.iterations - 1
            x, r = zeros.newton(self.f1, x0, maxiter=iters, disp=False, **kwargs)
            assert_(not r.converged)
            assert_equal(x, r.root)
            assert_equal(r.iterations, iters)

            if derivs == 1:
                # Check that the correct Exception is raised and
                # validate the start of the message.
                with pytest.raises(
                    RuntimeError,
                    match='Failed to converge after %d iterations, value is .*' % (iters)):
                    x, r = zeros.newton(self.f1, x0, maxiter=iters, disp=True, **kwargs)

    def test_deriv_zero_warning(self):
        func = lambda x: x**2 - 2.0
        dfunc = lambda x: 2*x
        assert_warns(RuntimeWarning, zeros.newton, func, 0.0, dfunc, disp=False)
        with pytest.raises(RuntimeError, match='Derivative was zero'):
            zeros.newton(func, 0.0, dfunc)

    def test_newton_does_not_modify_x0(self):
        # https://github.com/scipy/scipy/issues/9964
        x0 = np.array([0.1, 3])
        x0_copy = x0.copy()  # Copy to test for equality.
        newton(np.sin, x0, np.cos)
        assert_array_equal(x0, x0_copy)

    def test_maxiter_int_check(self):
        for method in [zeros.bisect, zeros.newton, zeros.ridder, zeros.brentq,
                       zeros.brenth, zeros.toms748]:
            with pytest.raises(TypeError,
                    match="'float' object cannot be interpreted as an integer"):
                method(f1, 0.0, 1.0, maxiter=72.45)


def test_gh_5555():
    root = 0.1

    def f(x):
        return x - root

    methods = [zeros.bisect, zeros.ridder]
    xtol = rtol = TOL
    for method in methods:
        res = method(f, -1e8, 1e7, xtol=xtol, rtol=rtol)
        assert_allclose(root, res, atol=xtol, rtol=rtol,
                        err_msg='method %s' % method.__name__)


def test_gh_5557():
    # Show that without the changes in 5557 brentq and brenth might
    # only achieve a tolerance of 2*(xtol + rtol*|res|).

    # f linearly interpolates (0, -0.1), (0.5, -0.1), and (1,
    # 0.4). The important parts are that |f(0)| < |f(1)| (so that
    # brent takes 0 as the initial guess), |f(0)| < atol (so that
    # brent accepts 0 as the root), and that the exact root of f lies
    # more than atol away from 0 (so that brent doesn't achieve the
    # desired tolerance).
    def f(x):
        if x < 0.5:
            return -0.1
        else:
            return x - 0.6

    atol = 0.51
    rtol = 4 * _FLOAT_EPS
    methods = [zeros.brentq, zeros.brenth]
    for method in methods:
        res = method(f, 0, 1, xtol=atol, rtol=rtol)
        assert_allclose(0.6, res, atol=atol, rtol=rtol)


def test_brent_underflow_in_root_bracketing():
    # Tetsing if an interval [a,b] brackets a zero of a function
    # by checking f(a)*f(b) < 0 is not reliable when the product
    # underflows/overflows. (reported in issue# 13737)

    underflow_scenario = (-450.0, -350.0, -400.0)
    overflow_scenario = (350.0, 450.0, 400.0)

    for a, b, root in [underflow_scenario, overflow_scenario]:
        c = np.exp(root)
        for method in [zeros.brenth, zeros.brentq]:
            res = method(lambda x: np.exp(x)-c, a, b)
            assert_allclose(root, res)


class TestRootResults:
    def test_repr(self):
        r = zeros.RootResults(root=1.0,
                              iterations=44,
                              function_calls=46,
                              flag=0)
        expected_repr = ("      converged: True\n           flag: 'converged'"
                         "\n function_calls: 46\n     iterations: 44\n"
                         "           root: 1.0")
        assert_equal(repr(r), expected_repr)


def test_complex_halley():
    """Test Halley's works with complex roots"""
    def f(x, *a):
        return a[0] * x**2 + a[1] * x + a[2]

    def f_1(x, *a):
        return 2 * a[0] * x + a[1]

    def f_2(x, *a):
        retval = 2 * a[0]
        try:
            size = len(x)
        except TypeError:
            return retval
        else:
            return [retval] * size

    z = complex(1.0, 2.0)
    coeffs = (2.0, 3.0, 4.0)
    y = zeros.newton(f, z, args=coeffs, fprime=f_1, fprime2=f_2, tol=1e-6)
    # (-0.75000000000000078+1.1989578808281789j)
    assert_allclose(f(y, *coeffs), 0, atol=1e-6)
    z = [z] * 10
    coeffs = (2.0, 3.0, 4.0)
    y = zeros.newton(f, z, args=coeffs, fprime=f_1, fprime2=f_2, tol=1e-6)
    assert_allclose(f(y, *coeffs), 0, atol=1e-6)


def test_zero_der_nz_dp():
    """Test secant method with a non-zero dp, but an infinite newton step"""
    # pick a symmetrical functions and choose a point on the side that with dx
    # makes a secant that is a flat line with zero slope, EG: f = (x - 100)**2,
    # which has a root at x = 100 and is symmetrical around the line x = 100
    # we have to pick a really big number so that it is consistently true
    # now find a point on each side so that the secant has a zero slope
    dx = np.finfo(float).eps ** 0.33
    # 100 - p0 = p1 - 100 = p0 * (1 + dx) + dx - 100
    # -> 200 = p0 * (2 + dx) + dx
    p0 = (200.0 - dx) / (2.0 + dx)
    with suppress_warnings() as sup:
        sup.filter(RuntimeWarning, "RMS of")
        x = zeros.newton(lambda y: (y - 100.0)**2, x0=[p0] * 10)
    assert_allclose(x, [100] * 10)
    # test scalar cases too
    p0 = (2.0 - 1e-4) / (2.0 + 1e-4)
    with suppress_warnings() as sup:
        sup.filter(RuntimeWarning, "Tolerance of")
        x = zeros.newton(lambda y: (y - 1.0) ** 2, x0=p0, disp=False)
    assert_allclose(x, 1)
    with pytest.raises(RuntimeError, match='Tolerance of'):
        x = zeros.newton(lambda y: (y - 1.0) ** 2, x0=p0, disp=True)
    p0 = (-2.0 + 1e-4) / (2.0 + 1e-4)
    with suppress_warnings() as sup:
        sup.filter(RuntimeWarning, "Tolerance of")
        x = zeros.newton(lambda y: (y + 1.0) ** 2, x0=p0, disp=False)
    assert_allclose(x, -1)
    with pytest.raises(RuntimeError, match='Tolerance of'):
        x = zeros.newton(lambda y: (y + 1.0) ** 2, x0=p0, disp=True)


def test_array_newton_failures():
    """Test that array newton fails as expected"""
    # p = 0.68  # [MPa]
    # dp = -0.068 * 1e6  # [Pa]
    # T = 323  # [K]
    diameter = 0.10  # [m]
    # L = 100  # [m]
    roughness = 0.00015  # [m]
    rho = 988.1  # [kg/m**3]
    mu = 5.4790e-04  # [Pa*s]
    u = 2.488  # [m/s]
    reynolds_number = rho * u * diameter / mu  # Reynolds number

    def colebrook_eqn(darcy_friction, re, dia):
        return (1 / np.sqrt(darcy_friction) +
                2 * np.log10(roughness / 3.7 / dia +
                             2.51 / re / np.sqrt(darcy_friction)))

    # only some failures
    with pytest.warns(RuntimeWarning):
        result = zeros.newton(
            colebrook_eqn, x0=[0.01, 0.2, 0.02223, 0.3], maxiter=2,
            args=[reynolds_number, diameter], full_output=True
        )
        assert not result.converged.all()
    # they all fail
    with pytest.raises(RuntimeError):
        result = zeros.newton(
            colebrook_eqn, x0=[0.01] * 2, maxiter=2,
            args=[reynolds_number, diameter], full_output=True
        )


# this test should **not** raise a RuntimeWarning
def test_gh8904_zeroder_at_root_fails():
    """Test that Newton or Halley don't warn if zero derivative at root"""

    # a function that has a zero derivative at it's root
    def f_zeroder_root(x):
        return x**3 - x**2

    # should work with secant
    r = zeros.newton(f_zeroder_root, x0=0)
    assert_allclose(r, 0, atol=zeros._xtol, rtol=zeros._rtol)
    # test again with array
    r = zeros.newton(f_zeroder_root, x0=[0]*10)
    assert_allclose(r, 0, atol=zeros._xtol, rtol=zeros._rtol)

    # 1st derivative
    def fder(x):
        return 3 * x**2 - 2 * x

    # 2nd derivative
    def fder2(x):
        return 6*x - 2

    # should work with newton and halley
    r = zeros.newton(f_zeroder_root, x0=0, fprime=fder)
    assert_allclose(r, 0, atol=zeros._xtol, rtol=zeros._rtol)
    r = zeros.newton(f_zeroder_root, x0=0, fprime=fder,
                     fprime2=fder2)
    assert_allclose(r, 0, atol=zeros._xtol, rtol=zeros._rtol)
    # test again with array
    r = zeros.newton(f_zeroder_root, x0=[0]*10, fprime=fder)
    assert_allclose(r, 0, atol=zeros._xtol, rtol=zeros._rtol)
    r = zeros.newton(f_zeroder_root, x0=[0]*10, fprime=fder,
                     fprime2=fder2)
    assert_allclose(r, 0, atol=zeros._xtol, rtol=zeros._rtol)

    # also test that if a root is found we do not raise RuntimeWarning even if
    # the derivative is zero, EG: at x = 0.5, then fval = -0.125 and
    # fder = -0.25 so the next guess is 0.5 - (-0.125/-0.5) = 0 which is the
    # root, but if the solver continued with that guess, then it will calculate
    # a zero derivative, so it should return the root w/o RuntimeWarning
    r = zeros.newton(f_zeroder_root, x0=0.5, fprime=fder)
    assert_allclose(r, 0, atol=zeros._xtol, rtol=zeros._rtol)
    # test again with array
    r = zeros.newton(f_zeroder_root, x0=[0.5]*10, fprime=fder)
    assert_allclose(r, 0, atol=zeros._xtol, rtol=zeros._rtol)
    # doesn't apply to halley


def test_gh_8881():
    r"""Test that Halley's method realizes that the 2nd order adjustment
    is too big and drops off to the 1st order adjustment."""
    n = 9

    def f(x):
        return power(x, 1.0/n) - power(n, 1.0/n)

    def fp(x):
        return power(x, (1.0-n)/n)/n

    def fpp(x):
        return power(x, (1.0-2*n)/n) * (1.0/n) * (1.0-n)/n

    x0 = 0.1
    # The root is at x=9.
    # The function has positive slope, x0 < root.
    # Newton succeeds in 8 iterations
    rt, r = newton(f, x0, fprime=fp, full_output=True)
    assert r.converged
    # Before the Issue 8881/PR 8882, halley would send x in the wrong direction.
    # Check that it now succeeds.
    rt, r = newton(f, x0, fprime=fp, fprime2=fpp, full_output=True)
    assert r.converged


def test_gh_9608_preserve_array_shape():
    """
    Test that shape is preserved for array inputs even if fprime or fprime2 is
    scalar
    """
    def f(x):
        return x**2

    def fp(x):
        return 2 * x

    def fpp(x):
        return 2

    x0 = np.array([-2], dtype=np.float32)
    rt, r = newton(f, x0, fprime=fp, fprime2=fpp, full_output=True)
    assert r.converged

    x0_array = np.array([-2, -3], dtype=np.float32)
    # This next invocation should fail
    with pytest.raises(IndexError):
        result = zeros.newton(
            f, x0_array, fprime=fp, fprime2=fpp, full_output=True
        )

    def fpp_array(x):
        return np.full(np.shape(x), 2, dtype=np.float32)

    result = zeros.newton(
        f, x0_array, fprime=fp, fprime2=fpp_array, full_output=True
    )
    assert result.converged.all()


@pytest.mark.parametrize(
    "maximum_iterations,flag_expected",
    [(10, zeros.CONVERR), (100, zeros.CONVERGED)])
def test_gh9254_flag_if_maxiter_exceeded(maximum_iterations, flag_expected):
    """
    Test that if the maximum iterations is exceeded that the flag is not
    converged.
    """
    result = zeros.brentq(
        lambda x: ((1.2*x - 2.3)*x + 3.4)*x - 4.5,
        -30, 30, (), 1e-6, 1e-6, maximum_iterations,
        full_output=True, disp=False)
    assert result[1].flag == flag_expected
    if flag_expected == zeros.CONVERR:
        # didn't converge because exceeded maximum iterations
        assert result[1].iterations == maximum_iterations
    elif flag_expected == zeros.CONVERGED:
        # converged before maximum iterations
        assert result[1].iterations < maximum_iterations


def test_gh9551_raise_error_if_disp_true():
    """Test that if disp is true then zero derivative raises RuntimeError"""

    def f(x):
        return x*x + 1

    def f_p(x):
        return 2*x

    assert_warns(RuntimeWarning, zeros.newton, f, 1.0, f_p, disp=False)
    with pytest.raises(
            RuntimeError,
            match=r'^Derivative was zero\. Failed to converge after \d+ iterations, value is [+-]?\d*\.\d+\.$'):
        zeros.newton(f, 1.0, f_p)
    root = zeros.newton(f, complex(10.0, 10.0), f_p)
    assert_allclose(root, complex(0.0, 1.0))


@pytest.mark.parametrize('solver_name',
                         ['brentq', 'brenth', 'bisect', 'ridder', 'toms748'])
@pytest.mark.parametrize('rs_interface', [True, False])
def test_gh3089_8394(solver_name, rs_interface):
    # gh-3089 and gh-8394 reported that bracketing solvers returned incorrect
    # results when they encountered NaNs. Check that this is resolved.
    solver = ((lambda f, a, b: root_scalar(f, bracket=(a, b))) if rs_interface
              else getattr(zeros, solver_name))

    def f(x):
        return np.nan

    message = "The function value at x..."
    with pytest.raises(ValueError, match=message):
        solver(f, 0, 1)


@pytest.mark.parametrize('solver_name',
                         ['brentq', 'brenth', 'bisect', 'ridder', 'toms748'])
@pytest.mark.parametrize('rs_interface', [True, False])
def test_function_calls(solver_name, rs_interface):
    # There do not appear to be checks that the bracketing solvers report the
    # correct number of function evaluations. Check that this is the case.
    solver = ((lambda f, a, b, **kwargs: root_scalar(f, bracket=(a, b)))
              if rs_interface else getattr(zeros, solver_name))

    def f(x):
        f.calls += 1
        return x**2 - 1
    f.calls = 0

    res = solver(f, 0, 10, full_output=True)

    if rs_interface:
        assert res.function_calls == f.calls
    else:
        assert res[1].function_calls == f.calls


@pytest.mark.parametrize('solver_name',
                         ['brentq', 'brenth', 'bisect', 'ridder', 'toms748'])
@pytest.mark.parametrize('rs_interface', [True, False])
def test_gh5584(solver_name, rs_interface):
    # gh-5584 reported that an underflow can cause sign checks in the algorithm
    # to fail. Check that this is resolved.
    solver = ((lambda f, a, b, **kwargs: root_scalar(f, bracket=(a, b)))
              if rs_interface else getattr(zeros, solver_name))

    def f(x):
        return 1e-200*x

    # Report failure when signs are the same
    with pytest.raises(ValueError, match='...must have different signs'):
        solver(f, -0.5, -0.4, full_output=True)

    # Solve successfully when signs are different
    res = solver(f, -0.5, 0.4, full_output=True)
    res = res if rs_interface else res[1]
    assert res.converged
    assert_allclose(res.root, 0, atol=1e-8)

    # Solve successfully when one side is negative zero
    res = solver(f, -0.5, -1e-200*1e-200, full_output=True)
    res = res if rs_interface else res[1]
    assert res.converged
    assert_allclose(res.root, 0, atol=1e-8)


<<<<<<< HEAD
def test_newton_complex_gh10103():
    # gh-10103 reported a problem when `newton` is pass a Python complex x0,
    # no `fprime` (secant method), and no `x1` (`x1` must be constructed).
    # Check that this is resolved.
    def f(z):
        return z - 1
    res = newton(f, 1+1j)
    assert_allclose(res, 1, atol=1e-12)

    res = root_scalar(f, x0=1+1j, x1=2+1.5j, method='secant')
    assert_allclose(res.root, 1, atol=1e-12)
=======
def test_gh13407():
    # gh-13407 reported that the message produced by `scipy.optimize.toms748`
    # when `rtol < eps` is incorrect, and also that toms748 is unusual in
    # accepting `rtol` as low as eps while other solvers raise at 4*eps. Check
    # that the error message has been corrected and that `rtol=eps` can produce
    # a lower function value than `rtol=4*eps`.
    def f(x):
        return x**3 - 2*x - 5

    xtol = 1e-300
    eps = np.finfo(float).eps
    x1 = zeros.toms748(f, 1e-10, 1e10, xtol=xtol, rtol=1*eps)
    f1 = f(x1)
    x4 = zeros.toms748(f, 1e-10, 1e10, xtol=xtol, rtol=4*eps)
    f4 = f(x4)
    assert f1 < f4

    # using old-style syntax to get exactly the same message
    message = r"rtol too small \(%g < %g\)" % (eps/2, eps)
    with pytest.raises(ValueError, match=message):
        zeros.toms748(f, 1e-10, 1e10, xtol=xtol, rtol=eps/2)
>>>>>>> 31688dac
<|MERGE_RESOLUTION|>--- conflicted
+++ resolved
@@ -838,7 +838,29 @@
     assert_allclose(res.root, 0, atol=1e-8)
 
 
-<<<<<<< HEAD
+def test_gh13407():
+    # gh-13407 reported that the message produced by `scipy.optimize.toms748`
+    # when `rtol < eps` is incorrect, and also that toms748 is unusual in
+    # accepting `rtol` as low as eps while other solvers raise at 4*eps. Check
+    # that the error message has been corrected and that `rtol=eps` can produce
+    # a lower function value than `rtol=4*eps`.
+    def f(x):
+        return x**3 - 2*x - 5
+
+    xtol = 1e-300
+    eps = np.finfo(float).eps
+    x1 = zeros.toms748(f, 1e-10, 1e10, xtol=xtol, rtol=1*eps)
+    f1 = f(x1)
+    x4 = zeros.toms748(f, 1e-10, 1e10, xtol=xtol, rtol=4*eps)
+    f4 = f(x4)
+    assert f1 < f4
+
+    # using old-style syntax to get exactly the same message
+    message = r"rtol too small \(%g < %g\)" % (eps/2, eps)
+    with pytest.raises(ValueError, match=message):
+        zeros.toms748(f, 1e-10, 1e10, xtol=xtol, rtol=eps/2)
+
+
 def test_newton_complex_gh10103():
     # gh-10103 reported a problem when `newton` is pass a Python complex x0,
     # no `fprime` (secant method), and no `x1` (`x1` must be constructed).
@@ -849,27 +871,4 @@
     assert_allclose(res, 1, atol=1e-12)
 
     res = root_scalar(f, x0=1+1j, x1=2+1.5j, method='secant')
-    assert_allclose(res.root, 1, atol=1e-12)
-=======
-def test_gh13407():
-    # gh-13407 reported that the message produced by `scipy.optimize.toms748`
-    # when `rtol < eps` is incorrect, and also that toms748 is unusual in
-    # accepting `rtol` as low as eps while other solvers raise at 4*eps. Check
-    # that the error message has been corrected and that `rtol=eps` can produce
-    # a lower function value than `rtol=4*eps`.
-    def f(x):
-        return x**3 - 2*x - 5
-
-    xtol = 1e-300
-    eps = np.finfo(float).eps
-    x1 = zeros.toms748(f, 1e-10, 1e10, xtol=xtol, rtol=1*eps)
-    f1 = f(x1)
-    x4 = zeros.toms748(f, 1e-10, 1e10, xtol=xtol, rtol=4*eps)
-    f4 = f(x4)
-    assert f1 < f4
-
-    # using old-style syntax to get exactly the same message
-    message = r"rtol too small \(%g < %g\)" % (eps/2, eps)
-    with pytest.raises(ValueError, match=message):
-        zeros.toms748(f, 1e-10, 1e10, xtol=xtol, rtol=eps/2)
->>>>>>> 31688dac
+    assert_allclose(res.root, 1, atol=1e-12)