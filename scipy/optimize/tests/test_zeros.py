import pytest

from math import sqrt, exp, sin, cos
from functools import lru_cache

from numpy.testing import (assert_warns, assert_,
                           assert_allclose,
                           assert_equal,
                           assert_array_equal,
                           suppress_warnings)
import numpy as np
from numpy import finfo, power, nan, isclose


from scipy.optimize import (_zeros_py as zeros, newton, root_scalar,
                            OptimizeResult)

from scipy._lib._util import getfullargspec_no_self as _getfullargspec

# Import testing parameters
from scipy.optimize._tstutils import get_tests, functions as tstutils_functions

TOL = 4*np.finfo(float).eps  # tolerance

_FLOAT_EPS = finfo(float).eps

bracket_methods = [zeros.bisect, zeros.ridder, zeros.brentq, zeros.brenth,
                   zeros.toms748]
gradient_methods = [zeros.newton]
all_methods = bracket_methods + gradient_methods  # noqa

# A few test functions used frequently:
# # A simple quadratic, (x-1)^2 - 1
def f1(x):
    return x ** 2 - 2 * x - 1


def f1_1(x):
    return 2 * x - 2


def f1_2(x):
    return 2.0 + 0 * x


def f1_and_p_and_pp(x):
    return f1(x), f1_1(x), f1_2(x)


# Simple transcendental function
def f2(x):
    return exp(x) - cos(x)


def f2_1(x):
    return exp(x) + sin(x)


def f2_2(x):
    return exp(x) + cos(x)


# lru cached function
@lru_cache
def f_lrucached(x):
    return x


class TestScalarRootFinders:
    # Basic tests for all scalar root finders

    xtol = 4 * np.finfo(float).eps
    rtol = 4 * np.finfo(float).eps

    def _run_one_test(self, tc, method, sig_args_keys=None,
                      sig_kwargs_keys=None, **kwargs):
        method_args = []
        for k in sig_args_keys or []:
            if k not in tc:
                # If a,b not present use x0, x1. Similarly for f and func
                k = {'a': 'x0', 'b': 'x1', 'func': 'f'}.get(k, k)
            method_args.append(tc[k])

        method_kwargs = dict(**kwargs)
        method_kwargs.update({'full_output': True, 'disp': False})
        for k in sig_kwargs_keys or []:
            method_kwargs[k] = tc[k]

        root = tc.get('root')
        func_args = tc.get('args', ())

        try:
            r, rr = method(*method_args, args=func_args, **method_kwargs)
            return root, rr, tc
        except Exception:
            return root, zeros.RootResults(nan, -1, -1, zeros._EVALUEERR), tc

    def run_tests(self, tests, method, name, known_fail=None, **kwargs):
        r"""Run test-cases using the specified method and the supplied signature.

        Extract the arguments for the method call from the test case
        dictionary using the supplied keys for the method's signature."""
        # The methods have one of two base signatures:
        # (f, a, b, **kwargs)  # newton
        # (func, x0, **kwargs)  # bisect/brentq/...
        sig = _getfullargspec(method)  # FullArgSpec with args, varargs, varkw, defaults, ...
        assert_(not sig.kwonlyargs)
        nDefaults = len(sig.defaults)
        nRequired = len(sig.args) - nDefaults
        sig_args_keys = sig.args[:nRequired]
        sig_kwargs_keys = []
        if name in ['secant', 'newton', 'halley']:
            if name in ['newton', 'halley']:
                sig_kwargs_keys.append('fprime')
                if name in ['halley']:
                    sig_kwargs_keys.append('fprime2')
            kwargs['tol'] = self.xtol
        else:
            kwargs['xtol'] = self.xtol
            kwargs['rtol'] = self.rtol

        results = [list(self._run_one_test(
            tc, method, sig_args_keys=sig_args_keys,
            sig_kwargs_keys=sig_kwargs_keys, **kwargs)) for tc in tests]
        # results= [[true root, full output, tc], ...]

        known_fail = known_fail or []
        notcvgd = [elt for elt in results if not elt[1].converged]
        notcvgd = [elt for elt in notcvgd if elt[-1]['ID'] not in known_fail]
        notcvged_IDS = [elt[-1]['ID'] for elt in notcvgd]
        assert_equal([len(notcvged_IDS), notcvged_IDS], [0, []])

        # The usable xtol and rtol depend on the test
        tols = {'xtol': self.xtol, 'rtol': self.rtol}
        tols.update(**kwargs)
        rtol = tols['rtol']
        atol = tols.get('tol', tols['xtol'])

        cvgd = [elt for elt in results if elt[1].converged]
        approx = [elt[1].root for elt in cvgd]
        correct = [elt[0] for elt in cvgd]
        # See if the root matches the reference value
        notclose = [[a] + elt for a, c, elt in zip(approx, correct, cvgd) if
                    not isclose(a, c, rtol=rtol, atol=atol)
                    and elt[-1]['ID'] not in known_fail]
        # If not, evaluate the function and see if is 0 at the purported root
        fvs = [tc['f'](aroot, *tc.get('args', tuple()))
               for aroot, c, fullout, tc in notclose]
        notclose = [[fv] + elt for fv, elt in zip(fvs, notclose) if fv != 0]
        assert_equal([notclose, len(notclose)], [[], 0])

    def run_collection(self, collection, method, name, smoothness=None,
                       known_fail=None, **kwargs):
        r"""Run a collection of tests using the specified method.

        The name is used to determine some optional arguments."""
        tests = get_tests(collection, smoothness=smoothness)
<<<<<<< HEAD
        self.run_tests(tests, method, name, xtol=xtol, rtol=rtol,
                       known_fail=known_fail, **kwargs)

    def test_bisect(self):
        self.run_check(zeros.bisect, 'bisect')
        self.run_check_lru_cached(zeros.bisect, 'bisect')
        self.run_check_by_name('bisect')
        self.run_collection('aps', zeros.bisect, 'bisect', smoothness=1)

    def test_ridder(self):
        self.run_check(zeros.ridder, 'ridder')
        self.run_check_lru_cached(zeros.ridder, 'ridder')
        self.run_check_by_name('ridder')
        self.run_collection('aps', zeros.ridder, 'ridder', smoothness=1)

    def test_brentq(self):
        self.run_check(zeros.brentq, 'brentq')
        self.run_check_lru_cached(zeros.brentq, 'brentq')
        self.run_check_by_name('brentq')
        # Brentq/h needs a lower tolerance to be specified
        self.run_collection('aps', zeros.brentq, 'brentq', smoothness=1,
                            xtol=1e-14, rtol=1e-14)

    def test_chandrupatla(self):
        self.run_check(zeros._chandrupatla, 'chandrupatla')
# =============================================================================
#         self.run_check_lru_cached(zeros._chandrupatla, 'chandrupatla')
#         self.run_check_by_name('chandrupatla')
#         self.run_collection('aps', zeros._chandrupatla, 'chandrupatla', smoothness=1,
#                             xtol=1e-14, rtol=1e-14)
# =============================================================================

    def test_brenth(self):
        self.run_check(zeros.brenth, 'brenth')
        self.run_check_lru_cached(zeros.brenth, 'brenth')
        self.run_check_by_name('brenth')
        self.run_collection('aps', zeros.brenth, 'brenth', smoothness=1,
                            xtol=1e-14, rtol=1e-14)

    def test_toms748(self):
        self.run_check(zeros.toms748, 'toms748')
        self.run_check_lru_cached(zeros.toms748, 'toms748')
        self.run_check_by_name('toms748')
        self.run_collection('aps', zeros.toms748, 'toms748', smoothness=1)
=======
        self.run_tests(tests, method, name, known_fail=known_fail, **kwargs)


class TestBracketMethods(TestScalarRootFinders):
    @pytest.mark.parametrize('method', bracket_methods)
    @pytest.mark.parametrize('function', tstutils_functions)
    def test_basic_root_scalar(self, method, function):
        # Tests bracketing root finders called via `root_scalar` on a small
        # set of simple problems, each of which has a root at `x=1`. Checks for
        # converged status and that the root was found.
        a, b = .5, sqrt(3)

        r = root_scalar(function, method=method.__name__, bracket=[a, b], x0=a,
                        xtol=self.xtol, rtol=self.rtol)
        assert r.converged
        assert_allclose(r.root, 1.0, atol=self.xtol, rtol=self.rtol)

    @pytest.mark.parametrize('method', bracket_methods)
    @pytest.mark.parametrize('function', tstutils_functions)
    def test_basic_individual(self, method, function):
        # Tests individual bracketing root finders on a small set of simple
        # problems, each of which has a root at `x=1`. Checks for converged
        # status and that the root was found.
        a, b = .5, sqrt(3)
        root, r = method(function, a, b, xtol=self.xtol, rtol=self.rtol,
                         full_output=True)

        assert r.converged
        assert_allclose(root, 1.0, atol=self.xtol, rtol=self.rtol)

    @pytest.mark.parametrize('method', bracket_methods)
    def test_aps_collection(self, method):
        self.run_collection('aps', method, method.__name__, smoothness=1)

    @pytest.mark.parametrize('method', [zeros.bisect, zeros.ridder,
                                        zeros.toms748])
    def test_chandrupatla_collection(self, method):
        known_fail = {'fun7.4'} if method == zeros.ridder else {}
        self.run_collection('chandrupatla', method, method.__name__,
                            known_fail=known_fail)

    @pytest.mark.parametrize('method', bracket_methods)
    def test_lru_cached_individual(self, method):
        # check that https://github.com/scipy/scipy/issues/10846 is fixed
        # (`root_scalar` failed when passed a function that was `@lru_cache`d)
        a, b = -1, 1
        root, r = method(f_lrucached, a, b, full_output=True)
        assert r.converged
        assert_allclose(root, 0)

>>>>>>> 9d74b292

class TestNewton(TestScalarRootFinders):
    def test_newton_collections(self):
        known_fail = ['aps.13.00']
        known_fail += ['aps.12.05', 'aps.12.17']  # fails under Windows Py27
        for collection in ['aps', 'complex']:
            self.run_collection(collection, zeros.newton, 'newton',
                                smoothness=2, known_fail=known_fail)

    def test_halley_collections(self):
        known_fail = ['aps.12.06', 'aps.12.07', 'aps.12.08', 'aps.12.09',
                      'aps.12.10', 'aps.12.11', 'aps.12.12', 'aps.12.13',
                      'aps.12.14', 'aps.12.15', 'aps.12.16', 'aps.12.17',
                      'aps.12.18', 'aps.13.00']
        for collection in ['aps', 'complex']:
            self.run_collection(collection, zeros.newton, 'halley',
                                smoothness=2, known_fail=known_fail)

<<<<<<< HEAD
    @staticmethod
    def f1(x):
        return x**2 - 2*x - 1  # == (x-1)**2 - 2

    @staticmethod
    def f1_1(x):
        return 2*x - 2

    @staticmethod
    def f1_2(x):
        return 2.0 + 0*x

    @staticmethod
    def f2(x):
        return exp(x) - cos(x)

    @staticmethod
    def f2_1(x):
        return exp(x) + sin(x)

    @staticmethod
    def f2_2(x):
        return exp(x) + cos(x)

    @staticmethod
    def f3(x,a):
        return a-x**2

=======
>>>>>>> 9d74b292
    def test_newton(self):
        for f, f_1, f_2 in [(f1, f1_1, f1_2), (f2, f2_1, f2_2)]:
            x = zeros.newton(f, 3, tol=1e-6)
            assert_allclose(f(x), 0, atol=1e-6)
            x = zeros.newton(f, 3, x1=5, tol=1e-6)  # secant, x0 and x1
            assert_allclose(f(x), 0, atol=1e-6)
            x = zeros.newton(f, 3, fprime=f_1, tol=1e-6)   # newton
            assert_allclose(f(x), 0, atol=1e-6)
            x = zeros.newton(f, 3, fprime=f_1, fprime2=f_2, tol=1e-6)  # halley
            assert_allclose(f(x), 0, atol=1e-6)

    def test_newton_by_name(self):
        r"""Invoke newton through root_scalar()"""
        for f, f_1, f_2 in [(f1, f1_1, f1_2), (f2, f2_1, f2_2)]:
            r = root_scalar(f, method='newton', x0=3, fprime=f_1, xtol=1e-6)
            assert_allclose(f(r.root), 0, atol=1e-6)
        for f, f_1, f_2 in [(f1, f1_1, f1_2), (f2, f2_1, f2_2)]:
            r = root_scalar(f, method='newton', x0=3, xtol=1e-6)  # without f'
            assert_allclose(f(r.root), 0, atol=1e-6)

    def test_secant_by_name(self):
        r"""Invoke secant through root_scalar()"""
        for f, f_1, f_2 in [(f1, f1_1, f1_2), (f2, f2_1, f2_2)]:
            r = root_scalar(f, method='secant', x0=3, x1=2, xtol=1e-6)
            assert_allclose(f(r.root), 0, atol=1e-6)
            r = root_scalar(f, method='secant', x0=3, x1=5, xtol=1e-6)
            assert_allclose(f(r.root), 0, atol=1e-6)
        for f, f_1, f_2 in [(f1, f1_1, f1_2), (f2, f2_1, f2_2)]:
            r = root_scalar(f, method='secant', x0=3, xtol=1e-6)  # without x1
            assert_allclose(f(r.root), 0, atol=1e-6)

    def test_halley_by_name(self):
        r"""Invoke halley through root_scalar()"""
        for f, f_1, f_2 in [(f1, f1_1, f1_2), (f2, f2_1, f2_2)]:
            r = root_scalar(f, method='halley', x0=3,
                            fprime=f_1, fprime2=f_2, xtol=1e-6)
            assert_allclose(f(r.root), 0, atol=1e-6)

    def test_root_scalar_fail(self):
        message = 'fprime2 must be specified for halley'
        with pytest.raises(ValueError, match=message):
            root_scalar(f1, method='halley', fprime=f1_1, x0=3, xtol=1e-6)  # no fprime2
        message = 'fprime must be specified for halley'
        with pytest.raises(ValueError, match=message):
            root_scalar(f1, method='halley', fprime2=f1_2, x0=3, xtol=1e-6)  # no fprime

    def test_array_chandrupatla(self):
        """test _chandrupatla with array, similar to newton method"""

        k = np.arange(1,8)
        result = zeros._chandrupatla(self.f3, 0, 3, args=(k,))
        x_expected = ([1., 1.41421356, 1.73205081,
                      2., 2.23606798,2.44948974,
                      2.64575131])
        assert_allclose(result.x, x_expected)

    def test_chandrupatla_newton_similar(self):
        """test that _chandrupatla is giving a similar result to newton"""

        k = np.arange(1,8)

        result = zeros._chandrupatla(self.f3, 0, 3, args=(k[0],))
        expected = zeros.newton(self.f3, x0=0, x1=3, args=(k[0],))
        assert_allclose(result.x, expected)

    def test_chandrupatla_brent_similar(self):
        """test than chandrupatla gives equal scalar result to brentq"""
        def f3(x):
            return (x**3 - 1)

        result = zeros._chandrupatla(f3,0,3,maxiter=50)
        expected = zeros.brentq(f3,0,3)

        assert_allclose(result.x, expected)

    def test_chandrupatla_np_vectorize(self):
        """test that _chandrupatla handles input with np.vectorize"""

        k = np.arange(1,8)

        res = zeros._chandrupatla(self.f3,0,3,
                                  args=(k,),
                                  maxiter=50)

        vec_res = zeros._chandrupatla(np.vectorize(self.f3),0,3,
                                  args=(k,),
                                  maxiter=50)

        assert_allclose(res.fun, vec_res.fun)
        assert_allclose(res.x, vec_res.x)

    def test_chandrupatla_broadcasting(self):
        """test that _chandrupatla broadcasts inputs correctly"""

        x0 = np.zeros((2,1,1))
        x1 = np.full((1,2,1), 3)
        k = np.array([[[1, 2]]])

        res = zeros._chandrupatla(self.f3,x0=x0,x1=x1,
                                  args=(k,),
                                  maxiter=50)

        expected = ([[[1., 1.41421356],
                      [1., 1.41421356]],
                     [[1., 1.41421356],
                      [1., 1.41421356]]])

        assert_allclose(res.x, expected)

    def test_array_newton(self):
        """test newton with array"""

        def f1(x, *a):
            b = a[0] + x * a[3]
            return a[1] - a[2] * (np.exp(b / a[5]) - 1.0) - b / a[4] - x

        def f1_1(x, *a):
            b = a[3] / a[5]
            return -a[2] * np.exp(a[0] / a[5] + x * b) * b - a[3] / a[4] - 1

        def f1_2(x, *a):
            b = a[3] / a[5]
            return -a[2] * np.exp(a[0] / a[5] + x * b) * b**2

        a0 = np.array([
            5.32725221, 5.48673747, 5.49539973,
            5.36387202, 4.80237316, 1.43764452,
            5.23063958, 5.46094772, 5.50512718,
            5.42046290
        ])
        a1 = (np.sin(range(10)) + 1.0) * 7.0
        args = (a0, a1, 1e-09, 0.004, 10, 0.27456)
        x0 = [7.0] * 10
        x = zeros.newton(f1, x0, f1_1, args)
        x_expected = (
            6.17264965, 11.7702805, 12.2219954,
            7.11017681, 1.18151293, 0.143707955,
            4.31928228, 10.5419107, 12.7552490,
            8.91225749
        )
        assert_allclose(x, x_expected)
        # test halley's
        x = zeros.newton(f1, x0, f1_1, args, fprime2=f1_2)
        assert_allclose(x, x_expected)
        # test secant
        x = zeros.newton(f1, x0, args=args)
        assert_allclose(x, x_expected)

    def test_array_newton_complex(self):
        def f(x):
            return x + 1+1j

        def fprime(x):
            return 1.0

        t = np.full(4, 1j)
        x = zeros.newton(f, t, fprime=fprime)
        assert_allclose(f(x), 0.)

        # should work even if x0 is not complex
        t = np.ones(4)
        x = zeros.newton(f, t, fprime=fprime)
        assert_allclose(f(x), 0.)

        x = zeros.newton(f, t)
        assert_allclose(f(x), 0.)

    def test_array_secant_active_zero_der(self):
        """test secant doesn't continue to iterate zero derivatives"""
        x = zeros.newton(lambda x, *a: x*x - a[0], x0=[4.123, 5],
                         args=[np.array([17, 25])])
        assert_allclose(x, (4.123105625617661, 5.0))

    def test_array_newton_integers(self):
        # test secant with float
        x = zeros.newton(lambda y, z: z - y ** 2, [4.0] * 2,
                         args=([15.0, 17.0],))
        assert_allclose(x, (3.872983346207417, 4.123105625617661))
        # test integer becomes float
        x = zeros.newton(lambda y, z: z - y ** 2, [4] * 2, args=([15, 17],))
        assert_allclose(x, (3.872983346207417, 4.123105625617661))

    def test_array_newton_zero_der_failures(self):
        # test derivative zero warning
        assert_warns(RuntimeWarning, zeros.newton,
                     lambda y: y**2 - 2, [0., 0.], lambda y: 2 * y)
        # test failures and zero_der
        with pytest.warns(RuntimeWarning):
            results = zeros.newton(lambda y: y**2 - 2, [0., 0.],
                                   lambda y: 2*y, full_output=True)
            assert_allclose(results.root, 0)
            assert results.zero_der.all()
            assert not results.converged.any()

    def test_newton_combined(self):
        def f1(x):
            return x ** 2 - 2 * x - 1
        def f1_1(x):
            return 2 * x - 2
        def f1_2(x):
            return 2.0 + 0 * x

        def f1_and_p_and_pp(x):
            return x**2 - 2*x-1, 2*x-2, 2.0

        sol0 = root_scalar(f1, method='newton', x0=3, fprime=f1_1)
        sol = root_scalar(f1_and_p_and_pp, method='newton', x0=3, fprime=True)
        assert_allclose(sol0.root, sol.root, atol=1e-8)
        assert_equal(2*sol.function_calls, sol0.function_calls)

        sol0 = root_scalar(f1, method='halley', x0=3, fprime=f1_1, fprime2=f1_2)
        sol = root_scalar(f1_and_p_and_pp, method='halley', x0=3, fprime2=True)
        assert_allclose(sol0.root, sol.root, atol=1e-8)
        assert_equal(3*sol.function_calls, sol0.function_calls)

    def test_newton_full_output(self):
        # Test the full_output capability, both when converging and not.
        # Use simple polynomials, to avoid hitting platform dependencies
        # (e.g., exp & trig) in number of iterations

        x0 = 3
        expected_counts = [(6, 7), (5, 10), (3, 9)]

        for derivs in range(3):
            kwargs = {'tol': 1e-6, 'full_output': True, }
            for k, v in [['fprime', f1_1], ['fprime2', f1_2]][:derivs]:
                kwargs[k] = v

            x, r = zeros.newton(f1, x0, disp=False, **kwargs)
            assert_(r.converged)
            assert_equal(x, r.root)
            assert_equal((r.iterations, r.function_calls), expected_counts[derivs])
            if derivs == 0:
                assert r.function_calls <= r.iterations + 1
            else:
                assert_equal(r.function_calls, (derivs + 1) * r.iterations)

            # Now repeat, allowing one fewer iteration to force convergence failure
            iters = r.iterations - 1
            x, r = zeros.newton(f1, x0, maxiter=iters, disp=False, **kwargs)
            assert_(not r.converged)
            assert_equal(x, r.root)
            assert_equal(r.iterations, iters)

            if derivs == 1:
                # Check that the correct Exception is raised and
                # validate the start of the message.
                with pytest.raises(
                    RuntimeError,
                    match='Failed to converge after %d iterations, value is .*' % (iters)):
                    x, r = zeros.newton(f1, x0, maxiter=iters, disp=True, **kwargs)

    def test_deriv_zero_warning(self):
        def func(x):
            return x ** 2 - 2.0
        def dfunc(x):
            return 2 * x
        assert_warns(RuntimeWarning, zeros.newton, func, 0.0, dfunc, disp=False)
        with pytest.raises(RuntimeError, match='Derivative was zero'):
            zeros.newton(func, 0.0, dfunc)

    def test_newton_does_not_modify_x0(self):
        # https://github.com/scipy/scipy/issues/9964
        x0 = np.array([0.1, 3])
        x0_copy = x0.copy()  # Copy to test for equality.
        newton(np.sin, x0, np.cos)
        assert_array_equal(x0, x0_copy)

    def test_gh17570_defaults(self):
        # Previously, when fprime was not specified, root_scalar would default
        # to secant. When x1 was not specified, secant failed.
        # Check that without fprime, the default is secant if x1 is specified
        # and newton otherwise.
        res_newton_default = root_scalar(f1, method='newton', x0=3, xtol=1e-6)
        res_secant_default = root_scalar(f1, method='secant', x0=3, x1=2,
                                         xtol=1e-6)
        # `newton` uses the secant method when `x1` and `x2` are specified
        res_secant = newton(f1, x0=3, x1=2, tol=1e-6, full_output=True)[1]

        # all three foun a root
        assert_allclose(f1(res_newton_default.root), 0, atol=1e-6)
        assert_allclose(f1(res_secant_default.root), 0, atol=1e-6)
        assert_allclose(f1(res_secant.root), 0, atol=1e-6)

        # Defaults are correct
        assert (res_secant_default.root
                == res_secant.root
                != res_newton_default.iterations)
        assert (res_secant_default.iterations
                == res_secant_default.function_calls - 1  # true for secant
                == res_secant.iterations
                != res_newton_default.iterations
                == res_newton_default.function_calls/2)  # newton 2-point diff


def test_gh_5555():
    root = 0.1

    def f(x):
        return x - root

    methods = [zeros.bisect, zeros.ridder]
    xtol = rtol = TOL
    for method in methods:
        res = method(f, -1e8, 1e7, xtol=xtol, rtol=rtol)
        assert_allclose(root, res, atol=xtol, rtol=rtol,
                        err_msg='method %s' % method.__name__)


def test_gh_5557():
    # Show that without the changes in 5557 brentq and brenth might
    # only achieve a tolerance of 2*(xtol + rtol*|res|).

    # f linearly interpolates (0, -0.1), (0.5, -0.1), and (1,
    # 0.4). The important parts are that |f(0)| < |f(1)| (so that
    # brent takes 0 as the initial guess), |f(0)| < atol (so that
    # brent accepts 0 as the root), and that the exact root of f lies
    # more than atol away from 0 (so that brent doesn't achieve the
    # desired tolerance).
    def f(x):
        if x < 0.5:
            return -0.1
        else:
            return x - 0.6

    atol = 0.51
    rtol = 4 * _FLOAT_EPS
    methods = [zeros.brentq, zeros.brenth]
    for method in methods:
        res = method(f, 0, 1, xtol=atol, rtol=rtol)
        assert_allclose(0.6, res, atol=atol, rtol=rtol)


def test_brent_underflow_in_root_bracketing():
    # Tetsing if an interval [a,b] brackets a zero of a function
    # by checking f(a)*f(b) < 0 is not reliable when the product
    # underflows/overflows. (reported in issue# 13737)

    underflow_scenario = (-450.0, -350.0, -400.0)
    overflow_scenario = (350.0, 450.0, 400.0)

    for a, b, root in [underflow_scenario, overflow_scenario]:
        c = np.exp(root)
        for method in [zeros.brenth, zeros.brentq]:
            res = method(lambda x: np.exp(x)-c, a, b)
            assert_allclose(root, res)


class TestRootResults:
    r = zeros.RootResults(root=1.0, iterations=44, function_calls=46, flag=0)

    def test_repr(self):
        expected_repr = ("      converged: True\n           flag: converged"
                         "\n function_calls: 46\n     iterations: 44\n"
                         "           root: 1.0")
        assert_equal(repr(self.r), expected_repr)

    def test_type(self):
        assert isinstance(self.r, OptimizeResult)


def test_complex_halley():
    """Test Halley's works with complex roots"""
    def f(x, *a):
        return a[0] * x**2 + a[1] * x + a[2]

    def f_1(x, *a):
        return 2 * a[0] * x + a[1]

    def f_2(x, *a):
        retval = 2 * a[0]
        try:
            size = len(x)
        except TypeError:
            return retval
        else:
            return [retval] * size

    z = complex(1.0, 2.0)
    coeffs = (2.0, 3.0, 4.0)
    y = zeros.newton(f, z, args=coeffs, fprime=f_1, fprime2=f_2, tol=1e-6)
    # (-0.75000000000000078+1.1989578808281789j)
    assert_allclose(f(y, *coeffs), 0, atol=1e-6)
    z = [z] * 10
    coeffs = (2.0, 3.0, 4.0)
    y = zeros.newton(f, z, args=coeffs, fprime=f_1, fprime2=f_2, tol=1e-6)
    assert_allclose(f(y, *coeffs), 0, atol=1e-6)


def test_zero_der_nz_dp():
    """Test secant method with a non-zero dp, but an infinite newton step"""
    # pick a symmetrical functions and choose a point on the side that with dx
    # makes a secant that is a flat line with zero slope, EG: f = (x - 100)**2,
    # which has a root at x = 100 and is symmetrical around the line x = 100
    # we have to pick a really big number so that it is consistently true
    # now find a point on each side so that the secant has a zero slope
    dx = np.finfo(float).eps ** 0.33
    # 100 - p0 = p1 - 100 = p0 * (1 + dx) + dx - 100
    # -> 200 = p0 * (2 + dx) + dx
    p0 = (200.0 - dx) / (2.0 + dx)
    with suppress_warnings() as sup:
        sup.filter(RuntimeWarning, "RMS of")
        x = zeros.newton(lambda y: (y - 100.0)**2, x0=[p0] * 10)
    assert_allclose(x, [100] * 10)
    # test scalar cases too
    p0 = (2.0 - 1e-4) / (2.0 + 1e-4)
    with suppress_warnings() as sup:
        sup.filter(RuntimeWarning, "Tolerance of")
        x = zeros.newton(lambda y: (y - 1.0) ** 2, x0=p0, disp=False)
    assert_allclose(x, 1)
    with pytest.raises(RuntimeError, match='Tolerance of'):
        x = zeros.newton(lambda y: (y - 1.0) ** 2, x0=p0, disp=True)
    p0 = (-2.0 + 1e-4) / (2.0 + 1e-4)
    with suppress_warnings() as sup:
        sup.filter(RuntimeWarning, "Tolerance of")
        x = zeros.newton(lambda y: (y + 1.0) ** 2, x0=p0, disp=False)
    assert_allclose(x, -1)
    with pytest.raises(RuntimeError, match='Tolerance of'):
        x = zeros.newton(lambda y: (y + 1.0) ** 2, x0=p0, disp=True)


def test_array_newton_failures():
    """Test that array newton fails as expected"""
    # p = 0.68  # [MPa]
    # dp = -0.068 * 1e6  # [Pa]
    # T = 323  # [K]
    diameter = 0.10  # [m]
    # L = 100  # [m]
    roughness = 0.00015  # [m]
    rho = 988.1  # [kg/m**3]
    mu = 5.4790e-04  # [Pa*s]
    u = 2.488  # [m/s]
    reynolds_number = rho * u * diameter / mu  # Reynolds number

    def colebrook_eqn(darcy_friction, re, dia):
        return (1 / np.sqrt(darcy_friction) +
                2 * np.log10(roughness / 3.7 / dia +
                             2.51 / re / np.sqrt(darcy_friction)))

    # only some failures
    with pytest.warns(RuntimeWarning):
        result = zeros.newton(
            colebrook_eqn, x0=[0.01, 0.2, 0.02223, 0.3], maxiter=2,
            args=[reynolds_number, diameter], full_output=True
        )
        assert not result.converged.all()
    # they all fail
    with pytest.raises(RuntimeError):
        result = zeros.newton(
            colebrook_eqn, x0=[0.01] * 2, maxiter=2,
            args=[reynolds_number, diameter], full_output=True
        )


# this test should **not** raise a RuntimeWarning
def test_gh8904_zeroder_at_root_fails():
    """Test that Newton or Halley don't warn if zero derivative at root"""

    # a function that has a zero derivative at it's root
    def f_zeroder_root(x):
        return x**3 - x**2

    # should work with secant
    r = zeros.newton(f_zeroder_root, x0=0)
    assert_allclose(r, 0, atol=zeros._xtol, rtol=zeros._rtol)
    # test again with array
    r = zeros.newton(f_zeroder_root, x0=[0]*10)
    assert_allclose(r, 0, atol=zeros._xtol, rtol=zeros._rtol)

    # 1st derivative
    def fder(x):
        return 3 * x**2 - 2 * x

    # 2nd derivative
    def fder2(x):
        return 6*x - 2

    # should work with newton and halley
    r = zeros.newton(f_zeroder_root, x0=0, fprime=fder)
    assert_allclose(r, 0, atol=zeros._xtol, rtol=zeros._rtol)
    r = zeros.newton(f_zeroder_root, x0=0, fprime=fder,
                     fprime2=fder2)
    assert_allclose(r, 0, atol=zeros._xtol, rtol=zeros._rtol)
    # test again with array
    r = zeros.newton(f_zeroder_root, x0=[0]*10, fprime=fder)
    assert_allclose(r, 0, atol=zeros._xtol, rtol=zeros._rtol)
    r = zeros.newton(f_zeroder_root, x0=[0]*10, fprime=fder,
                     fprime2=fder2)
    assert_allclose(r, 0, atol=zeros._xtol, rtol=zeros._rtol)

    # also test that if a root is found we do not raise RuntimeWarning even if
    # the derivative is zero, EG: at x = 0.5, then fval = -0.125 and
    # fder = -0.25 so the next guess is 0.5 - (-0.125/-0.5) = 0 which is the
    # root, but if the solver continued with that guess, then it will calculate
    # a zero derivative, so it should return the root w/o RuntimeWarning
    r = zeros.newton(f_zeroder_root, x0=0.5, fprime=fder)
    assert_allclose(r, 0, atol=zeros._xtol, rtol=zeros._rtol)
    # test again with array
    r = zeros.newton(f_zeroder_root, x0=[0.5]*10, fprime=fder)
    assert_allclose(r, 0, atol=zeros._xtol, rtol=zeros._rtol)
    # doesn't apply to halley


def test_gh_8881():
    r"""Test that Halley's method realizes that the 2nd order adjustment
    is too big and drops off to the 1st order adjustment."""
    n = 9

    def f(x):
        return power(x, 1.0/n) - power(n, 1.0/n)

    def fp(x):
        return power(x, (1.0-n)/n)/n

    def fpp(x):
        return power(x, (1.0-2*n)/n) * (1.0/n) * (1.0-n)/n

    x0 = 0.1
    # The root is at x=9.
    # The function has positive slope, x0 < root.
    # Newton succeeds in 8 iterations
    rt, r = newton(f, x0, fprime=fp, full_output=True)
    assert r.converged
    # Before the Issue 8881/PR 8882, halley would send x in the wrong direction.
    # Check that it now succeeds.
    rt, r = newton(f, x0, fprime=fp, fprime2=fpp, full_output=True)
    assert r.converged


def test_gh_9608_preserve_array_shape():
    """
    Test that shape is preserved for array inputs even if fprime or fprime2 is
    scalar
    """
    def f(x):
        return x**2

    def fp(x):
        return 2 * x

    def fpp(x):
        return 2

    x0 = np.array([-2], dtype=np.float32)
    rt, r = newton(f, x0, fprime=fp, fprime2=fpp, full_output=True)
    assert r.converged

    x0_array = np.array([-2, -3], dtype=np.float32)
    # This next invocation should fail
    with pytest.raises(IndexError):
        result = zeros.newton(
            f, x0_array, fprime=fp, fprime2=fpp, full_output=True
        )

    def fpp_array(x):
        return np.full(np.shape(x), 2, dtype=np.float32)

    result = zeros.newton(
        f, x0_array, fprime=fp, fprime2=fpp_array, full_output=True
    )
    assert result.converged.all()


@pytest.mark.parametrize(
    "maximum_iterations,flag_expected",
    [(10, zeros.CONVERR), (100, zeros.CONVERGED)])
def test_gh9254_flag_if_maxiter_exceeded(maximum_iterations, flag_expected):
    """
    Test that if the maximum iterations is exceeded that the flag is not
    converged.
    """
    result = zeros.brentq(
        lambda x: ((1.2*x - 2.3)*x + 3.4)*x - 4.5,
        -30, 30, (), 1e-6, 1e-6, maximum_iterations,
        full_output=True, disp=False)
    assert result[1].flag == flag_expected
    if flag_expected == zeros.CONVERR:
        # didn't converge because exceeded maximum iterations
        assert result[1].iterations == maximum_iterations
    elif flag_expected == zeros.CONVERGED:
        # converged before maximum iterations
        assert result[1].iterations < maximum_iterations


def test_gh9551_raise_error_if_disp_true():
    """Test that if disp is true then zero derivative raises RuntimeError"""

    def f(x):
        return x*x + 1

    def f_p(x):
        return 2*x

    assert_warns(RuntimeWarning, zeros.newton, f, 1.0, f_p, disp=False)
    with pytest.raises(
            RuntimeError,
            match=r'^Derivative was zero\. Failed to converge after \d+ iterations, value is [+-]?\d*\.\d+\.$'):
        zeros.newton(f, 1.0, f_p)
    root = zeros.newton(f, complex(10.0, 10.0), f_p)
    assert_allclose(root, complex(0.0, 1.0))


@pytest.mark.parametrize('solver_name',
                         ['brentq', 'brenth', 'bisect', 'ridder', 'toms748'])
@pytest.mark.parametrize('rs_interface', [True, False])
def test_gh3089_8394(solver_name, rs_interface):
    # gh-3089 and gh-8394 reported that bracketing solvers returned incorrect
    # results when they encountered NaNs. Check that this is resolved.
    solver = ((lambda f, a, b: root_scalar(f, bracket=(a, b))) if rs_interface
              else getattr(zeros, solver_name))

    def f(x):
        return np.nan

    message = "The function value at x..."
    with pytest.raises(ValueError, match=message):
        solver(f, 0, 1)


@pytest.mark.parametrize('solver_name',
                         ['brentq', 'brenth', 'bisect', 'ridder', 'toms748'])
@pytest.mark.parametrize('rs_interface', [True, False])
def test_function_calls(solver_name, rs_interface):
    # There do not appear to be checks that the bracketing solvers report the
    # correct number of function evaluations. Check that this is the case.
    solver = ((lambda f, a, b, **kwargs: root_scalar(f, bracket=(a, b)))
              if rs_interface else getattr(zeros, solver_name))

    def f(x):
        f.calls += 1
        return x**2 - 1
    f.calls = 0

    res = solver(f, 0, 10, full_output=True)

    if rs_interface:
        assert res.function_calls == f.calls
    else:
        assert res[1].function_calls == f.calls


def test_gh_14486_converged_false():
    """Test that zero slope with secant method results in a converged=False"""
    def lhs(x):
        return x * np.exp(-x*x) - 0.07

    with pytest.warns(RuntimeWarning, match='Tolerance of'):
        res = root_scalar(lhs, method='secant', x0=-0.15, x1=1.0)
    assert not res.converged
    assert res.flag == 'convergence error'

    with pytest.warns(RuntimeWarning, match='Tolerance of'):
        res = newton(lhs, x0=-0.15, x1=1.0, disp=False, full_output=True)[1]
    assert not res.converged
    assert res.flag == 'convergence error'


@pytest.mark.parametrize('solver_name',
                         ['brentq', 'brenth', 'bisect', 'ridder', 'toms748'])
@pytest.mark.parametrize('rs_interface', [True, False])
def test_gh5584(solver_name, rs_interface):
    # gh-5584 reported that an underflow can cause sign checks in the algorithm
    # to fail. Check that this is resolved.
    solver = ((lambda f, a, b, **kwargs: root_scalar(f, bracket=(a, b)))
              if rs_interface else getattr(zeros, solver_name))

    def f(x):
        return 1e-200*x

    # Report failure when signs are the same
    with pytest.raises(ValueError, match='...must have different signs'):
        solver(f, -0.5, -0.4, full_output=True)

    # Solve successfully when signs are different
    res = solver(f, -0.5, 0.4, full_output=True)
    res = res if rs_interface else res[1]
    assert res.converged
    assert_allclose(res.root, 0, atol=1e-8)

    # Solve successfully when one side is negative zero
    res = solver(f, -0.5, float('-0.0'), full_output=True)
    res = res if rs_interface else res[1]
    assert res.converged
    assert_allclose(res.root, 0, atol=1e-8)


def test_gh13407():
    # gh-13407 reported that the message produced by `scipy.optimize.toms748`
    # when `rtol < eps` is incorrect, and also that toms748 is unusual in
    # accepting `rtol` as low as eps while other solvers raise at 4*eps. Check
    # that the error message has been corrected and that `rtol=eps` can produce
    # a lower function value than `rtol=4*eps`.
    def f(x):
        return x**3 - 2*x - 5

    xtol = 1e-300
    eps = np.finfo(float).eps
    x1 = zeros.toms748(f, 1e-10, 1e10, xtol=xtol, rtol=1*eps)
    f1 = f(x1)
    x4 = zeros.toms748(f, 1e-10, 1e10, xtol=xtol, rtol=4*eps)
    f4 = f(x4)
    assert f1 < f4

    # using old-style syntax to get exactly the same message
    message = fr"rtol too small \({eps/2:g} < {eps:g}\)"
    with pytest.raises(ValueError, match=message):
        zeros.toms748(f, 1e-10, 1e10, xtol=xtol, rtol=eps/2)


def test_newton_complex_gh10103():
    # gh-10103 reported a problem when `newton` is pass a Python complex x0,
    # no `fprime` (secant method), and no `x1` (`x1` must be constructed).
    # Check that this is resolved.
    def f(z):
        return z - 1
    res = newton(f, 1+1j)
    assert_allclose(res, 1, atol=1e-12)

    res = root_scalar(f, x0=1+1j, x1=2+1.5j, method='secant')
    assert_allclose(res.root, 1, atol=1e-12)


@pytest.mark.parametrize('method', all_methods)
def test_maxiter_int_check_gh10236(method):
    # gh-10236 reported that the error message when `maxiter` is not an integer
    # was difficult to interpret. Check that this was resolved (by gh-10907).
    message = "'float' object cannot be interpreted as an integer"
    with pytest.raises(TypeError, match=message):
        method(f1, 0.0, 1.0, maxiter=72.45)<|MERGE_RESOLUTION|>--- conflicted
+++ resolved
@@ -155,7 +155,7 @@
 
         The name is used to determine some optional arguments."""
         tests = get_tests(collection, smoothness=smoothness)
-<<<<<<< HEAD
+
         self.run_tests(tests, method, name, xtol=xtol, rtol=rtol,
                        known_fail=known_fail, **kwargs)
 
@@ -179,15 +179,6 @@
         self.run_collection('aps', zeros.brentq, 'brentq', smoothness=1,
                             xtol=1e-14, rtol=1e-14)
 
-    def test_chandrupatla(self):
-        self.run_check(zeros._chandrupatla, 'chandrupatla')
-# =============================================================================
-#         self.run_check_lru_cached(zeros._chandrupatla, 'chandrupatla')
-#         self.run_check_by_name('chandrupatla')
-#         self.run_collection('aps', zeros._chandrupatla, 'chandrupatla', smoothness=1,
-#                             xtol=1e-14, rtol=1e-14)
-# =============================================================================
-
     def test_brenth(self):
         self.run_check(zeros.brenth, 'brenth')
         self.run_check_lru_cached(zeros.brenth, 'brenth')
@@ -200,7 +191,7 @@
         self.run_check_lru_cached(zeros.toms748, 'toms748')
         self.run_check_by_name('toms748')
         self.run_collection('aps', zeros.toms748, 'toms748', smoothness=1)
-=======
+
         self.run_tests(tests, method, name, known_fail=known_fail, **kwargs)
 
 
@@ -251,7 +242,6 @@
         assert r.converged
         assert_allclose(root, 0)
 
->>>>>>> 9d74b292
 
 class TestNewton(TestScalarRootFinders):
     def test_newton_collections(self):
@@ -270,7 +260,7 @@
             self.run_collection(collection, zeros.newton, 'halley',
                                 smoothness=2, known_fail=known_fail)
 
-<<<<<<< HEAD
+
     @staticmethod
     def f1(x):
         return x**2 - 2*x - 1  # == (x-1)**2 - 2
@@ -299,8 +289,7 @@
     def f3(x,a):
         return a-x**2
 
-=======
->>>>>>> 9d74b292
+
     def test_newton(self):
         for f, f_1, f_2 in [(f1, f1_1, f1_2), (f2, f2_1, f2_2)]:
             x = zeros.newton(f, 3, tol=1e-6)
