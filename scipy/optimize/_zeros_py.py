import warnings
from collections import namedtuple
import operator
from . import _zeros
<<<<<<< HEAD
from ._optimize import OptimizeResult, _call_callback_maybe_halt
=======
from ._optimize import OptimizeResult
>>>>>>> d5ceb77a
import numpy as np


_iter = 100
_xtol = 2e-12
_rtol = 4 * np.finfo(float).eps

__all__ = ['newton', 'bisect', 'ridder', 'brentq', 'brenth', 'toms748',
           'RootResults']

# Must agree with CONVERGED, SIGNERR, CONVERR, ...  in zeros.h
_ECONVERGED = 0
_ESIGNERR = -1
_ECONVERR = -2
_EVALUEERR = -3
_EINPROGRESS = 1

CONVERGED = 'converged'
SIGNERR = 'sign error'
CONVERR = 'convergence error'
VALUEERR = 'value error'
INPROGRESS = 'No error'


flag_map = {_ECONVERGED: CONVERGED, _ESIGNERR: SIGNERR, _ECONVERR: CONVERR,
            _EVALUEERR: VALUEERR, _EINPROGRESS: INPROGRESS}


class RootResults(OptimizeResult):
    """Represents the root finding result.

    Attributes
    ----------
    root : float
        Estimated root location.
    iterations : int
        Number of iterations needed to find the root.
    function_calls : int
        Number of times the function was called.
    converged : bool
        True if the routine converged.
    flag : str
        Description of the cause of termination.

    """

    def __init__(self, root, iterations, function_calls, flag):
        self.root = root
        self.iterations = iterations
        self.function_calls = function_calls
        self.converged = flag == _ECONVERGED
        self.flag = None
        try:
            self.flag = flag_map[flag]
        except KeyError:
            self.flag = 'unknown error %d' % (flag,)


def results_c(full_output, r):
    if full_output:
        x, funcalls, iterations, flag = r
        results = RootResults(root=x,
                              iterations=iterations,
                              function_calls=funcalls,
                              flag=flag)
        return x, results
    else:
        return r


def _results_select(full_output, r):
    """Select from a tuple of (root, funccalls, iterations, flag)"""
    x, funcalls, iterations, flag = r
    if full_output:
        results = RootResults(root=x,
                              iterations=iterations,
                              function_calls=funcalls,
                              flag=flag)
        return x, results
    return x


def _wrap_nan_raise(f):

    def f_raise(x, *args):
        fx = f(x, *args)
        if np.isnan(fx):
            msg = (f'The function value at x={x} is NaN; '
                   'solver cannot continue.')
            raise ValueError(msg)
        return fx

    return f_raise


def newton(func, x0, fprime=None, args=(), tol=1.48e-8, maxiter=50,
           fprime2=None, x1=None, rtol=0.0,
           full_output=False, disp=True):
    """
    Find a root of a real or complex function using the Newton-Raphson
    (or secant or Halley's) method.

    Find a root of the scalar-valued function `func` given a nearby scalar
    starting point `x0`.
    The Newton-Raphson method is used if the derivative `fprime` of `func`
    is provided, otherwise the secant method is used. If the second order
    derivative `fprime2` of `func` is also provided, then Halley's method is
    used.

    If `x0` is a sequence with more than one item, `newton` returns an array:
    the roots of the function from each (scalar) starting point in `x0`.
    In this case, `func` must be vectorized to return a sequence or array of
    the same shape as its first argument. If `fprime` (`fprime2`) is given,
    then its return must also have the same shape: each element is the first
    (second) derivative of `func` with respect to its only variable evaluated
    at each element of its first argument.

    `newton` is for finding roots of a scalar-valued functions of a single
    variable. For problems involving several variables, see `root`.

    Parameters
    ----------
    func : callable
        The function whose root is wanted. It must be a function of a
        single variable of the form ``f(x,a,b,c...)``, where ``a,b,c...``
        are extra arguments that can be passed in the `args` parameter.
    x0 : float, sequence, or ndarray
        An initial estimate of the root that should be somewhere near the
        actual root. If not scalar, then `func` must be vectorized and return
        a sequence or array of the same shape as its first argument.
    fprime : callable, optional
        The derivative of the function when available and convenient. If it
        is None (default), then the secant method is used.
    args : tuple, optional
        Extra arguments to be used in the function call.
    tol : float, optional
        The allowable error of the root's value. If `func` is complex-valued,
        a larger `tol` is recommended as both the real and imaginary parts
        of `x` contribute to ``|x - x0|``.
    maxiter : int, optional
        Maximum number of iterations.
    fprime2 : callable, optional
        The second order derivative of the function when available and
        convenient. If it is None (default), then the normal Newton-Raphson
        or the secant method is used. If it is not None, then Halley's method
        is used.
    x1 : float, optional
        Another estimate of the root that should be somewhere near the
        actual root. Used if `fprime` is not provided.
    rtol : float, optional
        Tolerance (relative) for termination.
    full_output : bool, optional
        If `full_output` is False (default), the root is returned.
        If True and `x0` is scalar, the return value is ``(x, r)``, where ``x``
        is the root and ``r`` is a `RootResults` object.
        If True and `x0` is non-scalar, the return value is ``(x, converged,
        zero_der)`` (see Returns section for details).
    disp : bool, optional
        If True, raise a RuntimeError if the algorithm didn't converge, with
        the error message containing the number of iterations and current
        function value. Otherwise, the convergence status is recorded in a
        `RootResults` return object.
        Ignored if `x0` is not scalar.
        *Note: this has little to do with displaying, however,
        the `disp` keyword cannot be renamed for backwards compatibility.*

    Returns
    -------
    root : float, sequence, or ndarray
        Estimated location where function is zero.
    r : `RootResults`, optional
        Present if ``full_output=True`` and `x0` is scalar.
        Object containing information about the convergence. In particular,
        ``r.converged`` is True if the routine converged.
    converged : ndarray of bool, optional
        Present if ``full_output=True`` and `x0` is non-scalar.
        For vector functions, indicates which elements converged successfully.
    zero_der : ndarray of bool, optional
        Present if ``full_output=True`` and `x0` is non-scalar.
        For vector functions, indicates which elements had a zero derivative.

    See Also
    --------
    root_scalar : interface to root solvers for scalar functions
    root : interface to root solvers for multi-input, multi-output functions

    Notes
    -----
    The convergence rate of the Newton-Raphson method is quadratic,
    the Halley method is cubic, and the secant method is
    sub-quadratic. This means that if the function is well-behaved
    the actual error in the estimated root after the nth iteration
    is approximately the square (cube for Halley) of the error
    after the (n-1)th step. However, the stopping criterion used
    here is the step size and there is no guarantee that a root
    has been found. Consequently, the result should be verified.
    Safer algorithms are brentq, brenth, ridder, and bisect,
    but they all require that the root first be bracketed in an
    interval where the function changes sign. The brentq algorithm
    is recommended for general use in one dimensional problems
    when such an interval has been found.

    When `newton` is used with arrays, it is best suited for the following
    types of problems:

    * The initial guesses, `x0`, are all relatively the same distance from
      the roots.
    * Some or all of the extra arguments, `args`, are also arrays so that a
      class of similar problems can be solved together.
    * The size of the initial guesses, `x0`, is larger than O(100) elements.
      Otherwise, a naive loop may perform as well or better than a vector.

    Examples
    --------
    >>> import numpy as np
    >>> import matplotlib.pyplot as plt
    >>> from scipy import optimize

    >>> def f(x):
    ...     return (x**3 - 1)  # only one real root at x = 1

    ``fprime`` is not provided, use the secant method:

    >>> root = optimize.newton(f, 1.5)
    >>> root
    1.0000000000000016
    >>> root = optimize.newton(f, 1.5, fprime2=lambda x: 6 * x)
    >>> root
    1.0000000000000016

    Only ``fprime`` is provided, use the Newton-Raphson method:

    >>> root = optimize.newton(f, 1.5, fprime=lambda x: 3 * x**2)
    >>> root
    1.0

    Both ``fprime2`` and ``fprime`` are provided, use Halley's method:

    >>> root = optimize.newton(f, 1.5, fprime=lambda x: 3 * x**2,
    ...                        fprime2=lambda x: 6 * x)
    >>> root
    1.0

    When we want to find roots for a set of related starting values and/or
    function parameters, we can provide both of those as an array of inputs:

    >>> f = lambda x, a: x**3 - a
    >>> fder = lambda x, a: 3 * x**2
    >>> rng = np.random.default_rng()
    >>> x = rng.standard_normal(100)
    >>> a = np.arange(-50, 50)
    >>> vec_res = optimize.newton(f, x, fprime=fder, args=(a, ), maxiter=200)

    The above is the equivalent of solving for each value in ``(x, a)``
    separately in a for-loop, just faster:

    >>> loop_res = [optimize.newton(f, x0, fprime=fder, args=(a0,),
    ...                             maxiter=200)
    ...             for x0, a0 in zip(x, a)]
    >>> np.allclose(vec_res, loop_res)
    True

    Plot the results found for all values of ``a``:

    >>> analytical_result = np.sign(a) * np.abs(a)**(1/3)
    >>> fig, ax = plt.subplots()
    >>> ax.plot(a, analytical_result, 'o')
    >>> ax.plot(a, vec_res, '.')
    >>> ax.set_xlabel('$a$')
    >>> ax.set_ylabel('$x$ where $f(x, a)=0$')
    >>> plt.show()

    """
    if tol <= 0:
        raise ValueError("tol too small (%g <= 0)" % tol)
    maxiter = operator.index(maxiter)
    if maxiter < 1:
        raise ValueError("maxiter must be greater than 0")
    if np.size(x0) > 1:
        return _array_newton(func, x0, fprime, args, tol, maxiter, fprime2,
                             full_output)

    # Convert to float (don't use float(x0); this works also for complex x0)
    x0 = np.asarray(x0)[()]
    p0 = x0
    funcalls = 0
    if fprime is not None:
        # Newton-Raphson method
        for itr in range(maxiter):
            # first evaluate fval
            fval = func(p0, *args)
            funcalls += 1
            # If fval is 0, a root has been found, then terminate
            if fval == 0:
                return _results_select(
                    full_output, (p0, funcalls, itr, _ECONVERGED))
            fder = fprime(p0, *args)
            funcalls += 1
            if fder == 0:
                msg = "Derivative was zero."
                if disp:
                    msg += (
                        " Failed to converge after %d iterations, value is %s."
                        % (itr + 1, p0))
                    raise RuntimeError(msg)
                warnings.warn(msg, RuntimeWarning)
                return _results_select(
                    full_output, (p0, funcalls, itr + 1, _ECONVERR))
            newton_step = fval / fder
            if fprime2:
                fder2 = fprime2(p0, *args)
                funcalls += 1
                # Halley's method:
                #   newton_step /= (1.0 - 0.5 * newton_step * fder2 / fder)
                # Only do it if denominator stays close enough to 1
                # Rationale: If 1-adj < 0, then Halley sends x in the
                # opposite direction to Newton. Doesn't happen if x is close
                # enough to root.
                adj = newton_step * fder2 / fder / 2
                if np.abs(adj) < 1:
                    newton_step /= 1.0 - adj
            p = p0 - newton_step
            if np.isclose(p, p0, rtol=rtol, atol=tol):
                return _results_select(
                    full_output, (p, funcalls, itr + 1, _ECONVERGED))
            p0 = p
    else:
        # Secant method
        if x1 is not None:
            if x1 == x0:
                raise ValueError("x1 and x0 must be different")
            p1 = x1
        else:
            eps = 1e-4
            p1 = x0 * (1 + eps)
            p1 += (eps if p1 >= 0 else -eps)
        q0 = func(p0, *args)
        funcalls += 1
        q1 = func(p1, *args)
        funcalls += 1
        if abs(q1) < abs(q0):
            p0, p1, q0, q1 = p1, p0, q1, q0
        for itr in range(maxiter):
            if q1 == q0:
                if p1 != p0:
                    msg = "Tolerance of %s reached." % (p1 - p0)
                    if disp:
                        msg += (
                            " Failed to converge after %d iterations, value is %s."
                            % (itr + 1, p1))
                        raise RuntimeError(msg)
                    warnings.warn(msg, RuntimeWarning)
                p = (p1 + p0) / 2.0
                return _results_select(
                    full_output, (p, funcalls, itr + 1, _ECONVERR))
            else:
                if abs(q1) > abs(q0):
                    p = (-q0 / q1 * p1 + p0) / (1 - q0 / q1)
                else:
                    p = (-q1 / q0 * p0 + p1) / (1 - q1 / q0)
            if np.isclose(p, p1, rtol=rtol, atol=tol):
                return _results_select(
                    full_output, (p, funcalls, itr + 1, _ECONVERGED))
            p0, q0 = p1, q1
            p1 = p
            q1 = func(p1, *args)
            funcalls += 1

    if disp:
        msg = ("Failed to converge after %d iterations, value is %s."
               % (itr + 1, p))
        raise RuntimeError(msg)

    return _results_select(full_output, (p, funcalls, itr + 1, _ECONVERR))


def _array_newton(func, x0, fprime, args, tol, maxiter, fprime2, full_output):
    """
    A vectorized version of Newton, Halley, and secant methods for arrays.

    Do not use this method directly. This method is called from `newton`
    when ``np.size(x0) > 1`` is ``True``. For docstring, see `newton`.
    """
    # Explicitly copy `x0` as `p` will be modified inplace, but the
    # user's array should not be altered.
    p = np.array(x0, copy=True)

    failures = np.ones_like(p, dtype=bool)
    nz_der = np.ones_like(failures)
    if fprime is not None:
        # Newton-Raphson method
        for iteration in range(maxiter):
            # first evaluate fval
            fval = np.asarray(func(p, *args))
            # If all fval are 0, all roots have been found, then terminate
            if not fval.any():
                failures = fval.astype(bool)
                break
            fder = np.asarray(fprime(p, *args))
            nz_der = (fder != 0)
            # stop iterating if all derivatives are zero
            if not nz_der.any():
                break
            # Newton step
            dp = fval[nz_der] / fder[nz_der]
            if fprime2 is not None:
                fder2 = np.asarray(fprime2(p, *args))
                dp = dp / (1.0 - 0.5 * dp * fder2[nz_der] / fder[nz_der])
            # only update nonzero derivatives
            p = np.asarray(p, dtype=np.result_type(p, dp, np.float64))
            p[nz_der] -= dp
            failures[nz_der] = np.abs(dp) >= tol  # items not yet converged
            # stop iterating if there aren't any failures, not incl zero der
            if not failures[nz_der].any():
                break
    else:
        # Secant method
        dx = np.finfo(float).eps**0.33
        p1 = p * (1 + dx) + np.where(p >= 0, dx, -dx)
        q0 = np.asarray(func(p, *args))
        q1 = np.asarray(func(p1, *args))
        active = np.ones_like(p, dtype=bool)
        for iteration in range(maxiter):
            nz_der = (q1 != q0)
            # stop iterating if all derivatives are zero
            if not nz_der.any():
                p = (p1 + p) / 2.0
                break
            # Secant Step
            dp = (q1 * (p1 - p))[nz_der] / (q1 - q0)[nz_der]
            # only update nonzero derivatives
            p = np.asarray(p, dtype=np.result_type(p, p1, dp, np.float64))
            p[nz_der] = p1[nz_der] - dp
            active_zero_der = ~nz_der & active
            p[active_zero_der] = (p1 + p)[active_zero_der] / 2.0
            active &= nz_der  # don't assign zero derivatives again
            failures[nz_der] = np.abs(dp) >= tol  # not yet converged
            # stop iterating if there aren't any failures, not incl zero der
            if not failures[nz_der].any():
                break
            p1, p = p, p1
            q0 = q1
            q1 = np.asarray(func(p1, *args))

    zero_der = ~nz_der & failures  # don't include converged with zero-ders
    if zero_der.any():
        # Secant warnings
        if fprime is None:
            nonzero_dp = (p1 != p)
            # non-zero dp, but infinite newton step
            zero_der_nz_dp = (zero_der & nonzero_dp)
            if zero_der_nz_dp.any():
                rms = np.sqrt(
                    sum((p1[zero_der_nz_dp] - p[zero_der_nz_dp]) ** 2)
                )
                warnings.warn(
                    f'RMS of {rms:g} reached', RuntimeWarning)
        # Newton or Halley warnings
        else:
            all_or_some = 'all' if zero_der.all() else 'some'
            msg = f'{all_or_some:s} derivatives were zero'
            warnings.warn(msg, RuntimeWarning)
    elif failures.any():
        all_or_some = 'all' if failures.all() else 'some'
        msg = '{:s} failed to converge after {:d} iterations'.format(
            all_or_some, maxiter
        )
        if failures.all():
            raise RuntimeError(msg)
        warnings.warn(msg, RuntimeWarning)

    if full_output:
        result = namedtuple('result', ('root', 'converged', 'zero_der'))
        p = result(p, ~failures, zero_der)

    return p


def bisect(f, a, b, args=(),
           xtol=_xtol, rtol=_rtol, maxiter=_iter,
           full_output=False, disp=True):
    """
    Find root of a function within an interval using bisection.

    Basic bisection routine to find a root of the function `f` between the
    arguments `a` and `b`. `f(a)` and `f(b)` cannot have the same signs.
    Slow but sure.

    Parameters
    ----------
    f : function
        Python function returning a number.  `f` must be continuous, and
        f(a) and f(b) must have opposite signs.
    a : scalar
        One end of the bracketing interval [a,b].
    b : scalar
        The other end of the bracketing interval [a,b].
    xtol : number, optional
        The computed root ``x0`` will satisfy ``np.allclose(x, x0,
        atol=xtol, rtol=rtol)``, where ``x`` is the exact root. The
        parameter must be positive.
    rtol : number, optional
        The computed root ``x0`` will satisfy ``np.allclose(x, x0,
        atol=xtol, rtol=rtol)``, where ``x`` is the exact root. The
        parameter cannot be smaller than its default value of
        ``4*np.finfo(float).eps``.
    maxiter : int, optional
        If convergence is not achieved in `maxiter` iterations, an error is
        raised. Must be >= 0.
    args : tuple, optional
        Containing extra arguments for the function `f`.
        `f` is called by ``apply(f, (x)+args)``.
    full_output : bool, optional
        If `full_output` is False, the root is returned. If `full_output` is
        True, the return value is ``(x, r)``, where x is the root, and r is
        a `RootResults` object.
    disp : bool, optional
        If True, raise RuntimeError if the algorithm didn't converge.
        Otherwise, the convergence status is recorded in a `RootResults`
        return object.

    Returns
    -------
    root : float
        Root of `f` between `a` and `b`.
    r : `RootResults` (present if ``full_output = True``)
        Object containing information about the convergence. In particular,
        ``r.converged`` is True if the routine converged.

    Examples
    --------

    >>> def f(x):
    ...     return (x**2 - 1)

    >>> from scipy import optimize

    >>> root = optimize.bisect(f, 0, 2)
    >>> root
    1.0

    >>> root = optimize.bisect(f, -2, 0)
    >>> root
    -1.0

    See Also
    --------
    brentq, brenth, bisect, newton
    fixed_point : scalar fixed-point finder
    fsolve : n-dimensional root-finding

    """
    if not isinstance(args, tuple):
        args = (args,)
    maxiter = operator.index(maxiter)
    if xtol <= 0:
        raise ValueError("xtol too small (%g <= 0)" % xtol)
    if rtol < _rtol:
        raise ValueError(f"rtol too small ({rtol:g} < {_rtol:g})")
    f = _wrap_nan_raise(f)
    r = _zeros._bisect(f, a, b, xtol, rtol, maxiter, args, full_output, disp)
    return results_c(full_output, r)


def ridder(f, a, b, args=(),
           xtol=_xtol, rtol=_rtol, maxiter=_iter,
           full_output=False, disp=True):
    """
    Find a root of a function in an interval using Ridder's method.

    Parameters
    ----------
    f : function
        Python function returning a number. f must be continuous, and f(a) and
        f(b) must have opposite signs.
    a : scalar
        One end of the bracketing interval [a,b].
    b : scalar
        The other end of the bracketing interval [a,b].
    xtol : number, optional
        The computed root ``x0`` will satisfy ``np.allclose(x, x0,
        atol=xtol, rtol=rtol)``, where ``x`` is the exact root. The
        parameter must be positive.
    rtol : number, optional
        The computed root ``x0`` will satisfy ``np.allclose(x, x0,
        atol=xtol, rtol=rtol)``, where ``x`` is the exact root. The
        parameter cannot be smaller than its default value of
        ``4*np.finfo(float).eps``.
    maxiter : int, optional
        If convergence is not achieved in `maxiter` iterations, an error is
        raised. Must be >= 0.
    args : tuple, optional
        Containing extra arguments for the function `f`.
        `f` is called by ``apply(f, (x)+args)``.
    full_output : bool, optional
        If `full_output` is False, the root is returned. If `full_output` is
        True, the return value is ``(x, r)``, where `x` is the root, and `r` is
        a `RootResults` object.
    disp : bool, optional
        If True, raise RuntimeError if the algorithm didn't converge.
        Otherwise, the convergence status is recorded in any `RootResults`
        return object.

    Returns
    -------
    root : float
        Root of `f` between `a` and `b`.
    r : `RootResults` (present if ``full_output = True``)
        Object containing information about the convergence.
        In particular, ``r.converged`` is True if the routine converged.

    See Also
    --------
    brentq, brenth, bisect, newton : 1-D root-finding
    fixed_point : scalar fixed-point finder

    Notes
    -----
    Uses [Ridders1979]_ method to find a root of the function `f` between the
    arguments `a` and `b`. Ridders' method is faster than bisection, but not
    generally as fast as the Brent routines. [Ridders1979]_ provides the
    classic description and source of the algorithm. A description can also be
    found in any recent edition of Numerical Recipes.

    The routine used here diverges slightly from standard presentations in
    order to be a bit more careful of tolerance.

    References
    ----------
    .. [Ridders1979]
       Ridders, C. F. J. "A New Algorithm for Computing a
       Single Root of a Real Continuous Function."
       IEEE Trans. Circuits Systems 26, 979-980, 1979.

    Examples
    --------

    >>> def f(x):
    ...     return (x**2 - 1)

    >>> from scipy import optimize

    >>> root = optimize.ridder(f, 0, 2)
    >>> root
    1.0

    >>> root = optimize.ridder(f, -2, 0)
    >>> root
    -1.0
    """
    if not isinstance(args, tuple):
        args = (args,)
    maxiter = operator.index(maxiter)
    if xtol <= 0:
        raise ValueError("xtol too small (%g <= 0)" % xtol)
    if rtol < _rtol:
        raise ValueError(f"rtol too small ({rtol:g} < {_rtol:g})")
    f = _wrap_nan_raise(f)
    r = _zeros._ridder(f, a, b, xtol, rtol, maxiter, args, full_output, disp)
    return results_c(full_output, r)


def brentq(f, a, b, args=(),
           xtol=_xtol, rtol=_rtol, maxiter=_iter,
           full_output=False, disp=True):
    """
    Find a root of a function in a bracketing interval using Brent's method.

    Uses the classic Brent's method to find a root of the function `f` on
    the sign changing interval [a , b]. Generally considered the best of the
    rootfinding routines here. It is a safe version of the secant method that
    uses inverse quadratic extrapolation. Brent's method combines root
    bracketing, interval bisection, and inverse quadratic interpolation. It is
    sometimes known as the van Wijngaarden-Dekker-Brent method. Brent (1973)
    claims convergence is guaranteed for functions computable within [a,b].

    [Brent1973]_ provides the classic description of the algorithm. Another
    description can be found in a recent edition of Numerical Recipes, including
    [PressEtal1992]_. A third description is at
    http://mathworld.wolfram.com/BrentsMethod.html. It should be easy to
    understand the algorithm just by reading our code. Our code diverges a bit
    from standard presentations: we choose a different formula for the
    extrapolation step.

    Parameters
    ----------
    f : function
        Python function returning a number. The function :math:`f`
        must be continuous, and :math:`f(a)` and :math:`f(b)` must
        have opposite signs.
    a : scalar
        One end of the bracketing interval :math:`[a, b]`.
    b : scalar
        The other end of the bracketing interval :math:`[a, b]`.
    xtol : number, optional
        The computed root ``x0`` will satisfy ``np.allclose(x, x0,
        atol=xtol, rtol=rtol)``, where ``x`` is the exact root. The
        parameter must be positive. For nice functions, Brent's
        method will often satisfy the above condition with ``xtol/2``
        and ``rtol/2``. [Brent1973]_
    rtol : number, optional
        The computed root ``x0`` will satisfy ``np.allclose(x, x0,
        atol=xtol, rtol=rtol)``, where ``x`` is the exact root. The
        parameter cannot be smaller than its default value of
        ``4*np.finfo(float).eps``. For nice functions, Brent's
        method will often satisfy the above condition with ``xtol/2``
        and ``rtol/2``. [Brent1973]_
    maxiter : int, optional
        If convergence is not achieved in `maxiter` iterations, an error is
        raised. Must be >= 0.
    args : tuple, optional
        Containing extra arguments for the function `f`.
        `f` is called by ``apply(f, (x)+args)``.
    full_output : bool, optional
        If `full_output` is False, the root is returned. If `full_output` is
        True, the return value is ``(x, r)``, where `x` is the root, and `r` is
        a `RootResults` object.
    disp : bool, optional
        If True, raise RuntimeError if the algorithm didn't converge.
        Otherwise, the convergence status is recorded in any `RootResults`
        return object.

    Returns
    -------
    root : float
        Root of `f` between `a` and `b`.
    r : `RootResults` (present if ``full_output = True``)
        Object containing information about the convergence. In particular,
        ``r.converged`` is True if the routine converged.

    Notes
    -----
    `f` must be continuous.  f(a) and f(b) must have opposite signs.

    Related functions fall into several classes:

    multivariate local optimizers
      `fmin`, `fmin_powell`, `fmin_cg`, `fmin_bfgs`, `fmin_ncg`
    nonlinear least squares minimizer
      `leastsq`
    constrained multivariate optimizers
      `fmin_l_bfgs_b`, `fmin_tnc`, `fmin_cobyla`
    global optimizers
      `basinhopping`, `brute`, `differential_evolution`
    local scalar minimizers
      `fminbound`, `brent`, `golden`, `bracket`
    N-D root-finding
      `fsolve`
    1-D root-finding
      `brenth`, `ridder`, `bisect`, `newton`
    scalar fixed-point finder
      `fixed_point`

    References
    ----------
    .. [Brent1973]
       Brent, R. P.,
       *Algorithms for Minimization Without Derivatives*.
       Englewood Cliffs, NJ: Prentice-Hall, 1973. Ch. 3-4.

    .. [PressEtal1992]
       Press, W. H.; Flannery, B. P.; Teukolsky, S. A.; and Vetterling, W. T.
       *Numerical Recipes in FORTRAN: The Art of Scientific Computing*, 2nd ed.
       Cambridge, England: Cambridge University Press, pp. 352-355, 1992.
       Section 9.3:  "Van Wijngaarden-Dekker-Brent Method."

    Examples
    --------
    >>> def f(x):
    ...     return (x**2 - 1)

    >>> from scipy import optimize

    >>> root = optimize.brentq(f, -2, 0)
    >>> root
    -1.0

    >>> root = optimize.brentq(f, 0, 2)
    >>> root
    1.0
    """
    if not isinstance(args, tuple):
        args = (args,)
    maxiter = operator.index(maxiter)
    if xtol <= 0:
        raise ValueError("xtol too small (%g <= 0)" % xtol)
    if rtol < _rtol:
        raise ValueError(f"rtol too small ({rtol:g} < {_rtol:g})")
    f = _wrap_nan_raise(f)
    r = _zeros._brentq(f, a, b, xtol, rtol, maxiter, args, full_output, disp)
    return results_c(full_output, r)


def brenth(f, a, b, args=(),
           xtol=_xtol, rtol=_rtol, maxiter=_iter,
           full_output=False, disp=True):
    """Find a root of a function in a bracketing interval using Brent's
    method with hyperbolic extrapolation.

    A variation on the classic Brent routine to find a root of the function f
    between the arguments a and b that uses hyperbolic extrapolation instead of
    inverse quadratic extrapolation. Bus & Dekker (1975) guarantee convergence
    for this method, claiming that the upper bound of function evaluations here
    is 4 or 5 times lesser than that for bisection.
    f(a) and f(b) cannot have the same signs. Generally, on a par with the
    brent routine, but not as heavily tested. It is a safe version of the
    secant method that uses hyperbolic extrapolation.
    The version here is by Chuck Harris, and implements Algorithm M of
    [BusAndDekker1975]_, where further details (convergence properties,
    additional remarks and such) can be found

    Parameters
    ----------
    f : function
        Python function returning a number. f must be continuous, and f(a) and
        f(b) must have opposite signs.
    a : scalar
        One end of the bracketing interval [a,b].
    b : scalar
        The other end of the bracketing interval [a,b].
    xtol : number, optional
        The computed root ``x0`` will satisfy ``np.allclose(x, x0,
        atol=xtol, rtol=rtol)``, where ``x`` is the exact root. The
        parameter must be positive. As with `brentq`, for nice
        functions the method will often satisfy the above condition
        with ``xtol/2`` and ``rtol/2``.
    rtol : number, optional
        The computed root ``x0`` will satisfy ``np.allclose(x, x0,
        atol=xtol, rtol=rtol)``, where ``x`` is the exact root. The
        parameter cannot be smaller than its default value of
        ``4*np.finfo(float).eps``. As with `brentq`, for nice functions
        the method will often satisfy the above condition with
        ``xtol/2`` and ``rtol/2``.
    maxiter : int, optional
        If convergence is not achieved in `maxiter` iterations, an error is
        raised. Must be >= 0.
    args : tuple, optional
        Containing extra arguments for the function `f`.
        `f` is called by ``apply(f, (x)+args)``.
    full_output : bool, optional
        If `full_output` is False, the root is returned. If `full_output` is
        True, the return value is ``(x, r)``, where `x` is the root, and `r` is
        a `RootResults` object.
    disp : bool, optional
        If True, raise RuntimeError if the algorithm didn't converge.
        Otherwise, the convergence status is recorded in any `RootResults`
        return object.

    Returns
    -------
    root : float
        Root of `f` between `a` and `b`.
    r : `RootResults` (present if ``full_output = True``)
        Object containing information about the convergence. In particular,
        ``r.converged`` is True if the routine converged.

    See Also
    --------
    fmin, fmin_powell, fmin_cg, fmin_bfgs, fmin_ncg : multivariate local optimizers
    leastsq : nonlinear least squares minimizer
    fmin_l_bfgs_b, fmin_tnc, fmin_cobyla : constrained multivariate optimizers
    basinhopping, differential_evolution, brute : global optimizers
    fminbound, brent, golden, bracket : local scalar minimizers
    fsolve : N-D root-finding
    brentq, brenth, ridder, bisect, newton : 1-D root-finding
    fixed_point : scalar fixed-point finder

    References
    ----------
    .. [BusAndDekker1975]
       Bus, J. C. P., Dekker, T. J.,
       "Two Efficient Algorithms with Guaranteed Convergence for Finding a Zero
       of a Function", ACM Transactions on Mathematical Software, Vol. 1, Issue
       4, Dec. 1975, pp. 330-345. Section 3: "Algorithm M".
       :doi:`10.1145/355656.355659`

    Examples
    --------
    >>> def f(x):
    ...     return (x**2 - 1)

    >>> from scipy import optimize

    >>> root = optimize.brenth(f, -2, 0)
    >>> root
    -1.0

    >>> root = optimize.brenth(f, 0, 2)
    >>> root
    1.0

    """
    if not isinstance(args, tuple):
        args = (args,)
    maxiter = operator.index(maxiter)
    if xtol <= 0:
        raise ValueError("xtol too small (%g <= 0)" % xtol)
    if rtol < _rtol:
        raise ValueError(f"rtol too small ({rtol:g} < {_rtol:g})")
    f = _wrap_nan_raise(f)
    r = _zeros._brenth(f, a, b, xtol, rtol, maxiter, args, full_output, disp)
    return results_c(full_output, r)


################################
# TOMS "Algorithm 748: Enclosing Zeros of Continuous Functions", by
#  Alefeld, G. E. and Potra, F. A. and Shi, Yixun,
#  See [1]


def _notclose(fs, rtol=_rtol, atol=_xtol):
    # Ensure not None, not 0, all finite, and not very close to each other
    notclosefvals = (
            all(fs) and all(np.isfinite(fs)) and
            not any(any(np.isclose(_f, fs[i + 1:], rtol=rtol, atol=atol))
                    for i, _f in enumerate(fs[:-1])))
    return notclosefvals


def _secant(xvals, fvals):
    """Perform a secant step, taking a little care"""
    # Secant has many "mathematically" equivalent formulations
    # x2 = x0 - (x1 - x0)/(f1 - f0) * f0
    #    = x1 - (x1 - x0)/(f1 - f0) * f1
    #    = (-x1 * f0 + x0 * f1) / (f1 - f0)
    #    = (-f0 / f1 * x1 + x0) / (1 - f0 / f1)
    #    = (-f1 / f0 * x0 + x1) / (1 - f1 / f0)
    x0, x1 = xvals[:2]
    f0, f1 = fvals[:2]
    if f0 == f1:
        return np.nan
    if np.abs(f1) > np.abs(f0):
        x2 = (-f0 / f1 * x1 + x0) / (1 - f0 / f1)
    else:
        x2 = (-f1 / f0 * x0 + x1) / (1 - f1 / f0)
    return x2


def _update_bracket(ab, fab, c, fc):
    """Update a bracket given (c, fc), return the discarded endpoints."""
    fa, fb = fab
    idx = (0 if np.sign(fa) * np.sign(fc) > 0 else 1)
    rx, rfx = ab[idx], fab[idx]
    fab[idx] = fc
    ab[idx] = c
    return rx, rfx


def _compute_divided_differences(xvals, fvals, N=None, full=True,
                                 forward=True):
    """Return a matrix of divided differences for the xvals, fvals pairs

    DD[i, j] = f[x_{i-j}, ..., x_i] for 0 <= j <= i

    If full is False, just return the main diagonal(or last row):
      f[a], f[a, b] and f[a, b, c].
    If forward is False, return f[c], f[b, c], f[a, b, c]."""
    if full:
        if forward:
            xvals = np.asarray(xvals)
        else:
            xvals = np.array(xvals)[::-1]
        M = len(xvals)
        N = M if N is None else min(N, M)
        DD = np.zeros([M, N])
        DD[:, 0] = fvals[:]
        for i in range(1, N):
            DD[i:, i] = (np.diff(DD[i - 1:, i - 1]) /
                         (xvals[i:] - xvals[:M - i]))
        return DD

    xvals = np.asarray(xvals)
    dd = np.array(fvals)
    row = np.array(fvals)
    idx2Use = (0 if forward else -1)
    dd[0] = fvals[idx2Use]
    for i in range(1, len(xvals)):
        denom = xvals[i:i + len(row) - 1] - xvals[:len(row) - 1]
        row = np.diff(row)[:] / denom
        dd[i] = row[idx2Use]
    return dd


def _interpolated_poly(xvals, fvals, x):
    """Compute p(x) for the polynomial passing through the specified locations.

    Use Neville's algorithm to compute p(x) where p is the minimal degree
    polynomial passing through the points xvals, fvals"""
    xvals = np.asarray(xvals)
    N = len(xvals)
    Q = np.zeros([N, N])
    D = np.zeros([N, N])
    Q[:, 0] = fvals[:]
    D[:, 0] = fvals[:]
    for k in range(1, N):
        alpha = D[k:, k - 1] - Q[k - 1:N - 1, k - 1]
        diffik = xvals[0:N - k] - xvals[k:N]
        Q[k:, k] = (xvals[k:] - x) / diffik * alpha
        D[k:, k] = (xvals[:N - k] - x) / diffik * alpha
    # Expect Q[-1, 1:] to be small relative to Q[-1, 0] as x approaches a root
    return np.sum(Q[-1, 1:]) + Q[-1, 0]


def _inverse_poly_zero(a, b, c, d, fa, fb, fc, fd):
    """Inverse cubic interpolation f-values -> x-values

    Given four points (fa, a), (fb, b), (fc, c), (fd, d) with
    fa, fb, fc, fd all distinct, find poly IP(y) through the 4 points
    and compute x=IP(0).
    """
    return _interpolated_poly([fa, fb, fc, fd], [a, b, c, d], 0)


def _newton_quadratic(ab, fab, d, fd, k):
    """Apply Newton-Raphson like steps, using divided differences to approximate f'

    ab is a real interval [a, b] containing a root,
    fab holds the real values of f(a), f(b)
    d is a real number outside [ab, b]
    k is the number of steps to apply
    """
    a, b = ab
    fa, fb = fab
    _, B, A = _compute_divided_differences([a, b, d], [fa, fb, fd],
                                           forward=True, full=False)

    # _P  is the quadratic polynomial through the 3 points
    def _P(x):
        # Horner evaluation of fa + B * (x - a) + A * (x - a) * (x - b)
        return (A * (x - b) + B) * (x - a) + fa

    if A == 0:
        r = a - fa / B
    else:
        r = (a if np.sign(A) * np.sign(fa) > 0 else b)
        # Apply k Newton-Raphson steps to _P(x), starting from x=r
        for i in range(k):
            r1 = r - _P(r) / (B + A * (2 * r - a - b))
            if not (ab[0] < r1 < ab[1]):
                if (ab[0] < r < ab[1]):
                    return r
                r = sum(ab) / 2.0
                break
            r = r1

    return r


class TOMS748Solver:
    """Solve f(x, *args) == 0 using Algorithm748 of Alefeld, Potro & Shi.
    """
    _MU = 0.5
    _K_MIN = 1
    _K_MAX = 100  # A very high value for real usage. Expect 1, 2, maybe 3.

    def __init__(self):
        self.f = None
        self.args = None
        self.function_calls = 0
        self.iterations = 0
        self.k = 2
        # ab=[a,b] is a global interval containing a root
        self.ab = [np.nan, np.nan]
        # fab is function values at a, b
        self.fab = [np.nan, np.nan]
        self.d = None
        self.fd = None
        self.e = None
        self.fe = None
        self.disp = False
        self.xtol = _xtol
        self.rtol = _rtol
        self.maxiter = _iter

    def configure(self, xtol, rtol, maxiter, disp, k):
        self.disp = disp
        self.xtol = xtol
        self.rtol = rtol
        self.maxiter = maxiter
        # Silently replace a low value of k with 1
        self.k = max(k, self._K_MIN)
        # Noisily replace a high value of k with self._K_MAX
        if self.k > self._K_MAX:
            msg = "toms748: Overriding k: ->%d" % self._K_MAX
            warnings.warn(msg, RuntimeWarning)
            self.k = self._K_MAX

    def _callf(self, x, error=True):
        """Call the user-supplied function, update book-keeping"""
        fx = self.f(x, *self.args)
        self.function_calls += 1
        if not np.isfinite(fx) and error:
            raise ValueError(f"Invalid function value: f({x:f}) -> {fx} ")
        return fx

    def get_result(self, x, flag=_ECONVERGED):
        r"""Package the result and statistics into a tuple."""
        return (x, self.function_calls, self.iterations, flag)

    def _update_bracket(self, c, fc):
        return _update_bracket(self.ab, self.fab, c, fc)

    def start(self, f, a, b, args=()):
        r"""Prepare for the iterations."""
        self.function_calls = 0
        self.iterations = 0

        self.f = f
        self.args = args
        self.ab[:] = [a, b]
        if not np.isfinite(a) or np.imag(a) != 0:
            raise ValueError("Invalid x value: %s " % (a))
        if not np.isfinite(b) or np.imag(b) != 0:
            raise ValueError("Invalid x value: %s " % (b))

        fa = self._callf(a)
        if not np.isfinite(fa) or np.imag(fa) != 0:
            raise ValueError(f"Invalid function value: f({a:f}) -> {fa} ")
        if fa == 0:
            return _ECONVERGED, a
        fb = self._callf(b)
        if not np.isfinite(fb) or np.imag(fb) != 0:
            raise ValueError(f"Invalid function value: f({b:f}) -> {fb} ")
        if fb == 0:
            return _ECONVERGED, b

        if np.sign(fb) * np.sign(fa) > 0:
            raise ValueError("f(a) and f(b) must have different signs, but "
                             "f({:e})={:e}, f({:e})={:e} ".format(a, fa, b, fb))
        self.fab[:] = [fa, fb]

        return _EINPROGRESS, sum(self.ab) / 2.0

    def get_status(self):
        """Determine the current status."""
        a, b = self.ab[:2]
        if np.isclose(a, b, rtol=self.rtol, atol=self.xtol):
            return _ECONVERGED, sum(self.ab) / 2.0
        if self.iterations >= self.maxiter:
            return _ECONVERR, sum(self.ab) / 2.0
        return _EINPROGRESS, sum(self.ab) / 2.0

    def iterate(self):
        """Perform one step in the algorithm.

        Implements Algorithm 4.1(k=1) or 4.2(k=2) in [APS1995]
        """
        self.iterations += 1
        eps = np.finfo(float).eps
        d, fd, e, fe = self.d, self.fd, self.e, self.fe
        ab_width = self.ab[1] - self.ab[0]  # Need the start width below
        c = None

        for nsteps in range(2, self.k+2):
            # If the f-values are sufficiently separated, perform an inverse
            # polynomial interpolation step. Otherwise, nsteps repeats of
            # an approximate Newton-Raphson step.
            if _notclose(self.fab + [fd, fe], rtol=0, atol=32*eps):
                c0 = _inverse_poly_zero(self.ab[0], self.ab[1], d, e,
                                        self.fab[0], self.fab[1], fd, fe)
                if self.ab[0] < c0 < self.ab[1]:
                    c = c0
            if c is None:
                c = _newton_quadratic(self.ab, self.fab, d, fd, nsteps)

            fc = self._callf(c)
            if fc == 0:
                return _ECONVERGED, c

            # re-bracket
            e, fe = d, fd
            d, fd = self._update_bracket(c, fc)

        # u is the endpoint with the smallest f-value
        uix = (0 if np.abs(self.fab[0]) < np.abs(self.fab[1]) else 1)
        u, fu = self.ab[uix], self.fab[uix]

        _, A = _compute_divided_differences(self.ab, self.fab,
                                            forward=(uix == 0), full=False)
        c = u - 2 * fu / A
        if np.abs(c - u) > 0.5 * (self.ab[1] - self.ab[0]):
            c = sum(self.ab) / 2.0
        else:
            if np.isclose(c, u, rtol=eps, atol=0):
                # c didn't change (much).
                # Either because the f-values at the endpoints have vastly
                # differing magnitudes, or because the root is very close to
                # that endpoint
                frs = np.frexp(self.fab)[1]
                if frs[uix] < frs[1 - uix] - 50:  # Differ by more than 2**50
                    c = (31 * self.ab[uix] + self.ab[1 - uix]) / 32
                else:
                    # Make a bigger adjustment, about the
                    # size of the requested tolerance.
                    mm = (1 if uix == 0 else -1)
                    adj = mm * np.abs(c) * self.rtol + mm * self.xtol
                    c = u + adj
                if not self.ab[0] < c < self.ab[1]:
                    c = sum(self.ab) / 2.0

        fc = self._callf(c)
        if fc == 0:
            return _ECONVERGED, c

        e, fe = d, fd
        d, fd = self._update_bracket(c, fc)

        # If the width of the new interval did not decrease enough, bisect
        if self.ab[1] - self.ab[0] > self._MU * ab_width:
            e, fe = d, fd
            z = sum(self.ab) / 2.0
            fz = self._callf(z)
            if fz == 0:
                return _ECONVERGED, z
            d, fd = self._update_bracket(z, fz)

        # Record d and e for next iteration
        self.d, self.fd = d, fd
        self.e, self.fe = e, fe

        status, xn = self.get_status()
        return status, xn

    def solve(self, f, a, b, args=(),
              xtol=_xtol, rtol=_rtol, k=2, maxiter=_iter, disp=True):
        r"""Solve f(x) = 0 given an interval containing a root."""
        self.configure(xtol=xtol, rtol=rtol, maxiter=maxiter, disp=disp, k=k)
        status, xn = self.start(f, a, b, args)
        if status == _ECONVERGED:
            return self.get_result(xn)

        # The first step only has two x-values.
        c = _secant(self.ab, self.fab)
        if not self.ab[0] < c < self.ab[1]:
            c = sum(self.ab) / 2.0
        fc = self._callf(c)
        if fc == 0:
            return self.get_result(c)

        self.d, self.fd = self._update_bracket(c, fc)
        self.e, self.fe = None, None
        self.iterations += 1

        while True:
            status, xn = self.iterate()
            if status == _ECONVERGED:
                return self.get_result(xn)
            if status == _ECONVERR:
                fmt = "Failed to converge after %d iterations, bracket is %s"
                if disp:
                    msg = fmt % (self.iterations + 1, self.ab)
                    raise RuntimeError(msg)
                return self.get_result(xn, _ECONVERR)


def toms748(f, a, b, args=(), k=1,
            xtol=_xtol, rtol=_rtol, maxiter=_iter,
            full_output=False, disp=True):
    """
    Find a root using TOMS Algorithm 748 method.

    Implements the Algorithm 748 method of Alefeld, Potro and Shi to find a
    root of the function `f` on the interval `[a , b]`, where `f(a)` and
    `f(b)` must have opposite signs.

    It uses a mixture of inverse cubic interpolation and
    "Newton-quadratic" steps. [APS1995].

    Parameters
    ----------
    f : function
        Python function returning a scalar. The function :math:`f`
        must be continuous, and :math:`f(a)` and :math:`f(b)`
        have opposite signs.
    a : scalar,
        lower boundary of the search interval
    b : scalar,
        upper boundary of the search interval
    args : tuple, optional
        containing extra arguments for the function `f`.
        `f` is called by ``f(x, *args)``.
    k : int, optional
        The number of Newton quadratic steps to perform each
        iteration. ``k>=1``.
    xtol : scalar, optional
        The computed root ``x0`` will satisfy ``np.allclose(x, x0,
        atol=xtol, rtol=rtol)``, where ``x`` is the exact root. The
        parameter must be positive.
    rtol : scalar, optional
        The computed root ``x0`` will satisfy ``np.allclose(x, x0,
        atol=xtol, rtol=rtol)``, where ``x`` is the exact root.
    maxiter : int, optional
        If convergence is not achieved in `maxiter` iterations, an error is
        raised. Must be >= 0.
    full_output : bool, optional
        If `full_output` is False, the root is returned. If `full_output` is
        True, the return value is ``(x, r)``, where `x` is the root, and `r` is
        a `RootResults` object.
    disp : bool, optional
        If True, raise RuntimeError if the algorithm didn't converge.
        Otherwise, the convergence status is recorded in the `RootResults`
        return object.

    Returns
    -------
    root : float
        Approximate root of `f`
    r : `RootResults` (present if ``full_output = True``)
        Object containing information about the convergence. In particular,
        ``r.converged`` is True if the routine converged.

    See Also
    --------
    brentq, brenth, ridder, bisect, newton
    fsolve : find roots in N dimensions.

    Notes
    -----
    `f` must be continuous.
    Algorithm 748 with ``k=2`` is asymptotically the most efficient
    algorithm known for finding roots of a four times continuously
    differentiable function.
    In contrast with Brent's algorithm, which may only decrease the length of
    the enclosing bracket on the last step, Algorithm 748 decreases it each
    iteration with the same asymptotic efficiency as it finds the root.

    For easy statement of efficiency indices, assume that `f` has 4
    continuouous deriviatives.
    For ``k=1``, the convergence order is at least 2.7, and with about
    asymptotically 2 function evaluations per iteration, the efficiency
    index is approximately 1.65.
    For ``k=2``, the order is about 4.6 with asymptotically 3 function
    evaluations per iteration, and the efficiency index 1.66.
    For higher values of `k`, the efficiency index approaches
    the kth root of ``(3k-2)``, hence ``k=1`` or ``k=2`` are
    usually appropriate.

    References
    ----------
    .. [APS1995]
       Alefeld, G. E. and Potra, F. A. and Shi, Yixun,
       *Algorithm 748: Enclosing Zeros of Continuous Functions*,
       ACM Trans. Math. Softw. Volume 221(1995)
       doi = {10.1145/210089.210111}

    Examples
    --------
    >>> def f(x):
    ...     return (x**3 - 1)  # only one real root at x = 1

    >>> from scipy import optimize
    >>> root, results = optimize.toms748(f, 0, 2, full_output=True)
    >>> root
    1.0
    >>> results
          converged: True
               flag: converged
     function_calls: 11
         iterations: 5
               root: 1.0
    """
    if xtol <= 0:
        raise ValueError("xtol too small (%g <= 0)" % xtol)
    if rtol < _rtol / 4:
        raise ValueError(f"rtol too small ({rtol:g} < {_rtol/4:g})")
    maxiter = operator.index(maxiter)
    if maxiter < 1:
        raise ValueError("maxiter must be greater than 0")
    if not np.isfinite(a):
        raise ValueError("a is not finite %s" % a)
    if not np.isfinite(b):
        raise ValueError("b is not finite %s" % b)
    if a >= b:
        raise ValueError(f"a and b are not an interval [{a}, {b}]")
    if not k >= 1:
        raise ValueError("k too small (%s < 1)" % k)

    if not isinstance(args, tuple):
        args = (args,)
    f = _wrap_nan_raise(f)
    solver = TOMS748Solver()
    result = solver.solve(f, a, b, args=args, k=k, xtol=xtol, rtol=rtol,
                          maxiter=maxiter, disp=disp)
    x, function_calls, iterations, flag = result
    return _results_select(full_output, (x, function_calls, iterations, flag))


def _chandrupatla(f, x0, x1, *, args=(), xrtol=_xtol,
                 xatol=_rtol, maxiter=_iter, callback=None):
    """
    Find the root of an elementwise function using Chandrupatla's algorithm.

    This function allows for `x0`, `x1`, amd the output of `f` to be of any
    broadcastable shapes. For each element of the output of `f`, `chandrupatla`
    seeks the scalar root that makes the element 0.

    Parameters
    ----------

    f : callable
        The elementwise function whose root is wanted. The signature must be::

            f(x: ndarray, *args) -> ndarray

         where each element of ``x`` is a finite real and ``args`` is a tuple
         with an arbitrary number of components of any type(s).
         `chandrupatla` seeks an array ``x`` (or scalar) such that each
         corresponding element in the output array (or scalar) are zero.
    x0 : float, sequence, or ndarray
        The lower bound of the root of the function. Follows normal
        broadcasting rules and will be broadcast against `x1`and `f` before
        being passed into `f`.
    x1 : float, sequence, or ndarray
        The upper bound of the root of the function. Follows normal
        broadcasting rules and will be broadcast against `x0` and `f` before
        being passed into `f`.
    xatol : float, optional
        Tolerance (absolute) for termination. Termination occurs if
        `2*xatol*np.abs(r) + xrtol / np.abs(b - c) > 0.5`.
    xrtol : float, optional
        Tolerance (relative) for termination. Termination occurs if
        `2*xatol*np.abs(r) + xrtol / np.abs(b - c) > 0.5`.
    maxiter : int, optional
        If convergence is not achieved in `maxiter` iterations, the corresponding
        elements of the `status` and `success` attributes will indicate the iteration
        limit was reached.
    callback : callable, optional
        An optional user-supplied function, called after each iteration.
        Called as ``callback(xk)``, where ``xk`` is the current value of `x0`.

    Returns
    -------
    res : OptimizeResult
        An instance of :class:`scipy.optimize.OptimizeResult`. The object
        is guaranteed to have the following attributes.
        status : int
            An integer representing the exit status of the algorithm.
            ``0`` : Optimal solution found.
            ``1`` : Iteration or time limit reached.
            ``2`` : Problem is infeasible.
            ``3`` : Problem is unbounded.
            ``4`` : Other; see message for details.
        success : bool
            ``True`` when an optimal solution is found and ``False`` otherwise.
        message : str
            A string descriptor of the exit status of the algorithm.
        The following attributes will also be present, but the values may be
        ``None``, depending on the solution status.
        x : ndarray
            The values of the decision variables that minimize the
            objective function while satisfying the constraints.
        fun : float
            The optimal value of the objective function ``c @ x``.
        lower_bracket : float
            The lower value of the bracket.
        upper_bracket : float
            The upper value of the bracket.
        lower_fun_val : float
            The lower function value.
        upper_fun_val : float
            The upper function value.

    Notes
    -----
    As written in [Sachs2015]_ which in turn is based on Chandrupatla's
    algorithm as described in [Scherer2018]_.

    References
    ----------

    .. [Sachs2015]
       Sachs, Jason
       "Ten Little Algorithms, Part 5: Quadratic Extremum Interpolation and
       Chandrupatla's Method",
       https://www.embeddedrelated.com/showarticle/855.php

    .. [Scherer2018]
       Scherer, Philipp
       *Computational physics: Simulation of classical and Quantum Systems*.
       SPRINGER INTERNATIONAL PU, 2018. Ch. 6.1.7.3.

    .. [Chandrupatla1997]
        Chandrupatla, Tirupathi R.
        "A new hybrid quadratic/bisection algorithm for finding the zero of a
        nonlinear function without using derivatives".
        Advances in Engineering Software, 28(3), 145-149.
        https://doi.org/10.1016/s0965-9978(96)00051-8

    See Also
    --------
    brentq, brenth, ridder, bisect, newton

    Examples
    --------
    >>> from scipy import optimize
    >>> def f(x,a):
    ...     return a-x*x

    >>> y = optimize._chandrupatla(f,0,3,args=(7.0,))
    >>> y.x
    2.6457513110645907

    >>> x0 = np.zeros((2,1,1))
    >>> x1 = np.full((1,2,1), 3)
    >>> k = np.array([[[1, 2]]])
    >>> res = optimize._chandrupatla(f,x0=x0,x1=x1,
                              args=(k,),
                              maxiter=50)
    >>> res.x
    [[[ 1.000e+00  1.414e+00]
         [ 1.000e+00  1.414e+00]]

        [[ 1.000e+00  1.414e+00]
         [ 1.000e+00  1.414e+00]]]

    permission from Jason Sachs (@jason-s):
        https://github.com/scipy/scipy/issues/7242#issuecomment-1314178133
    """

    # adapted from an earlier implementation of Jason Sachs'
    # as written in https://www.embeddedrelated.com/showarticle/855.php
    # which in turn is based on Chandrupatla's algorithm as described in Scherer
    # https://books.google.com/books?id=cC-8BAAAQBAJ&pg=PA95

    # Initialization
    b = x0
    a = c = x1
    fb = f(b, *args)
    fa = fc = f(a, *args)
    t = 0.5
    iterations = 0

    a, b, fa, fb = np.broadcast_arrays(a, b, fa, fb)
    intermediate_shape = a.shape
    a, b, fa, fb = np.atleast_1d(a, b, fa, fb)
    shape = a.shape

    iterations = np.zeros_like(a)

    # flag to check state of convergence
    flag = np.full(shape, _EINPROGRESS)

    # Initialize an array of False,
    # determines whether we should do inverse quadratic interpolation
    iqi = np.zeros(shape, dtype=bool)

    funcalls = np.full(np.shape(flag),0)
    terminate = False

    while iterations.any() < maxiter:
        # use t to linearly interpolate between a and b,
        # and evaluate this function as our newest estimate xt
        xt = a + t * (b - a)
        ft = f(xt, *args)
        funcalls += 1

        # update our history of the last few points so that
        # - a is the newest estimate (we're going to update it from xt)
        # - c and b get the preceding two estimates
        # - a and b maintain opposite signs for f(a) and f(b)
        samesign = np.sign(ft) == np.sign(fa)
        c = np.choose(samesign, [b, a])
        b = np.choose(samesign, [a, b])
        fc = np.choose(samesign, [fb, fa])
        fb = np.choose(samesign, [fa, fb])
        a = xt
        fa = ft

        # set r so that f(r) is the minimum magnitude of f(a) and f(b)
        fa_is_smaller = np.abs(fa) < np.abs(fb)
        r = np.choose(fa_is_smaller, [b, a])
        fm = np.choose(fa_is_smaller, [fb, fa])

        tol = 2 * xatol * np.abs(r) + xrtol
        tlim = tol / np.abs(b - c)
        terminate = np.logical_or(terminate,
                                  np.logical_or(fm == 0, tlim > 0.5))

        # check convergence here, update flag if so
        if np.all(terminate):
            flag.fill(_ECONVERGED)
            break

        iterations += 1 - terminate

        # Figure out values xi and phi
        # to determine which method we should use next
        xi = (a - b) / (c - b)
        phi = (fa - fb) / (fc - fb)
        iqi = np.logical_and(phi**2 < xi, (1 - phi) ** 2 < 1 - xi)

        if iqi.all():
            t = np.full(shape, 0.5)
            a2, b2, c2, fa2, fb2, fc2 = (
                a[iqi],
                b[iqi],
                c[iqi],
                fa[iqi],
                fb[iqi],
                fc[iqi],
            )
            t[iqi] = fa2 / (fb2 - fa2) * fc2 / (fb2 - fc2) + (c2 - a2) / (
                b2 - a2
            ) * fa2 / (fc2 - fa2) * fb2 / (fc2 - fb2)
        else:
            # bisection
            t = 0.5

        # limit to the range (tlim, 1-tlim)
        t = np.minimum(1 - tlim, np.maximum(tlim, t))

        intermediate_result = OptimizeResult(x=r, fun=ft)
        if _call_callback_maybe_halt(callback, intermediate_result):
            break

    # reshape outputs
    r = np.reshape(r, intermediate_shape)
    ft = np.reshape(ft, intermediate_shape)
    funcalls = np.reshape(funcalls, intermediate_shape)
    a = np.reshape(a, intermediate_shape)
    b = np.reshape(b, intermediate_shape)
    fa = np.reshape(fa, intermediate_shape)
    fb = np.reshape(fb, intermediate_shape)
    iterations = np.reshape(iterations, intermediate_shape)

    # checks for convergence and conditions
    if iterations.any() >= maxiter:
        flag.fill(_ECONVERR)
    elif not (np.sign(fa) * np.sign(fb) <= 0).all():
        flag.fill(_ESIGNERR)
    elif not ((np.isfinite(a).all() and np.isreal(a).all()) and
            (np.isfinite(b).all() and np.isreal(b).all())):
        flag.fill(_EVALUEERR)
    elif not (np.isreal(fa).all() and np.isreal(fb).all()):
        flag.fill(_EVALUEERR)
    else:
        flag.fill(_ECONVERGED)

    # iterate here to create the message since the scalar case has dimension ()
    message_flag = flag.flatten()
    message = np.reshape([flag_map[i] for i in message_flag], intermediate_shape)
    flag = np.reshape(flag, intermediate_shape)

    result = OptimizeResult(x=r,
                            success=flag == 0,
                            status=flag,
                            fun=ft,
                            nfev=funcalls,
                            nit=iterations,
                            message=message,
                            lower_bracket=a,
                            upper_bracket=b,
                            lower_fun_val=fa,
                            upper_fun_val=fb)

    return result
<|MERGE_RESOLUTION|>--- conflicted
+++ resolved
@@ -2,11 +2,7 @@
 from collections import namedtuple
 import operator
 from . import _zeros
-<<<<<<< HEAD
 from ._optimize import OptimizeResult, _call_callback_maybe_halt
-=======
-from ._optimize import OptimizeResult
->>>>>>> d5ceb77a
 import numpy as np
 
 
