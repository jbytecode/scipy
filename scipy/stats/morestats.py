import math
import warnings
from collections import namedtuple

import numpy as np
from numpy import (isscalar, r_, log, around, unique, asarray,
                   zeros, arange, sort, amin, amax, any, atleast_1d,
                   sqrt, ceil, floor, array, compress,
                   pi, exp, ravel, count_nonzero, sin, cos, arctan2, hypot)

from scipy import optimize
from scipy import special
from . import statlib
from . import stats
from .stats import find_repeats, _contains_nan
from .contingency import chi2_contingency
from . import distributions
from ._distn_infrastructure import rv_generic
from ._hypotests import _get_wilcoxon_distr


__all__ = ['mvsdist',
           'bayes_mvs', 'kstat', 'kstatvar', 'probplot', 'ppcc_max', 'ppcc_plot',
           'boxcox_llf', 'boxcox', 'boxcox_normmax', 'boxcox_normplot',
           'shapiro', 'anderson', 'ansari', 'bartlett', 'levene', 'binom_test',
           'fligner', 'mood', 'wilcoxon', 'median_test',
           'circmean', 'circvar', 'circstd', 'anderson_ksamp',
           'yeojohnson_llf', 'yeojohnson', 'yeojohnson_normmax',
           'yeojohnson_normplot'
           ]


Mean = namedtuple('Mean', ('statistic', 'minmax'))
Variance = namedtuple('Variance', ('statistic', 'minmax'))
Std_dev = namedtuple('Std_dev', ('statistic', 'minmax'))


def bayes_mvs(data, alpha=0.90):
    r"""
    Bayesian confidence intervals for the mean, var, and std.

    Parameters
    ----------
    data : array_like
        Input data, if multi-dimensional it is flattened to 1-D by `bayes_mvs`.
        Requires 2 or more data points.
    alpha : float, optional
        Probability that the returned confidence interval contains
        the true parameter.

    Returns
    -------
    mean_cntr, var_cntr, std_cntr : tuple
        The three results are for the mean, variance and standard deviation,
        respectively.  Each result is a tuple of the form::

            (center, (lower, upper))

        with `center` the mean of the conditional pdf of the value given the
        data, and `(lower, upper)` a confidence interval, centered on the
        median, containing the estimate to a probability ``alpha``.

    See Also
    --------
    mvsdist

    Notes
    -----
    Each tuple of mean, variance, and standard deviation estimates represent
    the (center, (lower, upper)) with center the mean of the conditional pdf
    of the value given the data and (lower, upper) is a confidence interval
    centered on the median, containing the estimate to a probability
    ``alpha``.

    Converts data to 1-D and assumes all data has the same mean and variance.
    Uses Jeffrey's prior for variance and std.

    Equivalent to ``tuple((x.mean(), x.interval(alpha)) for x in mvsdist(dat))``

    References
    ----------
    T.E. Oliphant, "A Bayesian perspective on estimating mean, variance, and
    standard-deviation from data", https://scholarsarchive.byu.edu/facpub/278,
    2006.

    Examples
    --------
    First a basic example to demonstrate the outputs:

    >>> from scipy import stats
    >>> data = [6, 9, 12, 7, 8, 8, 13]
    >>> mean, var, std = stats.bayes_mvs(data)
    >>> mean
    Mean(statistic=9.0, minmax=(7.103650222612533, 10.896349777387467))
    >>> var
    Variance(statistic=10.0, minmax=(3.176724206..., 24.45910382...))
    >>> std
    Std_dev(statistic=2.9724954732045084, minmax=(1.7823367265645143, 4.945614605014631))

    Now we generate some normally distributed random data, and get estimates of
    mean and standard deviation with 95% confidence intervals for those
    estimates:

    >>> n_samples = 100000
    >>> data = stats.norm.rvs(size=n_samples)
    >>> res_mean, res_var, res_std = stats.bayes_mvs(data, alpha=0.95)

    >>> import matplotlib.pyplot as plt
    >>> fig = plt.figure()
    >>> ax = fig.add_subplot(111)
    >>> ax.hist(data, bins=100, density=True, label='Histogram of data')
    >>> ax.vlines(res_mean.statistic, 0, 0.5, colors='r', label='Estimated mean')
    >>> ax.axvspan(res_mean.minmax[0],res_mean.minmax[1], facecolor='r',
    ...            alpha=0.2, label=r'Estimated mean (95% limits)')
    >>> ax.vlines(res_std.statistic, 0, 0.5, colors='g', label='Estimated scale')
    >>> ax.axvspan(res_std.minmax[0],res_std.minmax[1], facecolor='g', alpha=0.2,
    ...            label=r'Estimated scale (95% limits)')

    >>> ax.legend(fontsize=10)
    >>> ax.set_xlim([-4, 4])
    >>> ax.set_ylim([0, 0.5])
    >>> plt.show()

    """
    m, v, s = mvsdist(data)
    if alpha >= 1 or alpha <= 0:
        raise ValueError("0 < alpha < 1 is required, but alpha=%s was given."
                         % alpha)

    m_res = Mean(m.mean(), m.interval(alpha))
    v_res = Variance(v.mean(), v.interval(alpha))
    s_res = Std_dev(s.mean(), s.interval(alpha))

    return m_res, v_res, s_res


def mvsdist(data):
    """
    'Frozen' distributions for mean, variance, and standard deviation of data.

    Parameters
    ----------
    data : array_like
        Input array. Converted to 1-D using ravel.
        Requires 2 or more data-points.

    Returns
    -------
    mdist : "frozen" distribution object
        Distribution object representing the mean of the data.
    vdist : "frozen" distribution object
        Distribution object representing the variance of the data.
    sdist : "frozen" distribution object
        Distribution object representing the standard deviation of the data.

    See Also
    --------
    bayes_mvs

    Notes
    -----
    The return values from ``bayes_mvs(data)`` is equivalent to
    ``tuple((x.mean(), x.interval(0.90)) for x in mvsdist(data))``.

    In other words, calling ``<dist>.mean()`` and ``<dist>.interval(0.90)``
    on the three distribution objects returned from this function will give
    the same results that are returned from `bayes_mvs`.

    References
    ----------
    T.E. Oliphant, "A Bayesian perspective on estimating mean, variance, and
    standard-deviation from data", https://scholarsarchive.byu.edu/facpub/278,
    2006.

    Examples
    --------
    >>> from scipy import stats
    >>> data = [6, 9, 12, 7, 8, 8, 13]
    >>> mean, var, std = stats.mvsdist(data)

    We now have frozen distribution objects "mean", "var" and "std" that we can
    examine:

    >>> mean.mean()
    9.0
    >>> mean.interval(0.95)
    (6.6120585482655692, 11.387941451734431)
    >>> mean.std()
    1.1952286093343936

    """
    x = ravel(data)
    n = len(x)
    if n < 2:
        raise ValueError("Need at least 2 data-points.")
    xbar = x.mean()
    C = x.var()
    if n > 1000:  # gaussian approximations for large n
        mdist = distributions.norm(loc=xbar, scale=math.sqrt(C / n))
        sdist = distributions.norm(loc=math.sqrt(C), scale=math.sqrt(C / (2. * n)))
        vdist = distributions.norm(loc=C, scale=math.sqrt(2.0 / n) * C)
    else:
        nm1 = n - 1
        fac = n * C / 2.
        val = nm1 / 2.
        mdist = distributions.t(nm1, loc=xbar, scale=math.sqrt(C / nm1))
        sdist = distributions.gengamma(val, -2, scale=math.sqrt(fac))
        vdist = distributions.invgamma(val, scale=fac)
    return mdist, vdist, sdist


def kstat(data, n=2):
    r"""
    Return the nth k-statistic (1<=n<=4 so far).

    The nth k-statistic k_n is the unique symmetric unbiased estimator of the
    nth cumulant kappa_n.

    Parameters
    ----------
    data : array_like
        Input array. Note that n-D input gets flattened.
    n : int, {1, 2, 3, 4}, optional
        Default is equal to 2.

    Returns
    -------
    kstat : float
        The nth k-statistic.

    See Also
    --------
    kstatvar: Returns an unbiased estimator of the variance of the k-statistic.
    moment: Returns the n-th central moment about the mean for a sample.

    Notes
    -----
    For a sample size n, the first few k-statistics are given by:

    .. math::

        k_{1} = \mu
        k_{2} = \frac{n}{n-1} m_{2}
        k_{3} = \frac{ n^{2} } {(n-1) (n-2)} m_{3}
        k_{4} = \frac{ n^{2} [(n + 1)m_{4} - 3(n - 1) m^2_{2}]} {(n-1) (n-2) (n-3)}

    where :math:`\mu` is the sample mean, :math:`m_2` is the sample
    variance, and :math:`m_i` is the i-th sample central moment.

    References
    ----------
    http://mathworld.wolfram.com/k-Statistic.html

    http://mathworld.wolfram.com/Cumulant.html

    Examples
    --------
    >>> from scipy import stats
    >>> rndm = np.random.RandomState(1234)

    As sample size increases, n-th moment and n-th k-statistic converge to the
    same number (although they aren't identical). In the case of the normal
    distribution, they converge to zero.

    >>> for n in [2, 3, 4, 5, 6, 7]:
    ...     x = rndm.normal(size=10**n)
    ...     m, k = stats.moment(x, 3), stats.kstat(x, 3)
    ...     print("%.3g %.3g %.3g" % (m, k, m-k))
    -0.631 -0.651 0.0194
    0.0282 0.0283 -8.49e-05
    -0.0454 -0.0454 1.36e-05
    7.53e-05 7.53e-05 -2.26e-09
    0.00166 0.00166 -4.99e-09
    -2.88e-06 -2.88e-06 8.63e-13
    """
    if n > 4 or n < 1:
        raise ValueError("k-statistics only supported for 1<=n<=4")
    n = int(n)
    S = np.zeros(n + 1, np.float64)
    data = ravel(data)
    N = data.size

    # raise ValueError on empty input
    if N == 0:
        raise ValueError("Data input must not be empty")

    # on nan input, return nan without warning
    if np.isnan(np.sum(data)):
        return np.nan

    for k in range(1, n + 1):
        S[k] = np.sum(data**k, axis=0)
    if n == 1:
        return S[1] * 1.0/N
    elif n == 2:
        return (N*S[2] - S[1]**2.0) / (N*(N - 1.0))
    elif n == 3:
        return (2*S[1]**3 - 3*N*S[1]*S[2] + N*N*S[3]) / (N*(N - 1.0)*(N - 2.0))
    elif n == 4:
        return ((-6*S[1]**4 + 12*N*S[1]**2 * S[2] - 3*N*(N-1.0)*S[2]**2 -
                 4*N*(N+1)*S[1]*S[3] + N*N*(N+1)*S[4]) /
                 (N*(N-1.0)*(N-2.0)*(N-3.0)))
    else:
        raise ValueError("Should not be here.")


def kstatvar(data, n=2):
    r"""
    Return an unbiased estimator of the variance of the k-statistic.

    See `kstat` for more details of the k-statistic.

    Parameters
    ----------
    data : array_like
        Input array. Note that n-D input gets flattened.
    n : int, {1, 2}, optional
        Default is equal to 2.

    Returns
    -------
    kstatvar : float
        The nth k-statistic variance.

    See Also
    --------
    kstat: Returns the n-th k-statistic.
    moment: Returns the n-th central moment about the mean for a sample.

    Notes
    -----
    The variances of the first few k-statistics are given by:

    .. math::

        var(k_{1}) = \frac{\kappa^2}{n}
        var(k_{2}) = \frac{\kappa^4}{n} + \frac{2\kappa^2_{2}}{n - 1}
        var(k_{3}) = \frac{\kappa^6}{n} + \frac{9 \kappa_2 \kappa_4}{n - 1} +
                     \frac{9 \kappa^2_{3}}{n - 1} +
                     \frac{6 n \kappa^3_{2}}{(n-1) (n-2)}
        var(k_{4}) = \frac{\kappa^8}{n} + \frac{16 \kappa_2 \kappa_6}{n - 1} +
                     \frac{48 \kappa_{3} \kappa_5}{n - 1} +
                     \frac{34 \kappa^2_{4}}{n-1} + \frac{72 n \kappa^2_{2} \kappa_4}{(n - 1) (n - 2)} +
                     \frac{144 n \kappa_{2} \kappa^2_{3}}{(n - 1) (n - 2)} +
                     \frac{24 (n + 1) n \kappa^4_{2}}{(n - 1) (n - 2) (n - 3)}
    """
    data = ravel(data)
    N = len(data)
    if n == 1:
        return kstat(data, n=2) * 1.0/N
    elif n == 2:
        k2 = kstat(data, n=2)
        k4 = kstat(data, n=4)
        return (2*N*k2**2 + (N-1)*k4) / (N*(N+1))
    else:
        raise ValueError("Only n=1 or n=2 supported.")


def _calc_uniform_order_statistic_medians(n):
    """
    Approximations of uniform order statistic medians.

    Parameters
    ----------
    n : int
        Sample size.

    Returns
    -------
    v : 1d float array
        Approximations of the order statistic medians.

    References
    ----------
    .. [1] James J. Filliben, "The Probability Plot Correlation Coefficient
           Test for Normality", Technometrics, Vol. 17, pp. 111-117, 1975.

    Examples
    --------
    Order statistics of the uniform distribution on the unit interval
    are marginally distributed according to beta distributions.
    The expectations of these order statistic are evenly spaced across
    the interval, but the distributions are skewed in a way that
    pushes the medians slightly towards the endpoints of the unit interval:

    >>> n = 4
    >>> k = np.arange(1, n+1)
    >>> from scipy.stats import beta
    >>> a = k
    >>> b = n-k+1
    >>> beta.mean(a, b)
    array([ 0.2,  0.4,  0.6,  0.8])
    >>> beta.median(a, b)
    array([ 0.15910358,  0.38572757,  0.61427243,  0.84089642])

    The Filliben approximation uses the exact medians of the smallest
    and greatest order statistics, and the remaining medians are approximated
    by points spread evenly across a sub-interval of the unit interval:

    >>> from scipy.morestats import _calc_uniform_order_statistic_medians
    >>> _calc_uniform_order_statistic_medians(n)
    array([ 0.15910358,  0.38545246,  0.61454754,  0.84089642])

    This plot shows the skewed distributions of the order statistics
    of a sample of size four from a uniform distribution on the unit interval:

    >>> import matplotlib.pyplot as plt
    >>> x = np.linspace(0.0, 1.0, num=50, endpoint=True)
    >>> pdfs = [beta.pdf(x, a[i], b[i]) for i in range(n)]
    >>> plt.figure()
    >>> plt.plot(x, pdfs[0], x, pdfs[1], x, pdfs[2], x, pdfs[3])

    """
    v = np.empty(n, dtype=np.float64)
    v[-1] = 0.5**(1.0 / n)
    v[0] = 1 - v[-1]
    i = np.arange(2, n)
    v[1:-1] = (i - 0.3175) / (n + 0.365)
    return v


def _parse_dist_kw(dist, enforce_subclass=True):
    """Parse `dist` keyword.

    Parameters
    ----------
    dist : str or stats.distributions instance.
        Several functions take `dist` as a keyword, hence this utility
        function.
    enforce_subclass : bool, optional
        If True (default), `dist` needs to be a
        `_distn_infrastructure.rv_generic` instance.
        It can sometimes be useful to set this keyword to False, if a function
        wants to accept objects that just look somewhat like such an instance
        (for example, they have a ``ppf`` method).

    """
    if isinstance(dist, rv_generic):
        pass
    elif isinstance(dist, str):
        try:
            dist = getattr(distributions, dist)
        except AttributeError as e:
            raise ValueError("%s is not a valid distribution name" % dist) from e
    elif enforce_subclass:
        msg = ("`dist` should be a stats.distributions instance or a string "
               "with the name of such a distribution.")
        raise ValueError(msg)

    return dist


def _add_axis_labels_title(plot, xlabel, ylabel, title):
    """Helper function to add axes labels and a title to stats plots"""
    try:
        if hasattr(plot, 'set_title'):
            # Matplotlib Axes instance or something that looks like it
            plot.set_title(title)
            plot.set_xlabel(xlabel)
            plot.set_ylabel(ylabel)
        else:
            # matplotlib.pyplot module
            plot.title(title)
            plot.xlabel(xlabel)
            plot.ylabel(ylabel)
    except Exception:
        # Not an MPL object or something that looks (enough) like it.
        # Don't crash on adding labels or title
        pass


def probplot(x, sparams=(), dist='norm', fit=True, plot=None, rvalue=False):
    """
    Calculate quantiles for a probability plot, and optionally show the plot.

    Generates a probability plot of sample data against the quantiles of a
    specified theoretical distribution (the normal distribution by default).
    `probplot` optionally calculates a best-fit line for the data and plots the
    results using Matplotlib or a given plot function.

    Parameters
    ----------
    x : array_like
        Sample/response data from which `probplot` creates the plot.
    sparams : tuple, optional
        Distribution-specific shape parameters (shape parameters plus location
        and scale).
    dist : str or stats.distributions instance, optional
        Distribution or distribution function name. The default is 'norm' for a
        normal probability plot.  Objects that look enough like a
        stats.distributions instance (i.e. they have a ``ppf`` method) are also
        accepted.
    fit : bool, optional
        Fit a least-squares regression (best-fit) line to the sample data if
        True (default).
    plot : object, optional
        If given, plots the quantiles and least squares fit.
        `plot` is an object that has to have methods "plot" and "text".
        The `matplotlib.pyplot` module or a Matplotlib Axes object can be used,
        or a custom object with the same methods.
        Default is None, which means that no plot is created.

    Returns
    -------
    (osm, osr) : tuple of ndarrays
        Tuple of theoretical quantiles (osm, or order statistic medians) and
        ordered responses (osr).  `osr` is simply sorted input `x`.
        For details on how `osm` is calculated see the Notes section.
    (slope, intercept, r) : tuple of floats, optional
        Tuple  containing the result of the least-squares fit, if that is
        performed by `probplot`. `r` is the square root of the coefficient of
        determination.  If ``fit=False`` and ``plot=None``, this tuple is not
        returned.

    Notes
    -----
    Even if `plot` is given, the figure is not shown or saved by `probplot`;
    ``plt.show()`` or ``plt.savefig('figname.png')`` should be used after
    calling `probplot`.

    `probplot` generates a probability plot, which should not be confused with
    a Q-Q or a P-P plot.  Statsmodels has more extensive functionality of this
    type, see ``statsmodels.api.ProbPlot``.

    The formula used for the theoretical quantiles (horizontal axis of the
    probability plot) is Filliben's estimate::

        quantiles = dist.ppf(val), for

                0.5**(1/n),                  for i = n
          val = (i - 0.3175) / (n + 0.365),  for i = 2, ..., n-1
                1 - 0.5**(1/n),              for i = 1

    where ``i`` indicates the i-th ordered value and ``n`` is the total number
    of values.

    Examples
    --------
    >>> from scipy import stats
    >>> import matplotlib.pyplot as plt
    >>> nsample = 100
    >>> np.random.seed(7654321)

    A t distribution with small degrees of freedom:

    >>> ax1 = plt.subplot(221)
    >>> x = stats.t.rvs(3, size=nsample)
    >>> res = stats.probplot(x, plot=plt)

    A t distribution with larger degrees of freedom:

    >>> ax2 = plt.subplot(222)
    >>> x = stats.t.rvs(25, size=nsample)
    >>> res = stats.probplot(x, plot=plt)

    A mixture of two normal distributions with broadcasting:

    >>> ax3 = plt.subplot(223)
    >>> x = stats.norm.rvs(loc=[0,5], scale=[1,1.5],
    ...                    size=(nsample//2,2)).ravel()
    >>> res = stats.probplot(x, plot=plt)

    A standard normal distribution:

    >>> ax4 = plt.subplot(224)
    >>> x = stats.norm.rvs(loc=0, scale=1, size=nsample)
    >>> res = stats.probplot(x, plot=plt)

    Produce a new figure with a loggamma distribution, using the ``dist`` and
    ``sparams`` keywords:

    >>> fig = plt.figure()
    >>> ax = fig.add_subplot(111)
    >>> x = stats.loggamma.rvs(c=2.5, size=500)
    >>> res = stats.probplot(x, dist=stats.loggamma, sparams=(2.5,), plot=ax)
    >>> ax.set_title("Probplot for loggamma dist with shape parameter 2.5")

    Show the results with Matplotlib:

    >>> plt.show()

    """
    x = np.asarray(x)
    _perform_fit = fit or (plot is not None)
    if x.size == 0:
        if _perform_fit:
            return (x, x), (np.nan, np.nan, 0.0)
        else:
            return x, x

    osm_uniform = _calc_uniform_order_statistic_medians(len(x))
    dist = _parse_dist_kw(dist, enforce_subclass=False)
    if sparams is None:
        sparams = ()
    if isscalar(sparams):
        sparams = (sparams,)
    if not isinstance(sparams, tuple):
        sparams = tuple(sparams)

    osm = dist.ppf(osm_uniform, *sparams)
    osr = sort(x)
    if _perform_fit:
        # perform a linear least squares fit.
        slope, intercept, r, prob, sterrest = stats.linregress(osm, osr)

    if plot is not None:
        plot.plot(osm, osr, 'bo', osm, slope*osm + intercept, 'r-')
        _add_axis_labels_title(plot, xlabel='Theoretical quantiles',
                               ylabel='Ordered Values',
                               title='Probability Plot')

        # Add R^2 value to the plot as text
        if rvalue:
            xmin = amin(osm)
            xmax = amax(osm)
            ymin = amin(x)
            ymax = amax(x)
            posx = xmin + 0.70 * (xmax - xmin)
            posy = ymin + 0.01 * (ymax - ymin)
            plot.text(posx, posy, "$R^2=%1.4f$" % r**2)

    if fit:
        return (osm, osr), (slope, intercept, r)
    else:
        return osm, osr


def ppcc_max(x, brack=(0.0, 1.0), dist='tukeylambda'):
    """
    Calculate the shape parameter that maximizes the PPCC.

    The probability plot correlation coefficient (PPCC) plot can be used to
    determine the optimal shape parameter for a one-parameter family of
    distributions.  ppcc_max returns the shape parameter that would maximize the
    probability plot correlation coefficient for the given data to a
    one-parameter family of distributions.

    Parameters
    ----------
    x : array_like
        Input array.
    brack : tuple, optional
        Triple (a,b,c) where (a<b<c). If bracket consists of two numbers (a, c)
        then they are assumed to be a starting interval for a downhill bracket
        search (see `scipy.optimize.brent`).
    dist : str or stats.distributions instance, optional
        Distribution or distribution function name.  Objects that look enough
        like a stats.distributions instance (i.e. they have a ``ppf`` method)
        are also accepted.  The default is ``'tukeylambda'``.

    Returns
    -------
    shape_value : float
        The shape parameter at which the probability plot correlation
        coefficient reaches its max value.

    See Also
    --------
    ppcc_plot, probplot, boxcox

    Notes
    -----
    The brack keyword serves as a starting point which is useful in corner
    cases. One can use a plot to obtain a rough visual estimate of the location
    for the maximum to start the search near it.

    References
    ----------
    .. [1] J.J. Filliben, "The Probability Plot Correlation Coefficient Test for
           Normality", Technometrics, Vol. 17, pp. 111-117, 1975.

    .. [2] https://www.itl.nist.gov/div898/handbook/eda/section3/ppccplot.htm

    Examples
    --------
    First we generate some random data from a Tukey-Lambda distribution,
    with shape parameter -0.7:

    >>> from scipy import stats
    >>> x = stats.tukeylambda.rvs(-0.7, loc=2, scale=0.5, size=10000,
    ...                           random_state=1234567) + 1e4

    Now we explore this data with a PPCC plot as well as the related
    probability plot and Box-Cox normplot.  A red line is drawn where we
    expect the PPCC value to be maximal (at the shape parameter -0.7 used
    above):

    >>> import matplotlib.pyplot as plt
    >>> fig = plt.figure(figsize=(8, 6))
    >>> ax = fig.add_subplot(111)
    >>> res = stats.ppcc_plot(x, -5, 5, plot=ax)

    We calculate the value where the shape should reach its maximum and a red
    line is drawn there. The line should coincide with the highest point in the
    ppcc_plot.

    >>> max = stats.ppcc_max(x)
    >>> ax.vlines(max, 0, 1, colors='r', label='Expected shape value')

    >>> plt.show()

    """
    dist = _parse_dist_kw(dist)
    osm_uniform = _calc_uniform_order_statistic_medians(len(x))
    osr = sort(x)

    # this function computes the x-axis values of the probability plot
    #  and computes a linear regression (including the correlation)
    #  and returns 1-r so that a minimization function maximizes the
    #  correlation
    def tempfunc(shape, mi, yvals, func):
        xvals = func(mi, shape)
        r, prob = stats.pearsonr(xvals, yvals)
        return 1 - r

    return optimize.brent(tempfunc, brack=brack, args=(osm_uniform, osr, dist.ppf))


def ppcc_plot(x, a, b, dist='tukeylambda', plot=None, N=80):
    """
    Calculate and optionally plot probability plot correlation coefficient.

    The probability plot correlation coefficient (PPCC) plot can be used to
    determine the optimal shape parameter for a one-parameter family of
    distributions.  It cannot be used for distributions without shape parameters
    (like the normal distribution) or with multiple shape parameters.

    By default a Tukey-Lambda distribution (`stats.tukeylambda`) is used. A
    Tukey-Lambda PPCC plot interpolates from long-tailed to short-tailed
    distributions via an approximately normal one, and is therefore particularly
    useful in practice.

    Parameters
    ----------
    x : array_like
        Input array.
    a, b : scalar
        Lower and upper bounds of the shape parameter to use.
    dist : str or stats.distributions instance, optional
        Distribution or distribution function name.  Objects that look enough
        like a stats.distributions instance (i.e. they have a ``ppf`` method)
        are also accepted.  The default is ``'tukeylambda'``.
    plot : object, optional
        If given, plots PPCC against the shape parameter.
        `plot` is an object that has to have methods "plot" and "text".
        The `matplotlib.pyplot` module or a Matplotlib Axes object can be used,
        or a custom object with the same methods.
        Default is None, which means that no plot is created.
    N : int, optional
        Number of points on the horizontal axis (equally distributed from
        `a` to `b`).

    Returns
    -------
    svals : ndarray
        The shape values for which `ppcc` was calculated.
    ppcc : ndarray
        The calculated probability plot correlation coefficient values.

    See Also
    --------
    ppcc_max, probplot, boxcox_normplot, tukeylambda

    References
    ----------
    J.J. Filliben, "The Probability Plot Correlation Coefficient Test for
    Normality", Technometrics, Vol. 17, pp. 111-117, 1975.

    Examples
    --------
    First we generate some random data from a Tukey-Lambda distribution,
    with shape parameter -0.7:

    >>> from scipy import stats
    >>> import matplotlib.pyplot as plt
    >>> np.random.seed(1234567)
    >>> x = stats.tukeylambda.rvs(-0.7, loc=2, scale=0.5, size=10000) + 1e4

    Now we explore this data with a PPCC plot as well as the related
    probability plot and Box-Cox normplot.  A red line is drawn where we
    expect the PPCC value to be maximal (at the shape parameter -0.7 used
    above):

    >>> fig = plt.figure(figsize=(12, 4))
    >>> ax1 = fig.add_subplot(131)
    >>> ax2 = fig.add_subplot(132)
    >>> ax3 = fig.add_subplot(133)
    >>> res = stats.probplot(x, plot=ax1)
    >>> res = stats.boxcox_normplot(x, -5, 5, plot=ax2)
    >>> res = stats.ppcc_plot(x, -5, 5, plot=ax3)
    >>> ax3.vlines(-0.7, 0, 1, colors='r', label='Expected shape value')
    >>> plt.show()

    """
    if b <= a:
        raise ValueError("`b` has to be larger than `a`.")

    svals = np.linspace(a, b, num=N)
    ppcc = np.empty_like(svals)
    for k, sval in enumerate(svals):
        _, r2 = probplot(x, sval, dist=dist, fit=True)
        ppcc[k] = r2[-1]

    if plot is not None:
        plot.plot(svals, ppcc, 'x')
        _add_axis_labels_title(plot, xlabel='Shape Values',
                               ylabel='Prob Plot Corr. Coef.',
                               title='(%s) PPCC Plot' % dist)

    return svals, ppcc


def boxcox_llf(lmb, data):
    r"""The boxcox log-likelihood function.

    Parameters
    ----------
    lmb : scalar
        Parameter for Box-Cox transformation.  See `boxcox` for details.
    data : array_like
        Data to calculate Box-Cox log-likelihood for.  If `data` is
        multi-dimensional, the log-likelihood is calculated along the first
        axis.

    Returns
    -------
    llf : float or ndarray
        Box-Cox log-likelihood of `data` given `lmb`.  A float for 1-D `data`,
        an array otherwise.

    See Also
    --------
    boxcox, probplot, boxcox_normplot, boxcox_normmax

    Notes
    -----
    The Box-Cox log-likelihood function is defined here as

    .. math::

        llf = (\lambda - 1) \sum_i(\log(x_i)) -
              N/2 \log(\sum_i (y_i - \bar{y})^2 / N),

    where ``y`` is the Box-Cox transformed input data ``x``.

    Examples
    --------
    >>> from scipy import stats
    >>> import matplotlib.pyplot as plt
    >>> from mpl_toolkits.axes_grid1.inset_locator import inset_axes
    >>> np.random.seed(1245)

    Generate some random variates and calculate Box-Cox log-likelihood values
    for them for a range of ``lmbda`` values:

    >>> x = stats.loggamma.rvs(5, loc=10, size=1000)
    >>> lmbdas = np.linspace(-2, 10)
    >>> llf = np.zeros(lmbdas.shape, dtype=float)
    >>> for ii, lmbda in enumerate(lmbdas):
    ...     llf[ii] = stats.boxcox_llf(lmbda, x)

    Also find the optimal lmbda value with `boxcox`:

    >>> x_most_normal, lmbda_optimal = stats.boxcox(x)

    Plot the log-likelihood as function of lmbda.  Add the optimal lmbda as a
    horizontal line to check that that's really the optimum:

    >>> fig = plt.figure()
    >>> ax = fig.add_subplot(111)
    >>> ax.plot(lmbdas, llf, 'b.-')
    >>> ax.axhline(stats.boxcox_llf(lmbda_optimal, x), color='r')
    >>> ax.set_xlabel('lmbda parameter')
    >>> ax.set_ylabel('Box-Cox log-likelihood')

    Now add some probability plots to show that where the log-likelihood is
    maximized the data transformed with `boxcox` looks closest to normal:

    >>> locs = [3, 10, 4]  # 'lower left', 'center', 'lower right'
    >>> for lmbda, loc in zip([-1, lmbda_optimal, 9], locs):
    ...     xt = stats.boxcox(x, lmbda=lmbda)
    ...     (osm, osr), (slope, intercept, r_sq) = stats.probplot(xt)
    ...     ax_inset = inset_axes(ax, width="20%", height="20%", loc=loc)
    ...     ax_inset.plot(osm, osr, 'c.', osm, slope*osm + intercept, 'k-')
    ...     ax_inset.set_xticklabels([])
    ...     ax_inset.set_yticklabels([])
    ...     ax_inset.set_title(r'$\lambda=%1.2f$' % lmbda)

    >>> plt.show()

    """
    data = np.asarray(data)
    N = data.shape[0]
    if N == 0:
        return np.nan

    logdata = np.log(data)

    # Compute the variance of the transformed data.
    if lmb == 0:
        variance = np.var(logdata, axis=0)
    else:
        # Transform without the constant offset 1/lmb.  The offset does
        # not effect the variance, and the subtraction of the offset can
        # lead to loss of precision.
        variance = np.var(data**lmb / lmb, axis=0)

    return (lmb - 1) * np.sum(logdata, axis=0) - N/2 * np.log(variance)


def _boxcox_conf_interval(x, lmax, alpha):
    # Need to find the lambda for which
    #  f(x,lmbda) >= f(x,lmax) - 0.5*chi^2_alpha;1
    fac = 0.5 * distributions.chi2.ppf(1 - alpha, 1)
    target = boxcox_llf(lmax, x) - fac

    def rootfunc(lmbda, data, target):
        return boxcox_llf(lmbda, data) - target

    # Find positive endpoint of interval in which answer is to be found
    newlm = lmax + 0.5
    N = 0
    while (rootfunc(newlm, x, target) > 0.0) and (N < 500):
        newlm += 0.1
        N += 1

    if N == 500:
        raise RuntimeError("Could not find endpoint.")

    lmplus = optimize.brentq(rootfunc, lmax, newlm, args=(x, target))

    # Now find negative interval in the same way
    newlm = lmax - 0.5
    N = 0
    while (rootfunc(newlm, x, target) > 0.0) and (N < 500):
        newlm -= 0.1
        N += 1

    if N == 500:
        raise RuntimeError("Could not find endpoint.")

    lmminus = optimize.brentq(rootfunc, newlm, lmax, args=(x, target))
    return lmminus, lmplus


def boxcox(x, lmbda=None, bounds=None, alpha=None):
    r"""
    Return a dataset transformed by a Box-Cox power transformation.

    Parameters
    ----------
    x : ndarray
        Input array.  Must be positive 1-dimensional.  Must not be constant.
    lmbda : {None, scalar}, optional
        If `lmbda` is not None, do the transformation for that value.

        If `lmbda` is None, find the lambda that maximizes the log-likelihood
        function and return it as the second output argument.
    bounds : sequence, optional
       Optional bounds for lmbda. Must have two items
        corresponding to the optimization bounds. For more details,
        see :func:`boxcox_normmax`.
    alpha : {None, float}, optional
        If ``alpha`` is not None, return the ``100 * (1-alpha)%`` confidence
        interval for `lmbda` as the third output argument.
        Must be between 0.0 and 1.0.

    Returns
    -------
    boxcox : ndarray
        Box-Cox power transformed array.
    maxlog : float, optional
        If the `lmbda` parameter is None, the second returned argument is
        the lambda that maximizes the log-likelihood function.
    (min_ci, max_ci) : tuple of float, optional
        If `lmbda` parameter is None and ``alpha`` is not None, this returned
        tuple of floats represents the minimum and maximum confidence limits
        given ``alpha``.

    See Also
    --------
    probplot, boxcox_normplot, boxcox_normmax, boxcox_llf

    Notes
    -----
    The Box-Cox transform is given by::

        y = (x**lmbda - 1) / lmbda,  for lmbda != 0
            log(x),                  for lmbda = 0

    `boxcox` requires the input data to be positive.  Sometimes a Box-Cox
    transformation provides a shift parameter to achieve this; `boxcox` does
    not.  Such a shift parameter is equivalent to adding a positive constant to
    `x` before calling `boxcox`.

    The confidence limits returned when ``alpha`` is provided give the interval
    where:

    .. math::

        llf(\hat{\lambda}) - llf(\lambda) < \frac{1}{2}\chi^2(1 - \alpha, 1),

    with ``llf`` the log-likelihood function and :math:`\chi^2` the chi-squared
    function.

    References
    ----------
    G.E.P. Box and D.R. Cox, "An Analysis of Transformations", Journal of the
    Royal Statistical Society B, 26, 211-252 (1964).

    Examples
    --------
    >>> from scipy import stats
    >>> import matplotlib.pyplot as plt

    We generate some random variates from a non-normal distribution and make a
    probability plot for it, to show it is non-normal in the tails:

    >>> fig = plt.figure()
    >>> ax1 = fig.add_subplot(211)
    >>> x = stats.loggamma.rvs(5, size=500) + 5
    >>> prob = stats.probplot(x, dist=stats.norm, plot=ax1)
    >>> ax1.set_xlabel('')
    >>> ax1.set_title('Probplot against normal distribution')

    We now use `boxcox` to transform the data so it's closest to normal:

    >>> ax2 = fig.add_subplot(212)
    >>> xt, _ = stats.boxcox(x)
    >>> prob = stats.probplot(xt, dist=stats.norm, plot=ax2)
    >>> ax2.set_title('Probplot after Box-Cox transformation')

    >>> plt.show()

    """
    x = np.asarray(x)
    if x.ndim != 1:
        raise ValueError("Data must be 1-dimensional.")

    if x.size == 0:
        return x

    if np.all(x == x[0]):
        raise ValueError("Data must not be constant.")

    if any(x <= 0):
        raise ValueError("Data must be positive.")

    if lmbda is not None:  # single transformation
        return special.boxcox(x, lmbda)

    # If lmbda=None, find the lmbda that maximizes the log-likelihood function.
    optimize_method = "bounded" if bounds is not None else "brent"
    lmax = boxcox_normmax(x, bounds=bounds, method='mle',
                          optimize_method=optimize_method)
    y = boxcox(x, lmax)

    if alpha is None:
        return y, lmax
    else:
        # Find confidence interval
        interval = _boxcox_conf_interval(x, lmax, alpha)
        return y, lmax, interval


def boxcox_normmax(x, bracket=None, bounds=None, method='pearsonr',
                   optimize_method='brent', tol=None, options=None):
    """Compute optimal Box-Cox transform parameter for input data.

    Parameters
    ----------
    x : array_like
        Input array.
    bounds : sequence, optional
        For method 'bounded', `bounds` is mandatory and must have two items
        corresponding to the optimization bounds.
    bracket : 2-tuple, optional
        The starting interval for a downhill bracket search with
        `optimize.brent`.  Note that this is in most cases not critical; the
        final result is allowed to be outside this bracket.
    method : str, optional
        The method to determine the optimal transform parameter (`boxcox`
        ``lmbda`` parameter). Options are:

        'pearsonr'  (default)
            Maximizes the Pearson correlation coefficient between
            ``y = boxcox(x)`` and the expected values for ``y`` if `x` would be
            normally-distributed.

        'mle'
            Minimizes the log-likelihood `boxcox_llf`.  This is the method used
            in `boxcox`.

        'all'
            Use all optimization methods available, and return all results.
            Useful to compare different methods.
    bracket : sequence, optional
        For methods 'brent' and 'golden', `bracket` defines the bracketing
        interval and can either have three items ``(a, b, c)`` so that
        ``a < b < c`` and ``fun(b) < fun(a), fun(c)`` or two items ``a`` and
        ``c`` which are assumed to be a starting interval for a downhill
        bracket search (see `bracket`); it doesn't always mean that the
        obtained solution will satisfy ``a <= x <= c``.
    bounds : sequence, optional
        For method 'bounded', `bounds` is mandatory and must have two items
        corresponding to the optimization bounds.
    optimize_method : str or callable, optional
        Type of solver.  Should be one of:

            - 'Brent'     :ref:`(see here) <optimize.minimize_scalar-brent>`
            - 'Bounded'   :ref:`(see here) <optimize.minimize_scalar-bounded>`
            - 'Golden'    :ref:`(see here) <optimize.minimize_scalar-golden>`
            - custom - a callable object (added in version 0.14.0), see below
    tol : float, optional
        Tolerance for termination. For detailed control, use solver-specific
        options. See func:`minimize_scalar` for more details.
    options : dict, optional
        A dictionary of solver options.

            maxiter : int
                Maximum number of iterations to perform.
            disp : bool
                Set to True to print convergence messages.

        See func:`minimize_scalar` for more details.
    Returns
    -------
    maxlog : float or ndarray
        The optimal transform parameter found.  An array instead of a scalar
        for ``method='all'``.

    See Also
    --------
    boxcox, boxcox_llf, boxcox_normplot, minimize_scalar

    Examples
    --------
    >>> from scipy import stats
    >>> import matplotlib.pyplot as plt
    >>> np.random.seed(1234)  # make this example reproducible

    Generate some data and determine optimal ``lmbda`` in various ways:

    >>> x = stats.loggamma.rvs(5, size=30) + 5
    >>> y, lmax_mle = stats.boxcox(x)
    >>> lmax_pearsonr = stats.boxcox_normmax(x)

    >>> lmax_mle
    7.177...
    >>> lmax_pearsonr
    7.916...
    >>> stats.boxcox_normmax(x, method='all')
    array([ 7.91667384,  7.17718692])

    >>> fig = plt.figure()
    >>> ax = fig.add_subplot(111)
    >>> prob = stats.boxcox_normplot(x, -10, 10, plot=ax)
    >>> ax.axvline(lmax_mle, color='r')
    >>> ax.axvline(lmax_pearsonr, color='g', ls='--')

    >>> plt.show()

    """

    def optimizer(func, args):
        return optimize.minimize_scalar(
            func, bounds=bounds, method=optimize_method, bracket=bracket,
            args=args, tol=tol, options=options).x.item()

    def _pearsonr(x):
        osm_uniform = _calc_uniform_order_statistic_medians(len(x))
        xvals = distributions.norm.ppf(osm_uniform)

        def _eval_pearsonr(lmbda, xvals, samps):
            # This function computes the x-axis values of the probability plot
            # and computes a linear regression (including the correlation) and
            # returns ``1 - r`` so that a minimization function maximizes the
            # correlation.
            y = boxcox(samps, lmbda)
            yvals = np.sort(y)
            r, prob = stats.pearsonr(xvals, yvals)
            return 1 - r

        return optimizer(_eval_pearsonr, args=(xvals, x))

    def _mle(x):
        def _eval_mle(lmb, data):
            # function to minimize
            return -boxcox_llf(lmb, data)

        return optimizer(_eval_mle, args=(x,))

<<<<<<< HEAD
    def _all(x):
        maxlog = np.zeros(2, dtype=float)
        maxlog[0] = _pearsonr(x)
        maxlog[1] = _mle(x)
=======
    def _all(x, brack):
        maxlog = np.empty(2, dtype=float)
        maxlog[0] = _pearsonr(x, brack)
        maxlog[1] = _mle(x, brack)
>>>>>>> 02563b2c
        return maxlog

    methods = {'pearsonr': _pearsonr,
               'mle': _mle,
               'all': _all}
    if method not in methods.keys():
        raise ValueError("Method %s not recognized." % method)

    optimfunc = methods[method]
    return optimfunc(x)


def _normplot(method, x, la, lb, plot=None, N=80):
    """Compute parameters for a Box-Cox or Yeo-Johnson normality plot,
    optionally show it. See `boxcox_normplot` or `yeojohnson_normplot` for
    details."""

    if method == 'boxcox':
        title = 'Box-Cox Normality Plot'
        transform_func = boxcox
    else:
        title = 'Yeo-Johnson Normality Plot'
        transform_func = yeojohnson

    x = np.asarray(x)
    if x.size == 0:
        return x

    if lb <= la:
        raise ValueError("`lb` has to be larger than `la`.")

    lmbdas = np.linspace(la, lb, num=N)
    ppcc = lmbdas * 0.0
    for i, val in enumerate(lmbdas):
        # Determine for each lmbda the square root of correlation coefficient
        # of transformed x
        z = transform_func(x, lmbda=val)
        _, (_, _, r) = probplot(z, dist='norm', fit=True)
        ppcc[i] = r

    if plot is not None:
        plot.plot(lmbdas, ppcc, 'x')
        _add_axis_labels_title(plot, xlabel='$\\lambda$',
                               ylabel='Prob Plot Corr. Coef.',
                               title=title)

    return lmbdas, ppcc


def boxcox_normplot(x, la, lb, plot=None, N=80):
    """Compute parameters for a Box-Cox normality plot, optionally show it.

    A Box-Cox normality plot shows graphically what the best transformation
    parameter is to use in `boxcox` to obtain a distribution that is close
    to normal.

    Parameters
    ----------
    x : array_like
        Input array.
    la, lb : scalar
        The lower and upper bounds for the ``lmbda`` values to pass to `boxcox`
        for Box-Cox transformations.  These are also the limits of the
        horizontal axis of the plot if that is generated.
    plot : object, optional
        If given, plots the quantiles and least squares fit.
        `plot` is an object that has to have methods "plot" and "text".
        The `matplotlib.pyplot` module or a Matplotlib Axes object can be used,
        or a custom object with the same methods.
        Default is None, which means that no plot is created.
    N : int, optional
        Number of points on the horizontal axis (equally distributed from
        `la` to `lb`).

    Returns
    -------
    lmbdas : ndarray
        The ``lmbda`` values for which a Box-Cox transform was done.
    ppcc : ndarray
        Probability Plot Correlelation Coefficient, as obtained from `probplot`
        when fitting the Box-Cox transformed input `x` against a normal
        distribution.

    See Also
    --------
    probplot, boxcox, boxcox_normmax, boxcox_llf, ppcc_max

    Notes
    -----
    Even if `plot` is given, the figure is not shown or saved by
    `boxcox_normplot`; ``plt.show()`` or ``plt.savefig('figname.png')``
    should be used after calling `probplot`.

    Examples
    --------
    >>> from scipy import stats
    >>> import matplotlib.pyplot as plt

    Generate some non-normally distributed data, and create a Box-Cox plot:

    >>> x = stats.loggamma.rvs(5, size=500) + 5
    >>> fig = plt.figure()
    >>> ax = fig.add_subplot(111)
    >>> prob = stats.boxcox_normplot(x, -20, 20, plot=ax)

    Determine and plot the optimal ``lmbda`` to transform ``x`` and plot it in
    the same plot:

    >>> _, maxlog = stats.boxcox(x)
    >>> ax.axvline(maxlog, color='r')

    >>> plt.show()

    """
    return _normplot('boxcox', x, la, lb, plot, N)


def yeojohnson(x, lmbda=None):
    r"""
    Return a dataset transformed by a Yeo-Johnson power transformation.

    Parameters
    ----------
    x : ndarray
        Input array.  Should be 1-dimensional.
    lmbda : float, optional
        If ``lmbda`` is ``None``, find the lambda that maximizes the
        log-likelihood function and return it as the second output argument.
        Otherwise the transformation is done for the given value.

    Returns
    -------
    yeojohnson: ndarray
        Yeo-Johnson power transformed array.
    maxlog : float, optional
        If the `lmbda` parameter is None, the second returned argument is
        the lambda that maximizes the log-likelihood function.

    See Also
    --------
    probplot, yeojohnson_normplot, yeojohnson_normmax, yeojohnson_llf, boxcox

    Notes
    -----
    The Yeo-Johnson transform is given by::

        y = ((x + 1)**lmbda - 1) / lmbda,                for x >= 0, lmbda != 0
            log(x + 1),                                  for x >= 0, lmbda = 0
            -((-x + 1)**(2 - lmbda) - 1) / (2 - lmbda),  for x < 0, lmbda != 2
            -log(-x + 1),                                for x < 0, lmbda = 2

    Unlike `boxcox`, `yeojohnson` does not require the input data to be
    positive.

    .. versionadded:: 1.2.0


    References
    ----------
    I. Yeo and R.A. Johnson, "A New Family of Power Transformations to
    Improve Normality or Symmetry", Biometrika 87.4 (2000):


    Examples
    --------
    >>> from scipy import stats
    >>> import matplotlib.pyplot as plt

    We generate some random variates from a non-normal distribution and make a
    probability plot for it, to show it is non-normal in the tails:

    >>> fig = plt.figure()
    >>> ax1 = fig.add_subplot(211)
    >>> x = stats.loggamma.rvs(5, size=500) + 5
    >>> prob = stats.probplot(x, dist=stats.norm, plot=ax1)
    >>> ax1.set_xlabel('')
    >>> ax1.set_title('Probplot against normal distribution')

    We now use `yeojohnson` to transform the data so it's closest to normal:

    >>> ax2 = fig.add_subplot(212)
    >>> xt, lmbda = stats.yeojohnson(x)
    >>> prob = stats.probplot(xt, dist=stats.norm, plot=ax2)
    >>> ax2.set_title('Probplot after Yeo-Johnson transformation')

    >>> plt.show()

    """

    x = np.asarray(x)
    if x.size == 0:
        return x

    if np.issubdtype(x.dtype, np.complexfloating):
        raise ValueError('Yeo-Johnson transformation is not defined for '
                         'complex numbers.')

    if np.issubdtype(x.dtype, np.integer):
        x = x.astype(np.float64, copy=False)

    if lmbda is not None:
        return _yeojohnson_transform(x, lmbda)

    # if lmbda=None, find the lmbda that maximizes the log-likelihood function.
    lmax = yeojohnson_normmax(x)
    y = _yeojohnson_transform(x, lmax)

    return y, lmax


def _yeojohnson_transform(x, lmbda):
    """Return x transformed by the Yeo-Johnson power transform with given
    parameter lmbda."""

    out = np.zeros_like(x)
    pos = x >= 0  # binary mask

    # when x >= 0
    if abs(lmbda) < np.spacing(1.):
        out[pos] = np.log1p(x[pos])
    else:  # lmbda != 0
        out[pos] = (np.power(x[pos] + 1, lmbda) - 1) / lmbda

    # when x < 0
    if abs(lmbda - 2) > np.spacing(1.):
        out[~pos] = -(np.power(-x[~pos] + 1, 2 - lmbda) - 1) / (2 - lmbda)
    else:  # lmbda == 2
        out[~pos] = -np.log1p(-x[~pos])

    return out


def yeojohnson_llf(lmb, data):
    r"""The yeojohnson log-likelihood function.

    Parameters
    ----------
    lmb : scalar
        Parameter for Yeo-Johnson transformation. See `yeojohnson` for
        details.
    data : array_like
        Data to calculate Yeo-Johnson log-likelihood for. If `data` is
        multi-dimensional, the log-likelihood is calculated along the first
        axis.

    Returns
    -------
    llf : float
        Yeo-Johnson log-likelihood of `data` given `lmb`.

    See Also
    --------
    yeojohnson, probplot, yeojohnson_normplot, yeojohnson_normmax

    Notes
    -----
    The Yeo-Johnson log-likelihood function is defined here as

    .. math::

        llf = N/2 \log(\hat{\sigma}^2) + (\lambda - 1)
              \sum_i \text{ sign }(x_i)\log(|x_i| + 1)

    where :math:`\hat{\sigma}^2` is estimated variance of the the Yeo-Johnson
    transformed input data ``x``.

    .. versionadded:: 1.2.0

    Examples
    --------
    >>> from scipy import stats
    >>> import matplotlib.pyplot as plt
    >>> from mpl_toolkits.axes_grid1.inset_locator import inset_axes
    >>> np.random.seed(1245)

    Generate some random variates and calculate Yeo-Johnson log-likelihood
    values for them for a range of ``lmbda`` values:

    >>> x = stats.loggamma.rvs(5, loc=10, size=1000)
    >>> lmbdas = np.linspace(-2, 10)
    >>> llf = np.zeros(lmbdas.shape, dtype=float)
    >>> for ii, lmbda in enumerate(lmbdas):
    ...     llf[ii] = stats.yeojohnson_llf(lmbda, x)

    Also find the optimal lmbda value with `yeojohnson`:

    >>> x_most_normal, lmbda_optimal = stats.yeojohnson(x)

    Plot the log-likelihood as function of lmbda.  Add the optimal lmbda as a
    horizontal line to check that that's really the optimum:

    >>> fig = plt.figure()
    >>> ax = fig.add_subplot(111)
    >>> ax.plot(lmbdas, llf, 'b.-')
    >>> ax.axhline(stats.yeojohnson_llf(lmbda_optimal, x), color='r')
    >>> ax.set_xlabel('lmbda parameter')
    >>> ax.set_ylabel('Yeo-Johnson log-likelihood')

    Now add some probability plots to show that where the log-likelihood is
    maximized the data transformed with `yeojohnson` looks closest to normal:

    >>> locs = [3, 10, 4]  # 'lower left', 'center', 'lower right'
    >>> for lmbda, loc in zip([-1, lmbda_optimal, 9], locs):
    ...     xt = stats.yeojohnson(x, lmbda=lmbda)
    ...     (osm, osr), (slope, intercept, r_sq) = stats.probplot(xt)
    ...     ax_inset = inset_axes(ax, width="20%", height="20%", loc=loc)
    ...     ax_inset.plot(osm, osr, 'c.', osm, slope*osm + intercept, 'k-')
    ...     ax_inset.set_xticklabels([])
    ...     ax_inset.set_yticklabels([])
    ...     ax_inset.set_title(r'$\lambda=%1.2f$' % lmbda)

    >>> plt.show()

    """
    data = np.asarray(data)
    n_samples = data.shape[0]

    if n_samples == 0:
        return np.nan

    trans = _yeojohnson_transform(data, lmb)

    loglike = -n_samples / 2 * np.log(trans.var(axis=0))
    loglike += (lmb - 1) * (np.sign(data) * np.log(np.abs(data) + 1)).sum(axis=0)

    return loglike


def yeojohnson_normmax(x, brack=(-2, 2)):
    """
    Compute optimal Yeo-Johnson transform parameter.

    Compute optimal Yeo-Johnson transform parameter for input data, using
    maximum likelihood estimation.

    Parameters
    ----------
    x : array_like
        Input array.
    brack : 2-tuple, optional
        The starting interval for a downhill bracket search with
        `optimize.brent`. Note that this is in most cases not critical; the
        final result is allowed to be outside this bracket.

    Returns
    -------
    maxlog : float
        The optimal transform parameter found.

    See Also
    --------
    yeojohnson, yeojohnson_llf, yeojohnson_normplot

    Notes
    -----
    .. versionadded:: 1.2.0

    Examples
    --------
    >>> from scipy import stats
    >>> import matplotlib.pyplot as plt
    >>> np.random.seed(1234)  # make this example reproducible

    Generate some data and determine optimal ``lmbda``

    >>> x = stats.loggamma.rvs(5, size=30) + 5
    >>> lmax = stats.yeojohnson_normmax(x)

    >>> fig = plt.figure()
    >>> ax = fig.add_subplot(111)
    >>> prob = stats.yeojohnson_normplot(x, -10, 10, plot=ax)
    >>> ax.axvline(lmax, color='r')

    >>> plt.show()

    """

    def _neg_llf(lmbda, data):
        return -yeojohnson_llf(lmbda, data)

    return optimize.brent(_neg_llf, brack=brack, args=(x,))


def yeojohnson_normplot(x, la, lb, plot=None, N=80):
    """Compute parameters for a Yeo-Johnson normality plot, optionally show it.

    A Yeo-Johnson normality plot shows graphically what the best
    transformation parameter is to use in `yeojohnson` to obtain a
    distribution that is close to normal.

    Parameters
    ----------
    x : array_like
        Input array.
    la, lb : scalar
        The lower and upper bounds for the ``lmbda`` values to pass to
        `yeojohnson` for Yeo-Johnson transformations. These are also the
        limits of the horizontal axis of the plot if that is generated.
    plot : object, optional
        If given, plots the quantiles and least squares fit.
        `plot` is an object that has to have methods "plot" and "text".
        The `matplotlib.pyplot` module or a Matplotlib Axes object can be used,
        or a custom object with the same methods.
        Default is None, which means that no plot is created.
    N : int, optional
        Number of points on the horizontal axis (equally distributed from
        `la` to `lb`).

    Returns
    -------
    lmbdas : ndarray
        The ``lmbda`` values for which a Yeo-Johnson transform was done.
    ppcc : ndarray
        Probability Plot Correlelation Coefficient, as obtained from `probplot`
        when fitting the Box-Cox transformed input `x` against a normal
        distribution.

    See Also
    --------
    probplot, yeojohnson, yeojohnson_normmax, yeojohnson_llf, ppcc_max

    Notes
    -----
    Even if `plot` is given, the figure is not shown or saved by
    `boxcox_normplot`; ``plt.show()`` or ``plt.savefig('figname.png')``
    should be used after calling `probplot`.

    .. versionadded:: 1.2.0

    Examples
    --------
    >>> from scipy import stats
    >>> import matplotlib.pyplot as plt

    Generate some non-normally distributed data, and create a Yeo-Johnson plot:

    >>> x = stats.loggamma.rvs(5, size=500) + 5
    >>> fig = plt.figure()
    >>> ax = fig.add_subplot(111)
    >>> prob = stats.yeojohnson_normplot(x, -20, 20, plot=ax)

    Determine and plot the optimal ``lmbda`` to transform ``x`` and plot it in
    the same plot:

    >>> _, maxlog = stats.yeojohnson(x)
    >>> ax.axvline(maxlog, color='r')

    >>> plt.show()

    """
    return _normplot('yeojohnson', x, la, lb, plot, N)


ShapiroResult = namedtuple('ShapiroResult', ('statistic', 'pvalue'))

def shapiro(x):
    """
    Perform the Shapiro-Wilk test for normality.

    The Shapiro-Wilk test tests the null hypothesis that the
    data was drawn from a normal distribution.

    Parameters
    ----------
    x : array_like
        Array of sample data.

    Returns
    -------
    statistic : float
        The test statistic.
    p-value : float
        The p-value for the hypothesis test.

    See Also
    --------
    anderson : The Anderson-Darling test for normality
    kstest : The Kolmogorov-Smirnov test for goodness of fit.

    Notes
    -----
    The algorithm used is described in [4]_ but censoring parameters as
    described are not implemented. For N > 5000 the W test statistic is accurate
    but the p-value may not be.

    The chance of rejecting the null hypothesis when it is true is close to 5%
    regardless of sample size.

    References
    ----------
    .. [1] https://www.itl.nist.gov/div898/handbook/prc/section2/prc213.htm
    .. [2] Shapiro, S. S. & Wilk, M.B (1965). An analysis of variance test for
           normality (complete samples), Biometrika, Vol. 52, pp. 591-611.
    .. [3] Razali, N. M. & Wah, Y. B. (2011) Power comparisons of Shapiro-Wilk,
           Kolmogorov-Smirnov, Lilliefors and Anderson-Darling tests, Journal of
           Statistical Modeling and Analytics, Vol. 2, pp. 21-33.
    .. [4] ALGORITHM AS R94 APPL. STATIST. (1995) VOL. 44, NO. 4.

    Examples
    --------
    >>> from scipy import stats
    >>> np.random.seed(12345678)
    >>> x = stats.norm.rvs(loc=5, scale=3, size=100)
    >>> shapiro_test = stats.shapiro(x)
    >>> shapiro_test
    ShapiroResult(statistic=0.9772805571556091, pvalue=0.08144091814756393)
    >>> shapiro_test.statistic
    0.9772805571556091
    >>> shapiro_test.pvalue
    0.08144091814756393

    """
    x = np.ravel(x)

    N = len(x)
    if N < 3:
        raise ValueError("Data must be at least length 3.")

    a = zeros(N, 'f')
    init = 0

    y = sort(x)
    a, w, pw, ifault = statlib.swilk(y, a[:N//2], init)
    if ifault not in [0, 2]:
        warnings.warn("Input data for shapiro has range zero. The results "
                      "may not be accurate.")
    if N > 5000:
        warnings.warn("p-value may not be accurate for N > 5000.")

    return ShapiroResult(w, pw)


# Values from Stephens, M A, "EDF Statistics for Goodness of Fit and
#             Some Comparisons", Journal of the American Statistical
#             Association, Vol. 69, Issue 347, Sept. 1974, pp 730-737
_Avals_norm = array([0.576, 0.656, 0.787, 0.918, 1.092])
_Avals_expon = array([0.922, 1.078, 1.341, 1.606, 1.957])
# From Stephens, M A, "Goodness of Fit for the Extreme Value Distribution",
#             Biometrika, Vol. 64, Issue 3, Dec. 1977, pp 583-588.
_Avals_gumbel = array([0.474, 0.637, 0.757, 0.877, 1.038])
# From Stephens, M A, "Tests of Fit for the Logistic Distribution Based
#             on the Empirical Distribution Function.", Biometrika,
#             Vol. 66, Issue 3, Dec. 1979, pp 591-595.
_Avals_logistic = array([0.426, 0.563, 0.660, 0.769, 0.906, 1.010])


AndersonResult = namedtuple('AndersonResult', ('statistic',
                                               'critical_values',
                                               'significance_level'))


def anderson(x, dist='norm'):
    """
    Anderson-Darling test for data coming from a particular distribution.

    The Anderson-Darling test tests the null hypothesis that a sample is
    drawn from a population that follows a particular distribution.
    For the Anderson-Darling test, the critical values depend on
    which distribution is being tested against.  This function works
    for normal, exponential, logistic, or Gumbel (Extreme Value
    Type I) distributions.

    Parameters
    ----------
    x : array_like
        Array of sample data.
    dist : {'norm', 'expon', 'logistic', 'gumbel', 'gumbel_l', 'gumbel_r', 'extreme1'}, optional
        The type of distribution to test against.  The default is 'norm'.
        The names 'extreme1', 'gumbel_l' and 'gumbel' are synonyms for the
        same distribution.

    Returns
    -------
    statistic : float
        The Anderson-Darling test statistic.
    critical_values : list
        The critical values for this distribution.
    significance_level : list
        The significance levels for the corresponding critical values
        in percents.  The function returns critical values for a
        differing set of significance levels depending on the
        distribution that is being tested against.

    See Also
    --------
    kstest : The Kolmogorov-Smirnov test for goodness-of-fit.

    Notes
    -----
    Critical values provided are for the following significance levels:

    normal/exponenential
        15%, 10%, 5%, 2.5%, 1%
    logistic
        25%, 10%, 5%, 2.5%, 1%, 0.5%
    Gumbel
        25%, 10%, 5%, 2.5%, 1%

    If the returned statistic is larger than these critical values then
    for the corresponding significance level, the null hypothesis that
    the data come from the chosen distribution can be rejected.
    The returned statistic is referred to as 'A2' in the references.

    References
    ----------
    .. [1] https://www.itl.nist.gov/div898/handbook/prc/section2/prc213.htm
    .. [2] Stephens, M. A. (1974). EDF Statistics for Goodness of Fit and
           Some Comparisons, Journal of the American Statistical Association,
           Vol. 69, pp. 730-737.
    .. [3] Stephens, M. A. (1976). Asymptotic Results for Goodness-of-Fit
           Statistics with Unknown Parameters, Annals of Statistics, Vol. 4,
           pp. 357-369.
    .. [4] Stephens, M. A. (1977). Goodness of Fit for the Extreme Value
           Distribution, Biometrika, Vol. 64, pp. 583-588.
    .. [5] Stephens, M. A. (1977). Goodness of Fit with Special Reference
           to Tests for Exponentiality , Technical Report No. 262,
           Department of Statistics, Stanford University, Stanford, CA.
    .. [6] Stephens, M. A. (1979). Tests of Fit for the Logistic Distribution
           Based on the Empirical Distribution Function, Biometrika, Vol. 66,
           pp. 591-595.

    """
    if dist not in ['norm', 'expon', 'gumbel', 'gumbel_l',
                    'gumbel_r', 'extreme1', 'logistic']:
        raise ValueError("Invalid distribution; dist must be 'norm', "
                         "'expon', 'gumbel', 'extreme1' or 'logistic'.")
    y = sort(x)
    xbar = np.mean(x, axis=0)
    N = len(y)
    if dist == 'norm':
        s = np.std(x, ddof=1, axis=0)
        w = (y - xbar) / s
        logcdf = distributions.norm.logcdf(w)
        logsf = distributions.norm.logsf(w)
        sig = array([15, 10, 5, 2.5, 1])
        critical = around(_Avals_norm / (1.0 + 4.0/N - 25.0/N/N), 3)
    elif dist == 'expon':
        w = y / xbar
        logcdf = distributions.expon.logcdf(w)
        logsf = distributions.expon.logsf(w)
        sig = array([15, 10, 5, 2.5, 1])
        critical = around(_Avals_expon / (1.0 + 0.6/N), 3)
    elif dist == 'logistic':
        def rootfunc(ab, xj, N):
            a, b = ab
            tmp = (xj - a) / b
            tmp2 = exp(tmp)
            val = [np.sum(1.0/(1+tmp2), axis=0) - 0.5*N,
                   np.sum(tmp*(1.0-tmp2)/(1+tmp2), axis=0) + N]
            return array(val)

        sol0 = array([xbar, np.std(x, ddof=1, axis=0)])
        sol = optimize.fsolve(rootfunc, sol0, args=(x, N), xtol=1e-5)
        w = (y - sol[0]) / sol[1]
        logcdf = distributions.logistic.logcdf(w)
        logsf = distributions.logistic.logsf(w)
        sig = array([25, 10, 5, 2.5, 1, 0.5])
        critical = around(_Avals_logistic / (1.0 + 0.25/N), 3)
    elif dist == 'gumbel_r':
        xbar, s = distributions.gumbel_r.fit(x)
        w = (y - xbar) / s
        logcdf = distributions.gumbel_r.logcdf(w)
        logsf = distributions.gumbel_r.logsf(w)
        sig = array([25, 10, 5, 2.5, 1])
        critical = around(_Avals_gumbel / (1.0 + 0.2/sqrt(N)), 3)
    else:  # (dist == 'gumbel') or (dist == 'gumbel_l') or (dist == 'extreme1')
        xbar, s = distributions.gumbel_l.fit(x)
        w = (y - xbar) / s
        logcdf = distributions.gumbel_l.logcdf(w)
        logsf = distributions.gumbel_l.logsf(w)
        sig = array([25, 10, 5, 2.5, 1])
        critical = around(_Avals_gumbel / (1.0 + 0.2/sqrt(N)), 3)

    i = arange(1, N + 1)
    A2 = -N - np.sum((2*i - 1.0) / N * (logcdf + logsf[::-1]), axis=0)

    return AndersonResult(A2, critical, sig)


def _anderson_ksamp_midrank(samples, Z, Zstar, k, n, N):
    """
    Compute A2akN equation 7 of Scholz and Stephens.

    Parameters
    ----------
    samples : sequence of 1-D array_like
        Array of sample arrays.
    Z : array_like
        Sorted array of all observations.
    Zstar : array_like
        Sorted array of unique observations.
    k : int
        Number of samples.
    n : array_like
        Number of observations in each sample.
    N : int
        Total number of observations.

    Returns
    -------
    A2aKN : float
        The A2aKN statistics of Scholz and Stephens 1987.
    """

    A2akN = 0.
    Z_ssorted_left = Z.searchsorted(Zstar, 'left')
    if N == Zstar.size:
        lj = 1.
    else:
        lj = Z.searchsorted(Zstar, 'right') - Z_ssorted_left
    Bj = Z_ssorted_left + lj / 2.
    for i in arange(0, k):
        s = np.sort(samples[i])
        s_ssorted_right = s.searchsorted(Zstar, side='right')
        Mij = s_ssorted_right.astype(float)
        fij = s_ssorted_right - s.searchsorted(Zstar, 'left')
        Mij -= fij / 2.
        inner = lj / float(N) * (N*Mij - Bj*n[i])**2 / (Bj*(N - Bj) - N*lj/4.)
        A2akN += inner.sum() / n[i]
    A2akN *= (N - 1.) / N
    return A2akN


def _anderson_ksamp_right(samples, Z, Zstar, k, n, N):
    """
    Compute A2akN equation 6 of Scholz & Stephens.

    Parameters
    ----------
    samples : sequence of 1-D array_like
        Array of sample arrays.
    Z : array_like
        Sorted array of all observations.
    Zstar : array_like
        Sorted array of unique observations.
    k : int
        Number of samples.
    n : array_like
        Number of observations in each sample.
    N : int
        Total number of observations.

    Returns
    -------
    A2KN : float
        The A2KN statistics of Scholz and Stephens 1987.
    """

    A2kN = 0.
    lj = Z.searchsorted(Zstar[:-1], 'right') - Z.searchsorted(Zstar[:-1],
                                                              'left')
    Bj = lj.cumsum()
    for i in arange(0, k):
        s = np.sort(samples[i])
        Mij = s.searchsorted(Zstar[:-1], side='right')
        inner = lj / float(N) * (N * Mij - Bj * n[i])**2 / (Bj * (N - Bj))
        A2kN += inner.sum() / n[i]
    return A2kN


Anderson_ksampResult = namedtuple('Anderson_ksampResult',
                                  ('statistic', 'critical_values',
                                   'significance_level'))


def anderson_ksamp(samples, midrank=True):
    """The Anderson-Darling test for k-samples.

    The k-sample Anderson-Darling test is a modification of the
    one-sample Anderson-Darling test. It tests the null hypothesis
    that k-samples are drawn from the same population without having
    to specify the distribution function of that population. The
    critical values depend on the number of samples.

    Parameters
    ----------
    samples : sequence of 1-D array_like
        Array of sample data in arrays.
    midrank : bool, optional
        Type of Anderson-Darling test which is computed. Default
        (True) is the midrank test applicable to continuous and
        discrete populations. If False, the right side empirical
        distribution is used.

    Returns
    -------
    statistic : float
        Normalized k-sample Anderson-Darling test statistic.
    critical_values : array
        The critical values for significance levels 25%, 10%, 5%, 2.5%, 1%,
        0.5%, 0.1%.
    significance_level : float
        An approximate significance level at which the null hypothesis for the
        provided samples can be rejected. The value is floored / capped at
        0.1% / 25%.

    Raises
    ------
    ValueError
        If less than 2 samples are provided, a sample is empty, or no
        distinct observations are in the samples.

    See Also
    --------
    ks_2samp : 2 sample Kolmogorov-Smirnov test
    anderson : 1 sample Anderson-Darling test

    Notes
    -----
    [1]_ defines three versions of the k-sample Anderson-Darling test:
    one for continuous distributions and two for discrete
    distributions, in which ties between samples may occur. The
    default of this routine is to compute the version based on the
    midrank empirical distribution function. This test is applicable
    to continuous and discrete data. If midrank is set to False, the
    right side empirical distribution is used for a test for discrete
    data. According to [1]_, the two discrete test statistics differ
    only slightly if a few collisions due to round-off errors occur in
    the test not adjusted for ties between samples.

    The critical values corresponding to the significance levels from 0.01
    to 0.25 are taken from [1]_. p-values are floored / capped
    at 0.1% / 25%. Since the range of critical values might be extended in
    future releases, it is recommended not to test ``p == 0.25``, but rather
    ``p >= 0.25`` (analogously for the lower bound).

    .. versionadded:: 0.14.0

    References
    ----------
    .. [1] Scholz, F. W and Stephens, M. A. (1987), K-Sample
           Anderson-Darling Tests, Journal of the American Statistical
           Association, Vol. 82, pp. 918-924.

    Examples
    --------
    >>> from scipy import stats
    >>> np.random.seed(314159)

    The null hypothesis that the two random samples come from the same
    distribution can be rejected at the 5% level because the returned
    test value is greater than the critical value for 5% (1.961) but
    not at the 2.5% level. The interpolation gives an approximate
    significance level of 3.2%:

    >>> stats.anderson_ksamp([np.random.normal(size=50),
    ... np.random.normal(loc=0.5, size=30)])
    (2.4615796189876105,
      array([ 0.325,  1.226,  1.961,  2.718,  3.752, 4.592, 6.546]),
      0.03176687568842282)


    The null hypothesis cannot be rejected for three samples from an
    identical distribution. The reported p-value (25%) has been capped and
    may not be very accurate (since it corresponds to the value 0.449
    whereas the statistic is -0.731):

    >>> stats.anderson_ksamp([np.random.normal(size=50),
    ... np.random.normal(size=30), np.random.normal(size=20)])
    (-0.73091722665244196,
      array([ 0.44925884,  1.3052767 ,  1.9434184 ,  2.57696569,  3.41634856,
      4.07210043, 5.56419101]),
      0.25)

    """
    k = len(samples)
    if (k < 2):
        raise ValueError("anderson_ksamp needs at least two samples")

    samples = list(map(np.asarray, samples))
    Z = np.sort(np.hstack(samples))
    N = Z.size
    Zstar = np.unique(Z)
    if Zstar.size < 2:
        raise ValueError("anderson_ksamp needs more than one distinct "
                         "observation")

    n = np.array([sample.size for sample in samples])
    if any(n == 0):
        raise ValueError("anderson_ksamp encountered sample without "
                         "observations")

    if midrank:
        A2kN = _anderson_ksamp_midrank(samples, Z, Zstar, k, n, N)
    else:
        A2kN = _anderson_ksamp_right(samples, Z, Zstar, k, n, N)

    H = (1. / n).sum()
    hs_cs = (1. / arange(N - 1, 1, -1)).cumsum()
    h = hs_cs[-1] + 1
    g = (hs_cs / arange(2, N)).sum()

    a = (4*g - 6) * (k - 1) + (10 - 6*g)*H
    b = (2*g - 4)*k**2 + 8*h*k + (2*g - 14*h - 4)*H - 8*h + 4*g - 6
    c = (6*h + 2*g - 2)*k**2 + (4*h - 4*g + 6)*k + (2*h - 6)*H + 4*h
    d = (2*h + 6)*k**2 - 4*h*k
    sigmasq = (a*N**3 + b*N**2 + c*N + d) / ((N - 1.) * (N - 2.) * (N - 3.))
    m = k - 1
    A2 = (A2kN - m) / math.sqrt(sigmasq)

    # The b_i values are the interpolation coefficients from Table 2
    # of Scholz and Stephens 1987
    b0 = np.array([0.675, 1.281, 1.645, 1.96, 2.326, 2.573, 3.085])
    b1 = np.array([-0.245, 0.25, 0.678, 1.149, 1.822, 2.364, 3.615])
    b2 = np.array([-0.105, -0.305, -0.362, -0.391, -0.396, -0.345, -0.154])
    critical = b0 + b1 / math.sqrt(m) + b2 / m

    sig = np.array([0.25, 0.1, 0.05, 0.025, 0.01, 0.005, 0.001])
    if A2 < critical.min():
        p = sig.max()
        warnings.warn("p-value capped: true value larger than {}".format(p),
                      stacklevel=2)
    elif A2 > critical.max():
        p = sig.min()
        warnings.warn("p-value floored: true value smaller than {}".format(p),
                      stacklevel=2)
    else:
        # interpolation of probit of significance level
        pf = np.polyfit(critical, log(sig), 2)
        p = math.exp(np.polyval(pf, A2))

    return Anderson_ksampResult(A2, critical, p)


AnsariResult = namedtuple('AnsariResult', ('statistic', 'pvalue'))


def ansari(x, y):
    """
    Perform the Ansari-Bradley test for equal scale parameters.

    The Ansari-Bradley test ([1]_, [2]_) is a non-parametric test
    for the equality of the scale parameter of the distributions
    from which two samples were drawn.

    Parameters
    ----------
    x, y : array_like
        Arrays of sample data.

    Returns
    -------
    statistic : float
        The Ansari-Bradley test statistic.
    pvalue : float
        The p-value of the hypothesis test.

    See Also
    --------
    fligner : A non-parametric test for the equality of k variances
    mood : A non-parametric test for the equality of two scale parameters

    Notes
    -----
    The p-value given is exact when the sample sizes are both less than
    55 and there are no ties, otherwise a normal approximation for the
    p-value is used.

    References
    ----------
    .. [1] Ansari, A. R. and Bradley, R. A. (1960) Rank-sum tests for
           dispersions, Annals of Mathematical Statistics, 31, 1174-1189.
    .. [2] Sprent, Peter and N.C. Smeeton.  Applied nonparametric
           statistical methods.  3rd ed. Chapman and Hall/CRC. 2001.
           Section 5.8.2.

    Examples
    --------
    >>> from scipy.stats import ansari

    For these examples, we'll create three random data sets.  The first
    two, with sizes 35 and 25, are drawn from a normal distribution with
    mean 0 and standard deviation 2.  The third data set has size 25 and
    is drawn from a normal distribution with standard deviation 1.25.

    >>> np.random.seed(1234567890)
    >>> x1 = np.random.normal(loc=0, scale=2, size=35)
    >>> x2 = np.random.normal(loc=0, scale=2, size=25)
    >>> x3 = np.random.normal(loc=0, scale=1.25, size=25)

    First we apply `ansari` to `x1` and `x2`.  These samples are drawn
    from the same distribution, so we expect the Ansari-Bradley test
    should not lead us to conclude that the scales of the distributions
    are different.

    >>> ansari(x1, x2)
    AnsariResult(statistic=511.0, pvalue=0.35506083719834347)

    With a p-value of 0.355, we cannot conclude that there is a
    significant difference in the scales (as expected).

    Now apply the test to `x1` and `x3`:

    >>> ansari(x1, x3)
    AnsariResult(statistic=452.0, pvalue=0.006280278681971285)

    With a p-value of 0.00628, the test provides strong evidence that
    the scales of the distributions from which the samples were drawn
    are not equal.
    """
    x, y = asarray(x), asarray(y)
    n = len(x)
    m = len(y)
    if m < 1:
        raise ValueError("Not enough other observations.")
    if n < 1:
        raise ValueError("Not enough test observations.")

    N = m + n
    xy = r_[x, y]  # combine
    rank = stats.rankdata(xy)
    symrank = amin(array((rank, N - rank + 1)), 0)
    AB = np.sum(symrank[:n], axis=0)
    uxy = unique(xy)
    repeats = (len(uxy) != len(xy))
    exact = ((m < 55) and (n < 55) and not repeats)
    if repeats and (m < 55 or n < 55):
        warnings.warn("Ties preclude use of exact statistic.")
    if exact:
        astart, a1, ifault = statlib.gscale(n, m)
        ind = AB - astart
        total = np.sum(a1, axis=0)
        if ind < len(a1)/2.0:
            cind = int(ceil(ind))
            if ind == cind:
                pval = 2.0 * np.sum(a1[:cind+1], axis=0) / total
            else:
                pval = 2.0 * np.sum(a1[:cind], axis=0) / total
        else:
            find = int(floor(ind))
            if ind == floor(ind):
                pval = 2.0 * np.sum(a1[find:], axis=0) / total
            else:
                pval = 2.0 * np.sum(a1[find+1:], axis=0) / total
        return AnsariResult(AB, min(1.0, pval))

    # otherwise compute normal approximation
    if N % 2:  # N odd
        mnAB = n * (N+1.0)**2 / 4.0 / N
        varAB = n * m * (N+1.0) * (3+N**2) / (48.0 * N**2)
    else:
        mnAB = n * (N+2.0) / 4.0
        varAB = m * n * (N+2) * (N-2.0) / 48 / (N-1.0)
    if repeats:   # adjust variance estimates
        # compute np.sum(tj * rj**2,axis=0)
        fac = np.sum(symrank**2, axis=0)
        if N % 2:  # N odd
            varAB = m * n * (16*N*fac - (N+1)**4) / (16.0 * N**2 * (N-1))
        else:  # N even
            varAB = m * n * (16*fac - N*(N+2)**2) / (16.0 * N * (N-1))

    z = (AB - mnAB) / sqrt(varAB)
    pval = distributions.norm.sf(abs(z)) * 2.0
    return AnsariResult(AB, pval)


BartlettResult = namedtuple('BartlettResult', ('statistic', 'pvalue'))


def bartlett(*args):
    """
    Perform Bartlett's test for equal variances.

    Bartlett's test tests the null hypothesis that all input samples
    are from populations with equal variances.  For samples
    from significantly non-normal populations, Levene's test
    `levene` is more robust.

    Parameters
    ----------
    sample1, sample2,... : array_like
        arrays of sample data.  Only 1d arrays are accepted, they may have
        different lengths.

    Returns
    -------
    statistic : float
        The test statistic.
    pvalue : float
        The p-value of the test.

    See Also
    --------
    fligner : A non-parametric test for the equality of k variances
    levene : A robust parametric test for equality of k variances

    Notes
    -----
    Conover et al. (1981) examine many of the existing parametric and
    nonparametric tests by extensive simulations and they conclude that the
    tests proposed by Fligner and Killeen (1976) and Levene (1960) appear to be
    superior in terms of robustness of departures from normality and power
    ([3]_).

    References
    ----------
    .. [1]  https://www.itl.nist.gov/div898/handbook/eda/section3/eda357.htm

    .. [2]  Snedecor, George W. and Cochran, William G. (1989), Statistical
              Methods, Eighth Edition, Iowa State University Press.

    .. [3] Park, C. and Lindsay, B. G. (1999). Robust Scale Estimation and
           Hypothesis Testing based on Quadratic Inference Function. Technical
           Report #99-03, Center for Likelihood Studies, Pennsylvania State
           University.

    .. [4] Bartlett, M. S. (1937). Properties of Sufficiency and Statistical
           Tests. Proceedings of the Royal Society of London. Series A,
           Mathematical and Physical Sciences, Vol. 160, No.901, pp. 268-282.

    Examples
    --------
    Test whether or not the lists `a`, `b` and `c` come from populations
    with equal variances.

    >>> from scipy.stats import bartlett
    >>> a = [8.88, 9.12, 9.04, 8.98, 9.00, 9.08, 9.01, 8.85, 9.06, 8.99]
    >>> b = [8.88, 8.95, 9.29, 9.44, 9.15, 9.58, 8.36, 9.18, 8.67, 9.05]
    >>> c = [8.95, 9.12, 8.95, 8.85, 9.03, 8.84, 9.07, 8.98, 8.86, 8.98]
    >>> stat, p = bartlett(a, b, c)
    >>> p
    1.1254782518834628e-05

    The very small p-value suggests that the populations do not have equal
    variances.

    This is not surprising, given that the sample variance of `b` is much
    larger than that of `a` and `c`:

    >>> [np.var(x, ddof=1) for x in [a, b, c]]
    [0.007054444444444413, 0.13073888888888888, 0.008890000000000002]
    """
    # Handle empty input and input that is not 1d
    for a in args:
        if np.asanyarray(a).size == 0:
            return BartlettResult(np.nan, np.nan)
        if np.asanyarray(a).ndim > 1:
            raise ValueError('Samples must be one-dimensional.')

    k = len(args)
    if k < 2:
        raise ValueError("Must enter at least two input sample vectors.")
    Ni = np.empty(k)
    ssq = np.empty(k, 'd')
    for j in range(k):
        Ni[j] = len(args[j])
        ssq[j] = np.var(args[j], ddof=1)
    Ntot = np.sum(Ni, axis=0)
    spsq = np.sum((Ni - 1)*ssq, axis=0) / (1.0*(Ntot - k))
    numer = (Ntot*1.0 - k) * log(spsq) - np.sum((Ni - 1.0)*log(ssq), axis=0)
    denom = 1.0 + 1.0/(3*(k - 1)) * ((np.sum(1.0/(Ni - 1.0), axis=0)) -
                                     1.0/(Ntot - k))
    T = numer / denom
    pval = distributions.chi2.sf(T, k - 1)  # 1 - cdf

    return BartlettResult(T, pval)


LeveneResult = namedtuple('LeveneResult', ('statistic', 'pvalue'))


def levene(*args, center='median', proportiontocut=0.05):
    """
    Perform Levene test for equal variances.

    The Levene test tests the null hypothesis that all input samples
    are from populations with equal variances.  Levene's test is an
    alternative to Bartlett's test `bartlett` in the case where
    there are significant deviations from normality.

    Parameters
    ----------
    sample1, sample2, ... : array_like
        The sample data, possibly with different lengths. Only one-dimensional
        samples are accepted.
    center : {'mean', 'median', 'trimmed'}, optional
        Which function of the data to use in the test.  The default
        is 'median'.
    proportiontocut : float, optional
        When `center` is 'trimmed', this gives the proportion of data points
        to cut from each end. (See `scipy.stats.trim_mean`.)
        Default is 0.05.

    Returns
    -------
    statistic : float
        The test statistic.
    pvalue : float
        The p-value for the test.

    Notes
    -----
    Three variations of Levene's test are possible.  The possibilities
    and their recommended usages are:

      * 'median' : Recommended for skewed (non-normal) distributions>
      * 'mean' : Recommended for symmetric, moderate-tailed distributions.
      * 'trimmed' : Recommended for heavy-tailed distributions.

    The test version using the mean was proposed in the original article
    of Levene ([2]_) while the median and trimmed mean have been studied by
    Brown and Forsythe ([3]_), sometimes also referred to as Brown-Forsythe
    test.

    References
    ----------
    .. [1] https://www.itl.nist.gov/div898/handbook/eda/section3/eda35a.htm
    .. [2] Levene, H. (1960). In Contributions to Probability and Statistics:
           Essays in Honor of Harold Hotelling, I. Olkin et al. eds.,
           Stanford University Press, pp. 278-292.
    .. [3] Brown, M. B. and Forsythe, A. B. (1974), Journal of the American
           Statistical Association, 69, 364-367

    Examples
    --------
    Test whether or not the lists `a`, `b` and `c` come from populations
    with equal variances.

    >>> from scipy.stats import levene
    >>> a = [8.88, 9.12, 9.04, 8.98, 9.00, 9.08, 9.01, 8.85, 9.06, 8.99]
    >>> b = [8.88, 8.95, 9.29, 9.44, 9.15, 9.58, 8.36, 9.18, 8.67, 9.05]
    >>> c = [8.95, 9.12, 8.95, 8.85, 9.03, 8.84, 9.07, 8.98, 8.86, 8.98]
    >>> stat, p = levene(a, b, c)
    >>> p
    0.002431505967249681

    The small p-value suggests that the populations do not have equal
    variances.

    This is not surprising, given that the sample variance of `b` is much
    larger than that of `a` and `c`:

    >>> [np.var(x, ddof=1) for x in [a, b, c]]
    [0.007054444444444413, 0.13073888888888888, 0.008890000000000002]
    """
    if center not in ['mean', 'median', 'trimmed']:
        raise ValueError("center must be 'mean', 'median' or 'trimmed'.")

    k = len(args)
    if k < 2:
        raise ValueError("Must enter at least two input sample vectors.")
    # check for 1d input
    for j in range(k):
        if np.asanyarray(args[j]).ndim > 1:
            raise ValueError('Samples must be one-dimensional.')

    Ni = np.empty(k)
    Yci = np.empty(k, 'd')

    if center == 'median':
        func = lambda x: np.median(x, axis=0)
    elif center == 'mean':
        func = lambda x: np.mean(x, axis=0)
    else:  # center == 'trimmed'
        args = tuple(stats.trimboth(np.sort(arg), proportiontocut)
                     for arg in args)
        func = lambda x: np.mean(x, axis=0)

    for j in range(k):
        Ni[j] = len(args[j])
        Yci[j] = func(args[j])
    Ntot = np.sum(Ni, axis=0)

    # compute Zij's
    Zij = [None] * k
    for i in range(k):
        Zij[i] = abs(asarray(args[i]) - Yci[i])

    # compute Zbari
    Zbari = np.empty(k, 'd')
    Zbar = 0.0
    for i in range(k):
        Zbari[i] = np.mean(Zij[i], axis=0)
        Zbar += Zbari[i] * Ni[i]

    Zbar /= Ntot
    numer = (Ntot - k) * np.sum(Ni * (Zbari - Zbar)**2, axis=0)

    # compute denom_variance
    dvar = 0.0
    for i in range(k):
        dvar += np.sum((Zij[i] - Zbari[i])**2, axis=0)

    denom = (k - 1.0) * dvar

    W = numer / denom
    pval = distributions.f.sf(W, k-1, Ntot-k)  # 1 - cdf
    return LeveneResult(W, pval)


def binom_test(x, n=None, p=0.5, alternative='two-sided'):
    """
    Perform a test that the probability of success is p.

    This is an exact, two-sided test of the null hypothesis
    that the probability of success in a Bernoulli experiment
    is `p`.

    Parameters
    ----------
    x : int or array_like
        The number of successes, or if x has length 2, it is the
        number of successes and the number of failures.
    n : int
        The number of trials.  This is ignored if x gives both the
        number of successes and failures.
    p : float, optional
        The hypothesized probability of success.  ``0 <= p <= 1``. The
        default value is ``p = 0.5``.
    alternative : {'two-sided', 'greater', 'less'}, optional
        Indicates the alternative hypothesis. The default value is
        'two-sided'.

    Returns
    -------
    p-value : float
        The p-value of the hypothesis test.

    References
    ----------
    .. [1] https://en.wikipedia.org/wiki/Binomial_test

    Examples
    --------
    >>> from scipy import stats

    A car manufacturer claims that no more than 10% of their cars are unsafe.
    15 cars are inspected for safety, 3 were found to be unsafe. Test the
    manufacturer's claim:

    >>> stats.binom_test(3, n=15, p=0.1, alternative='greater')
    0.18406106910639114

    The null hypothesis cannot be rejected at the 5% level of significance
    because the returned p-value is greater than the critical value of 5%.

    """
    x = atleast_1d(x).astype(np.int_)
    if len(x) == 2:
        n = x[1] + x[0]
        x = x[0]
    elif len(x) == 1:
        x = x[0]
        if n is None or n < x:
            raise ValueError("n must be >= x")
        n = np.int_(n)
    else:
        raise ValueError("Incorrect length for x.")

    if (p > 1.0) or (p < 0.0):
        raise ValueError("p must be in range [0,1]")

    if alternative not in ('two-sided', 'less', 'greater'):
        raise ValueError("alternative not recognized\n"
                         "should be 'two-sided', 'less' or 'greater'")

    if alternative == 'less':
        pval = distributions.binom.cdf(x, n, p)
        return pval

    if alternative == 'greater':
        pval = distributions.binom.sf(x-1, n, p)
        return pval

    # if alternative was neither 'less' nor 'greater', then it's 'two-sided'
    d = distributions.binom.pmf(x, n, p)
    rerr = 1 + 1e-7
    if x == p * n:
        # special case as shortcut, would also be handled by `else` below
        pval = 1.
    elif x < p * n:
        i = np.arange(np.ceil(p * n), n+1)
        y = np.sum(distributions.binom.pmf(i, n, p) <= d*rerr, axis=0)
        pval = (distributions.binom.cdf(x, n, p) +
                distributions.binom.sf(n - y, n, p))
    else:
        i = np.arange(np.floor(p*n) + 1)
        y = np.sum(distributions.binom.pmf(i, n, p) <= d*rerr, axis=0)
        pval = (distributions.binom.cdf(y-1, n, p) +
                distributions.binom.sf(x-1, n, p))

    return min(1.0, pval)


def _apply_func(x, g, func):
    # g is list of indices into x
    #  separating x into different groups
    #  func should be applied over the groups
    g = unique(r_[0, g, len(x)])
    output = [func(x[g[k]:g[k+1]]) for k in range(len(g) - 1)]

    return asarray(output)


FlignerResult = namedtuple('FlignerResult', ('statistic', 'pvalue'))


def fligner(*args, center='median', proportiontocut=0.05):
    """
    Perform Fligner-Killeen test for equality of variance.

    Fligner's test tests the null hypothesis that all input samples
    are from populations with equal variances.  Fligner-Killeen's test is
    distribution free when populations are identical [2]_.

    Parameters
    ----------
    sample1, sample2, ... : array_like
        Arrays of sample data.  Need not be the same length.
    center : {'mean', 'median', 'trimmed'}, optional
        Keyword argument controlling which function of the data is used in
        computing the test statistic.  The default is 'median'.
    proportiontocut : float, optional
        When `center` is 'trimmed', this gives the proportion of data points
        to cut from each end. (See `scipy.stats.trim_mean`.)
        Default is 0.05.

    Returns
    -------
    statistic : float
        The test statistic.
    pvalue : float
        The p-value for the hypothesis test.

    See Also
    --------
    bartlett : A parametric test for equality of k variances in normal samples
    levene : A robust parametric test for equality of k variances

    Notes
    -----
    As with Levene's test there are three variants of Fligner's test that
    differ by the measure of central tendency used in the test.  See `levene`
    for more information.

    Conover et al. (1981) examine many of the existing parametric and
    nonparametric tests by extensive simulations and they conclude that the
    tests proposed by Fligner and Killeen (1976) and Levene (1960) appear to be
    superior in terms of robustness of departures from normality and power [3]_.

    References
    ----------
    .. [1] Park, C. and Lindsay, B. G. (1999). Robust Scale Estimation and
           Hypothesis Testing based on Quadratic Inference Function. Technical
           Report #99-03, Center for Likelihood Studies, Pennsylvania State
           University.
           https://cecas.clemson.edu/~cspark/cv/paper/qif/draftqif2.pdf

    .. [2] Fligner, M.A. and Killeen, T.J. (1976). Distribution-free two-sample
           tests for scale. 'Journal of the American Statistical Association.'
           71(353), 210-213.

    .. [3] Park, C. and Lindsay, B. G. (1999). Robust Scale Estimation and
           Hypothesis Testing based on Quadratic Inference Function. Technical
           Report #99-03, Center for Likelihood Studies, Pennsylvania State
           University.

    .. [4] Conover, W. J., Johnson, M. E. and Johnson M. M. (1981). A
           comparative study of tests for homogeneity of variances, with
           applications to the outer continental shelf biding data.
           Technometrics, 23(4), 351-361.

    Examples
    --------
    Test whether or not the lists `a`, `b` and `c` come from populations
    with equal variances.

    >>> from scipy.stats import fligner
    >>> a = [8.88, 9.12, 9.04, 8.98, 9.00, 9.08, 9.01, 8.85, 9.06, 8.99]
    >>> b = [8.88, 8.95, 9.29, 9.44, 9.15, 9.58, 8.36, 9.18, 8.67, 9.05]
    >>> c = [8.95, 9.12, 8.95, 8.85, 9.03, 8.84, 9.07, 8.98, 8.86, 8.98]
    >>> stat, p = fligner(a, b, c)
    >>> p
    0.00450826080004775

    The small p-value suggests that the populations do not have equal
    variances.

    This is not surprising, given that the sample variance of `b` is much
    larger than that of `a` and `c`:

    >>> [np.var(x, ddof=1) for x in [a, b, c]]
    [0.007054444444444413, 0.13073888888888888, 0.008890000000000002]
    """
    if center not in ['mean', 'median', 'trimmed']:
        raise ValueError("center must be 'mean', 'median' or 'trimmed'.")

    # Handle empty input
    for a in args:
        if np.asanyarray(a).size == 0:
            return FlignerResult(np.nan, np.nan)

    k = len(args)
    if k < 2:
        raise ValueError("Must enter at least two input sample vectors.")

    if center == 'median':
        func = lambda x: np.median(x, axis=0)
    elif center == 'mean':
        func = lambda x: np.mean(x, axis=0)
    else:  # center == 'trimmed'
        args = tuple(stats.trimboth(arg, proportiontocut) for arg in args)
        func = lambda x: np.mean(x, axis=0)

    Ni = asarray([len(args[j]) for j in range(k)])
    Yci = asarray([func(args[j]) for j in range(k)])
    Ntot = np.sum(Ni, axis=0)
    # compute Zij's
    Zij = [abs(asarray(args[i]) - Yci[i]) for i in range(k)]
    allZij = []
    g = [0]
    for i in range(k):
        allZij.extend(list(Zij[i]))
        g.append(len(allZij))

    ranks = stats.rankdata(allZij)
    a = distributions.norm.ppf(ranks / (2*(Ntot + 1.0)) + 0.5)

    # compute Aibar
    Aibar = _apply_func(a, g, np.sum) / Ni
    anbar = np.mean(a, axis=0)
    varsq = np.var(a, axis=0, ddof=1)
    Xsq = np.sum(Ni * (asarray(Aibar) - anbar)**2.0, axis=0) / varsq
    pval = distributions.chi2.sf(Xsq, k - 1)  # 1 - cdf
    return FlignerResult(Xsq, pval)


def mood(x, y, axis=0):
    """
    Perform Mood's test for equal scale parameters.

    Mood's two-sample test for scale parameters is a non-parametric
    test for the null hypothesis that two samples are drawn from the
    same distribution with the same scale parameter.

    Parameters
    ----------
    x, y : array_like
        Arrays of sample data.
    axis : int, optional
        The axis along which the samples are tested.  `x` and `y` can be of
        different length along `axis`.
        If `axis` is None, `x` and `y` are flattened and the test is done on
        all values in the flattened arrays.

    Returns
    -------
    z : scalar or ndarray
        The z-score for the hypothesis test.  For 1-D inputs a scalar is
        returned.
    p-value : scalar ndarray
        The p-value for the hypothesis test.

    See Also
    --------
    fligner : A non-parametric test for the equality of k variances
    ansari : A non-parametric test for the equality of 2 variances
    bartlett : A parametric test for equality of k variances in normal samples
    levene : A parametric test for equality of k variances

    Notes
    -----
    The data are assumed to be drawn from probability distributions ``f(x)``
    and ``f(x/s) / s`` respectively, for some probability density function f.
    The null hypothesis is that ``s == 1``.

    For multi-dimensional arrays, if the inputs are of shapes
    ``(n0, n1, n2, n3)``  and ``(n0, m1, n2, n3)``, then if ``axis=1``, the
    resulting z and p values will have shape ``(n0, n2, n3)``.  Note that
    ``n1`` and ``m1`` don't have to be equal, but the other dimensions do.

    Examples
    --------
    >>> from scipy import stats
    >>> np.random.seed(1234)
    >>> x2 = np.random.randn(2, 45, 6, 7)
    >>> x1 = np.random.randn(2, 30, 6, 7)
    >>> z, p = stats.mood(x1, x2, axis=1)
    >>> p.shape
    (2, 6, 7)

    Find the number of points where the difference in scale is not significant:

    >>> (p > 0.1).sum()
    74

    Perform the test with different scales:

    >>> x1 = np.random.randn(2, 30)
    >>> x2 = np.random.randn(2, 35) * 10.0
    >>> stats.mood(x1, x2, axis=1)
    (array([-5.7178125 , -5.25342163]), array([  1.07904114e-08,   1.49299218e-07]))

    """
    x = np.asarray(x, dtype=float)
    y = np.asarray(y, dtype=float)

    if axis is None:
        x = x.flatten()
        y = y.flatten()
        axis = 0

    # Determine shape of the result arrays
    res_shape = tuple([x.shape[ax] for ax in range(len(x.shape)) if ax != axis])
    if not (res_shape == tuple([y.shape[ax] for ax in range(len(y.shape)) if
                                ax != axis])):
        raise ValueError("Dimensions of x and y on all axes except `axis` "
                         "should match")

    n = x.shape[axis]
    m = y.shape[axis]
    N = m + n
    if N < 3:
        raise ValueError("Not enough observations.")

    xy = np.concatenate((x, y), axis=axis)
    if axis != 0:
        xy = np.rollaxis(xy, axis)

    xy = xy.reshape(xy.shape[0], -1)

    # Generalized to the n-dimensional case by adding the axis argument, and
    # using for loops, since rankdata is not vectorized.  For improving
    # performance consider vectorizing rankdata function.
    all_ranks = np.empty_like(xy)
    for j in range(xy.shape[1]):
        all_ranks[:, j] = stats.rankdata(xy[:, j])

    Ri = all_ranks[:n]
    M = np.sum((Ri - (N + 1.0) / 2)**2, axis=0)
    # Approx stat.
    mnM = n * (N * N - 1.0) / 12
    varM = m * n * (N + 1.0) * (N + 2) * (N - 2) / 180
    z = (M - mnM) / sqrt(varM)

    # sf for right tail, cdf for left tail.  Factor 2 for two-sidedness
    z_pos = z > 0
    pval = np.zeros_like(z)
    pval[z_pos] = 2 * distributions.norm.sf(z[z_pos])
    pval[~z_pos] = 2 * distributions.norm.cdf(z[~z_pos])

    if res_shape == ():
        # Return scalars, not 0-D arrays
        z = z[0]
        pval = pval[0]
    else:
        z.shape = res_shape
        pval.shape = res_shape

    return z, pval


WilcoxonResult = namedtuple('WilcoxonResult', ('statistic', 'pvalue'))


def wilcoxon(x, y=None, zero_method="wilcox", correction=False,
             alternative="two-sided", mode='auto'):
    """
    Calculate the Wilcoxon signed-rank test.

    The Wilcoxon signed-rank test tests the null hypothesis that two
    related paired samples come from the same distribution. In particular,
    it tests whether the distribution of the differences x - y is symmetric
    about zero. It is a non-parametric version of the paired T-test.

    Parameters
    ----------
    x : array_like
        Either the first set of measurements (in which case `y` is the second
        set of measurements), or the differences between two sets of
        measurements (in which case `y` is not to be specified.)  Must be
        one-dimensional.
    y : array_like, optional
        Either the second set of measurements (if `x` is the first set of
        measurements), or not specified (if `x` is the differences between
        two sets of measurements.)  Must be one-dimensional.
    zero_method : {'pratt', 'wilcox', 'zsplit'}, optional
        The following options are available (default is 'wilcox'):

          * 'pratt': Includes zero-differences in the ranking process,
            but drops the ranks of the zeros, see [4]_, (more conservative).
          * 'wilcox': Discards all zero-differences, the default.
          * 'zsplit': Includes zero-differences in the ranking process and
            split the zero rank between positive and negative ones.
    correction : bool, optional
        If True, apply continuity correction by adjusting the Wilcoxon rank
        statistic by 0.5 towards the mean value when computing the
        z-statistic if a normal approximation is used.  Default is False.
    alternative : {"two-sided", "greater", "less"}, optional
        The alternative hypothesis to be tested, see Notes. Default is
        "two-sided".
    mode : {"auto", "exact", "approx"}
        Method to calculate the p-value, see Notes. Default is "auto".

    Returns
    -------
    statistic : float
        If `alternative` is "two-sided", the sum of the ranks of the
        differences above or below zero, whichever is smaller.
        Otherwise the sum of the ranks of the differences above zero.
    pvalue : float
        The p-value for the test depending on `alternative` and `mode`.

    See Also
    --------
    kruskal, mannwhitneyu

    Notes
    -----
    The test has been introduced in [4]_. Given n independent samples
    (xi, yi) from a bivariate distribution (i.e. paired samples),
    it computes the differences di = xi - yi. One assumption of the test
    is that the differences are symmetric, see [2]_.
    The two-sided test has the null hypothesis that the median of the
    differences is zero against the alternative that it is different from
    zero. The one-sided test has the null hypothesis that the median is
    positive against the alternative that it is negative
    (``alternative == 'less'``), or vice versa (``alternative == 'greater.'``).

    To derive the p-value, the exact distribution (``mode == 'exact'``)
    can be used for sample sizes of up to 25. The default ``mode == 'auto'``
    uses the exact distribution if there are at most 25 observations and no
    ties, otherwise a normal approximation is used (``mode == 'approx'``).

    The treatment of ties can be controlled by the parameter `zero_method`.
    If ``zero_method == 'pratt'``, the normal approximation is adjusted as in
    [5]_. A typical rule is to require that n > 20 ([2]_, p. 383).

    References
    ----------
    .. [1] https://en.wikipedia.org/wiki/Wilcoxon_signed-rank_test
    .. [2] Conover, W.J., Practical Nonparametric Statistics, 1971.
    .. [3] Pratt, J.W., Remarks on Zeros and Ties in the Wilcoxon Signed
       Rank Procedures, Journal of the American Statistical Association,
       Vol. 54, 1959, pp. 655-667. :doi:`10.1080/01621459.1959.10501526`
    .. [4] Wilcoxon, F., Individual Comparisons by Ranking Methods,
       Biometrics Bulletin, Vol. 1, 1945, pp. 80-83. :doi:`10.2307/3001968`
    .. [5] Cureton, E.E., The Normal Approximation to the Signed-Rank
       Sampling Distribution When Zero Differences are Present,
       Journal of the American Statistical Association, Vol. 62, 1967,
       pp. 1068-1069. :doi:`10.1080/01621459.1967.10500917`

    Examples
    --------
    In [4]_, the differences in height between cross- and self-fertilized
    corn plants is given as follows:

    >>> d = [6, 8, 14, 16, 23, 24, 28, 29, 41, -48, 49, 56, 60, -67, 75]

    Cross-fertilized plants appear to be be higher. To test the null
    hypothesis that there is no height difference, we can apply the
    two-sided test:

    >>> from scipy.stats import wilcoxon
    >>> w, p = wilcoxon(d)
    >>> w, p
    (24.0, 0.041259765625)

    Hence, we would reject the null hypothesis at a confidence level of 5%,
    concluding that there is a difference in height between the groups.
    To confirm that the median of the differences can be assumed to be
    positive, we use:

    >>> w, p = wilcoxon(d, alternative='greater')
    >>> w, p
    (96.0, 0.0206298828125)

    This shows that the null hypothesis that the median is negative can be
    rejected at a confidence level of 5% in favor of the alternative that
    the median is greater than zero. The p-values above are exact. Using the
    normal approximation gives very similar values:

    >>> w, p = wilcoxon(d, mode='approx')
    >>> w, p
    (24.0, 0.04088813291185591)

    Note that the statistic changed to 96 in the one-sided case (the sum
    of ranks of positive differences) whereas it is 24 in the two-sided
    case (the minimum of sum of ranks above and below zero).

    """
    if mode not in ["auto", "approx", "exact"]:
        raise ValueError("mode must be either 'auto', 'approx' or 'exact'")

    if zero_method not in ["wilcox", "pratt", "zsplit"]:
        raise ValueError("Zero method must be either 'wilcox' "
                         "or 'pratt' or 'zsplit'")

    if alternative not in ["two-sided", "less", "greater"]:
        raise ValueError("Alternative must be either 'two-sided', "
                         "'greater' or 'less'")

    if y is None:
        d = asarray(x)
        if d.ndim > 1:
            raise ValueError('Sample x must be one-dimensional.')
    else:
        x, y = map(asarray, (x, y))
        if x.ndim > 1 or y.ndim > 1:
            raise ValueError('Samples x and y must be one-dimensional.')
        if len(x) != len(y):
            raise ValueError('The samples x and y must have the same length.')
        d = x - y

    if mode == "auto":
        if len(d) <= 25:
            mode = "exact"
        else:
            mode = "approx"

    n_zero = np.sum(d == 0)
    if n_zero > 0 and mode == "exact":
        mode = "approx"
        warnings.warn("Exact p-value calculation does not work if there are "
                      "ties. Switching to normal approximation.")

    if mode == "approx":
        if zero_method in ["wilcox", "pratt"]:
            if n_zero == len(d):
                raise ValueError("zero_method 'wilcox' and 'pratt' do not "
                                 "work if x - y is zero for all elements.")
        if zero_method == "wilcox":
            # Keep all non-zero differences
            d = compress(np.not_equal(d, 0), d)

    count = len(d)
    if count < 10 and mode == "approx":
        warnings.warn("Sample size too small for normal approximation.")

    r = stats.rankdata(abs(d))
    r_plus = np.sum((d > 0) * r)
    r_minus = np.sum((d < 0) * r)

    if zero_method == "zsplit":
        r_zero = np.sum((d == 0) * r)
        r_plus += r_zero / 2.
        r_minus += r_zero / 2.

    # return min for two-sided test, but r_plus for one-sided test
    # the literature is not consistent here
    # r_plus is more informative since r_plus + r_minus = count*(count+1)/2,
    # i.e. the sum of the ranks, so r_minus and the min can be inferred
    # (If alternative='pratt', r_plus + r_minus = count*(count+1)/2 - r_zero.)
    # [3] uses the r_plus for the one-sided test, keep min for two-sided test
    # to keep backwards compatibility
    if alternative == "two-sided":
        T = min(r_plus, r_minus)
    else:
        T = r_plus

    if mode == "approx":
        mn = count * (count + 1.) * 0.25
        se = count * (count + 1.) * (2. * count + 1.)

        if zero_method == "pratt":
            r = r[d != 0]
            # normal approximation needs to be adjusted, see Cureton (1967)
            mn -= n_zero * (n_zero + 1.) * 0.25
            se -= n_zero * (n_zero + 1.) * (2. * n_zero + 1.)

        replist, repnum = find_repeats(r)
        if repnum.size != 0:
            # Correction for repeated elements.
            se -= 0.5 * (repnum * (repnum * repnum - 1)).sum()

        se = sqrt(se / 24)

        # apply continuity correction if applicable
        d = 0
        if correction:
            if alternative == "two-sided":
                d = 0.5 * np.sign(T - mn)
            elif alternative == "less":
                d = -0.5
            else:
                d = 0.5

        # compute statistic and p-value using normal approximation
        z = (T - mn - d) / se
        if alternative == "two-sided":
            prob = 2. * distributions.norm.sf(abs(z))
        elif alternative == "greater":
            # large T = r_plus indicates x is greater than y; i.e.
            # accept alternative in that case and return small p-value (sf)
            prob = distributions.norm.sf(z)
        else:
            prob = distributions.norm.cdf(z)
    elif mode == "exact":
        # get frequencies cnt of the possible positive ranksums r_plus
        cnt = _get_wilcoxon_distr(count)
        # note: r_plus is int (ties not allowed), need int for slices below
        r_plus = int(r_plus)
        if alternative == "two-sided":
            if r_plus == (len(cnt) - 1) // 2:
                # r_plus is the center of the distribution.
                prob = 1.0
            else:
                p_less = np.sum(cnt[:r_plus + 1]) / 2**count
                p_greater = np.sum(cnt[r_plus:]) / 2**count
                prob = 2*min(p_greater, p_less)
        elif alternative == "greater":
            prob = np.sum(cnt[r_plus:]) / 2**count
        else:
            prob = np.sum(cnt[:r_plus + 1]) / 2**count

    return WilcoxonResult(T, prob)


def median_test(*args, ties='below', correction=True, lambda_=1,
                nan_policy='propagate'):
    """
    Perform a Mood's median test.

    Test that two or more samples come from populations with the same median.

    Let ``n = len(args)`` be the number of samples.  The "grand median" of
    all the data is computed, and a contingency table is formed by
    classifying the values in each sample as being above or below the grand
    median.  The contingency table, along with `correction` and `lambda_`,
    are passed to `scipy.stats.chi2_contingency` to compute the test statistic
    and p-value.

    Parameters
    ----------
    sample1, sample2, ... : array_like
        The set of samples.  There must be at least two samples.
        Each sample must be a one-dimensional sequence containing at least
        one value.  The samples are not required to have the same length.
    ties : str, optional
        Determines how values equal to the grand median are classified in
        the contingency table.  The string must be one of::

            "below":
                Values equal to the grand median are counted as "below".
            "above":
                Values equal to the grand median are counted as "above".
            "ignore":
                Values equal to the grand median are not counted.

        The default is "below".
    correction : bool, optional
        If True, *and* there are just two samples, apply Yates' correction
        for continuity when computing the test statistic associated with
        the contingency table.  Default is True.
    lambda_ : float or str, optional
        By default, the statistic computed in this test is Pearson's
        chi-squared statistic.  `lambda_` allows a statistic from the
        Cressie-Read power divergence family to be used instead.  See
        `power_divergence` for details.
        Default is 1 (Pearson's chi-squared statistic).
    nan_policy : {'propagate', 'raise', 'omit'}, optional
        Defines how to handle when input contains nan. 'propagate' returns nan,
        'raise' throws an error, 'omit' performs the calculations ignoring nan
        values. Default is 'propagate'.

    Returns
    -------
    stat : float
        The test statistic.  The statistic that is returned is determined by
        `lambda_`.  The default is Pearson's chi-squared statistic.
    p : float
        The p-value of the test.
    m : float
        The grand median.
    table : ndarray
        The contingency table.  The shape of the table is (2, n), where
        n is the number of samples.  The first row holds the counts of the
        values above the grand median, and the second row holds the counts
        of the values below the grand median.  The table allows further
        analysis with, for example, `scipy.stats.chi2_contingency`, or with
        `scipy.stats.fisher_exact` if there are two samples, without having
        to recompute the table.  If ``nan_policy`` is "propagate" and there
        are nans in the input, the return value for ``table`` is ``None``.

    See Also
    --------
    kruskal : Compute the Kruskal-Wallis H-test for independent samples.
    mannwhitneyu : Computes the Mann-Whitney rank test on samples x and y.

    Notes
    -----
    .. versionadded:: 0.15.0

    References
    ----------
    .. [1] Mood, A. M., Introduction to the Theory of Statistics. McGraw-Hill
        (1950), pp. 394-399.
    .. [2] Zar, J. H., Biostatistical Analysis, 5th ed. Prentice Hall (2010).
        See Sections 8.12 and 10.15.

    Examples
    --------
    A biologist runs an experiment in which there are three groups of plants.
    Group 1 has 16 plants, group 2 has 15 plants, and group 3 has 17 plants.
    Each plant produces a number of seeds.  The seed counts for each group
    are::

        Group 1: 10 14 14 18 20 22 24 25 31 31 32 39 43 43 48 49
        Group 2: 28 30 31 33 34 35 36 40 44 55 57 61 91 92 99
        Group 3:  0  3  9 22 23 25 25 33 34 34 40 45 46 48 62 67 84

    The following code applies Mood's median test to these samples.

    >>> g1 = [10, 14, 14, 18, 20, 22, 24, 25, 31, 31, 32, 39, 43, 43, 48, 49]
    >>> g2 = [28, 30, 31, 33, 34, 35, 36, 40, 44, 55, 57, 61, 91, 92, 99]
    >>> g3 = [0, 3, 9, 22, 23, 25, 25, 33, 34, 34, 40, 45, 46, 48, 62, 67, 84]
    >>> from scipy.stats import median_test
    >>> stat, p, med, tbl = median_test(g1, g2, g3)

    The median is

    >>> med
    34.0

    and the contingency table is

    >>> tbl
    array([[ 5, 10,  7],
           [11,  5, 10]])

    `p` is too large to conclude that the medians are not the same:

    >>> p
    0.12609082774093244

    The "G-test" can be performed by passing ``lambda_="log-likelihood"`` to
    `median_test`.

    >>> g, p, med, tbl = median_test(g1, g2, g3, lambda_="log-likelihood")
    >>> p
    0.12224779737117837

    The median occurs several times in the data, so we'll get a different
    result if, for example, ``ties="above"`` is used:

    >>> stat, p, med, tbl = median_test(g1, g2, g3, ties="above")
    >>> p
    0.063873276069553273

    >>> tbl
    array([[ 5, 11,  9],
           [11,  4,  8]])

    This example demonstrates that if the data set is not large and there
    are values equal to the median, the p-value can be sensitive to the
    choice of `ties`.

    """
    if len(args) < 2:
        raise ValueError('median_test requires two or more samples.')

    ties_options = ['below', 'above', 'ignore']
    if ties not in ties_options:
        raise ValueError("invalid 'ties' option '%s'; 'ties' must be one "
                         "of: %s" % (ties, str(ties_options)[1:-1]))

    data = [np.asarray(arg) for arg in args]

    # Validate the sizes and shapes of the arguments.
    for k, d in enumerate(data):
        if d.size == 0:
            raise ValueError("Sample %d is empty. All samples must "
                             "contain at least one value." % (k + 1))
        if d.ndim != 1:
            raise ValueError("Sample %d has %d dimensions.  All "
                             "samples must be one-dimensional sequences." %
                             (k + 1, d.ndim))

    cdata = np.concatenate(data)
    contains_nan, nan_policy = _contains_nan(cdata, nan_policy)
    if contains_nan and nan_policy == 'propagate':
        return np.nan, np.nan, np.nan, None

    if contains_nan:
        grand_median = np.median(cdata[~np.isnan(cdata)])
    else:
        grand_median = np.median(cdata)
    # When the minimum version of numpy supported by scipy is 1.9.0,
    # the above if/else statement can be replaced by the single line:
    #     grand_median = np.nanmedian(cdata)

    # Create the contingency table.
    table = np.zeros((2, len(data)), dtype=np.int64)
    for k, sample in enumerate(data):
        sample = sample[~np.isnan(sample)]

        nabove = count_nonzero(sample > grand_median)
        nbelow = count_nonzero(sample < grand_median)
        nequal = sample.size - (nabove + nbelow)
        table[0, k] += nabove
        table[1, k] += nbelow
        if ties == "below":
            table[1, k] += nequal
        elif ties == "above":
            table[0, k] += nequal

    # Check that no row or column of the table is all zero.
    # Such a table can not be given to chi2_contingency, because it would have
    # a zero in the table of expected frequencies.
    rowsums = table.sum(axis=1)
    if rowsums[0] == 0:
        raise ValueError("All values are below the grand median (%r)." %
                         grand_median)
    if rowsums[1] == 0:
        raise ValueError("All values are above the grand median (%r)." %
                         grand_median)
    if ties == "ignore":
        # We already checked that each sample has at least one value, but it
        # is possible that all those values equal the grand median.  If `ties`
        # is "ignore", that would result in a column of zeros in `table`.  We
        # check for that case here.
        zero_cols = np.nonzero((table == 0).all(axis=0))[0]
        if len(zero_cols) > 0:
            msg = ("All values in sample %d are equal to the grand "
                   "median (%r), so they are ignored, resulting in an "
                   "empty sample." % (zero_cols[0] + 1, grand_median))
            raise ValueError(msg)

    stat, p, dof, expected = chi2_contingency(table, lambda_=lambda_,
                                              correction=correction)
    return stat, p, grand_median, table


def _circfuncs_common(samples, high, low, nan_policy='propagate'):
    # Ensure samples are array-like and size is not zero
    samples = np.asarray(samples)
    if samples.size == 0:
        return np.nan, np.asarray(np.nan), np.asarray(np.nan), None

    # Recast samples as radians that range between 0 and 2 pi and calculate
    # the sine and cosine
    sin_samp = sin((samples - low)*2.*pi / (high - low))
    cos_samp = cos((samples - low)*2.*pi / (high - low))

    # Apply the NaN policy
    contains_nan, nan_policy = _contains_nan(samples, nan_policy)
    if contains_nan and nan_policy == 'omit':
        mask = np.isnan(samples)
        # Set the sines and cosines that are NaN to zero
        sin_samp[mask] = 0.0
        cos_samp[mask] = 0.0
    else:
        mask = None

    return samples, sin_samp, cos_samp, mask


def circmean(samples, high=2*pi, low=0, axis=None, nan_policy='propagate'):
    """
    Compute the circular mean for samples in a range.

    Parameters
    ----------
    samples : array_like
        Input array.
    high : float or int, optional
        High boundary for circular mean range.  Default is ``2*pi``.
    low : float or int, optional
        Low boundary for circular mean range.  Default is 0.
    axis : int, optional
        Axis along which means are computed.  The default is to compute
        the mean of the flattened array.
    nan_policy : {'propagate', 'raise', 'omit'}, optional
        Defines how to handle when input contains nan. 'propagate' returns nan,
        'raise' throws an error, 'omit' performs the calculations ignoring nan
        values. Default is 'propagate'.

    Returns
    -------
    circmean : float
        Circular mean.

    Examples
    --------
    >>> from scipy.stats import circmean
    >>> circmean([0.1, 2*np.pi+0.2, 6*np.pi+0.3])
    0.2

    >>> from scipy.stats import circmean
    >>> circmean([0.2, 1.4, 2.6], high = 1, low = 0)
    0.4

    """
    samples, sin_samp, cos_samp, nmask = _circfuncs_common(samples, high, low,
                                                           nan_policy=nan_policy)
    sin_sum = sin_samp.sum(axis=axis)
    cos_sum = cos_samp.sum(axis=axis)
    res = arctan2(sin_sum, cos_sum)

    mask_nan = ~np.isnan(res)
    if mask_nan.ndim > 0:
        mask = res[mask_nan] < 0
    else:
        mask = res < 0

    if mask.ndim > 0:
        mask_nan[mask_nan] = mask
        res[mask_nan] += 2*pi
    elif mask:
        res += 2*pi

    # Set output to NaN if no samples went into the mean
    if nmask is not None:
        if nmask.all():
            res = np.full(shape=res.shape, fill_value=np.nan)
        else:
            # Find out if any of the axis that are being averaged consist
            # entirely of NaN.  If one exists, set the result (res) to NaN
            nshape = 0 if axis is None else axis
            smask = nmask.shape[nshape] == nmask.sum(axis=axis)
            if smask.any():
                res[smask] = np.nan

    return res*(high - low)/2.0/pi + low


def circvar(samples, high=2*pi, low=0, axis=None, nan_policy='propagate'):
    """
    Compute the circular variance for samples assumed to be in a range.

    Parameters
    ----------
    samples : array_like
        Input array.
    high : float or int, optional
        High boundary for circular variance range.  Default is ``2*pi``.
    low : float or int, optional
        Low boundary for circular variance range.  Default is 0.
    axis : int, optional
        Axis along which variances are computed.  The default is to compute
        the variance of the flattened array.
    nan_policy : {'propagate', 'raise', 'omit'}, optional
        Defines how to handle when input contains nan. 'propagate' returns nan,
        'raise' throws an error, 'omit' performs the calculations ignoring nan
        values. Default is 'propagate'.

    Returns
    -------
    circvar : float
        Circular variance.

    Notes
    -----
    This uses a definition of circular variance that in the limit of small
    angles returns a number close to the 'linear' variance.

    Examples
    --------
    >>> from scipy.stats import circvar
    >>> circvar([0, 2*np.pi/3, 5*np.pi/3])
    2.19722457734

    """
    samples, sin_samp, cos_samp, mask = _circfuncs_common(samples, high, low,
                                                          nan_policy=nan_policy)
    if mask is None:
        sin_mean = sin_samp.mean(axis=axis)
        cos_mean = cos_samp.mean(axis=axis)
    else:
        nsum = np.asarray(np.sum(~mask, axis=axis).astype(float))
        nsum[nsum == 0] = np.nan
        sin_mean = sin_samp.sum(axis=axis) / nsum
        cos_mean = cos_samp.sum(axis=axis) / nsum
    R = hypot(sin_mean, cos_mean)

    return ((high - low)/2.0/pi)**2 * 2 * log(1/R)


def circstd(samples, high=2*pi, low=0, axis=None, nan_policy='propagate'):
    """
    Compute the circular standard deviation for samples assumed to be in the
    range [low to high].

    Parameters
    ----------
    samples : array_like
        Input array.
    high : float or int, optional
        High boundary for circular standard deviation range.
        Default is ``2*pi``.
    low : float or int, optional
        Low boundary for circular standard deviation range.  Default is 0.
    axis : int, optional
        Axis along which standard deviations are computed.  The default is
        to compute the standard deviation of the flattened array.
    nan_policy : {'propagate', 'raise', 'omit'}, optional
        Defines how to handle when input contains nan. 'propagate' returns nan,
        'raise' throws an error, 'omit' performs the calculations ignoring nan
        values. Default is 'propagate'.

    Returns
    -------
    circstd : float
        Circular standard deviation.

    Notes
    -----
    This uses a definition of circular standard deviation that in the limit of
    small angles returns a number close to the 'linear' standard deviation.

    Examples
    --------
    >>> from scipy.stats import circstd
    >>> circstd([0, 0.1*np.pi/2, 0.001*np.pi, 0.03*np.pi/2])
    0.063564063306

    """
    samples, sin_samp, cos_samp, mask = _circfuncs_common(samples, high, low,
                                                          nan_policy=nan_policy)
    if mask is None:
        sin_mean = sin_samp.mean(axis=axis)
        cos_mean = cos_samp.mean(axis=axis)
    else:
        nsum = np.asarray(np.sum(~mask, axis=axis).astype(float))
        nsum[nsum == 0] = np.nan
        sin_mean = sin_samp.sum(axis=axis) / nsum
        cos_mean = cos_samp.sum(axis=axis) / nsum
    R = hypot(sin_mean, cos_mean)

    return ((high - low)/2.0/pi) * sqrt(-2*log(R))<|MERGE_RESOLUTION|>--- conflicted
+++ resolved
@@ -1190,17 +1190,10 @@
 
         return optimizer(_eval_mle, args=(x,))
 
-<<<<<<< HEAD
-    def _all(x):
-        maxlog = np.zeros(2, dtype=float)
-        maxlog[0] = _pearsonr(x)
-        maxlog[1] = _mle(x)
-=======
     def _all(x, brack):
         maxlog = np.empty(2, dtype=float)
         maxlog[0] = _pearsonr(x, brack)
         maxlog[1] = _mle(x, brack)
->>>>>>> 02563b2c
         return maxlog
 
     methods = {'pearsonr': _pearsonr,
