--- conflicted
+++ resolved
@@ -182,8 +182,15 @@
                 logpdf_rr = distn_rr.logpdf(y)
                 assert_allclose(logpdf_kk, logpdf_nn)
                 assert_allclose(logpdf_kk, logpdf_rr)
-
-<<<<<<< HEAD
+                # Add an orthogonal component and find the density
+                y_orth = y + u[:, -1]
+                pdf_rr_orth = distn_rr.pdf(y_orth)
+                logpdf_rr_orth = distn_rr.logpdf(y_orth)
+
+                # Ensure that this has zero probability
+                assert_equal(pdf_rr_orth, 0.0)
+                assert_equal(logpdf_rr_orth, -np.inf)
+
     def test_degenerate_distributions_with_inverse_cov(self):
         np.random.seed(1234)
         for n in range(1, 5):
@@ -207,15 +214,6 @@
                 assert_almost_equal(mvn_nn.cov_info.log_det_cov, log_det_cov)
                 # Check log pdf is correct.
                 assert_almost_equal(mvn_kk.logpdf(x[:k]), mvn_nn.logpdf(x))
-=======
-                # Add an orthogonal component and find the density
-                y_orth = y + u[:, -1]
-                pdf_rr_orth = distn_rr.pdf(y_orth)
-                logpdf_rr_orth = distn_rr.logpdf(y_orth)
-
-                # Ensure that this has zero probability
-                assert_equal(pdf_rr_orth, 0.0)
-                assert_equal(logpdf_rr_orth, -np.inf)
 
     def test_degenerate_array(self):
         # Test that we can generate arrays of random variate from a degenerate
@@ -238,7 +236,6 @@
                                                     allow_singular=True)
                 assert_equal(logpdf.size, k)
                 assert np.all(logpdf > -np.inf)
->>>>>>> 256d9188
 
     def test_large_pseudo_determinant(self):
         # Check that large pseudo-determinants are handled appropriately.
@@ -687,7 +684,6 @@
 
         assert_almost_equal(np.exp(_lnB(alpha)), desired)
 
-<<<<<<< HEAD
     def test_random_variates_remain_identical(self):
         # Ensure random variates are identical to numpy.
         from numpy.random import RandomState
@@ -725,7 +721,7 @@
             multivariate_normal(mean=mean, cov=cov),
             multivariate_normal, dict(mean=None, cov=None, inverse_cov=inv_cov)
         )
-=======
+
     def test_cdf_with_lower_limit_arrays(self):
         # test CDF with lower limit in several dimensions
         rng = np.random.default_rng(2408071309372769818)
@@ -775,7 +771,6 @@
         cdf = multivariate_normal.cdf(b, mean, cov, lower_limit=a)
         assert_allclose(cdf, cdf[0]*expected_signs)
 
->>>>>>> 256d9188
 
 class TestMatrixNormal:
 
