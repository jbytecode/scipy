import numpy as np
import pytest
from scipy.stats import bootstrap
from numpy.testing import assert_allclose, assert_equal
from scipy import stats
from .. import _bootstrap as _bootstrap
from scipy._lib._util import rng_integers


def test_bootstrap_iv():

    message = "`data` must be a sequence of samples."
    with pytest.raises(ValueError, match=message):
        bootstrap(1, np.mean)

    message = "`data` must contain at least one sample."
    with pytest.raises(ValueError, match=message):
        bootstrap(tuple(), np.mean)

    message = "each sample in `data` must contain two or more observations..."
    with pytest.raises(ValueError, match=message):
        bootstrap(([1, 2, 3], [1]), np.mean)

    message = ("When `paired is True`, all samples must have the same length ")
    with pytest.raises(ValueError, match=message):
        bootstrap(([1, 2, 3], [1, 2, 3, 4]), np.mean, paired=True)

    message = "`vectorized` must be `True` or `False`."
    with pytest.raises(ValueError, match=message):
        bootstrap(1, np.mean, vectorized='ekki')

    message = "`axis` must be an integer."
    with pytest.raises(ValueError, match=message):
        bootstrap(([1, 2, 3],), np.mean, axis=1.5)

    message = "could not convert string to float"
    with pytest.raises(ValueError, match=message):
        bootstrap(([1, 2, 3],), np.mean, confidence_level='ni')

    message = "`n_resamples` must be a positive integer."
    with pytest.raises(ValueError, match=message):
        bootstrap(([1, 2, 3],), np.mean, n_resamples=-1000)

    message = "`n_resamples` must be a positive integer."
    with pytest.raises(ValueError, match=message):
        bootstrap(([1, 2, 3],), np.mean, n_resamples=1000.5)

    message = "`batch` must be a positive integer or None."
    with pytest.raises(ValueError, match=message):
        bootstrap(([1, 2, 3],), np.mean, batch=-1000)

    message = "`batch` must be a positive integer or None."
    with pytest.raises(ValueError, match=message):
        bootstrap(([1, 2, 3],), np.mean, batch=1000.5)

    message = "`method` must be in"
    with pytest.raises(ValueError, match=message):
        bootstrap(([1, 2, 3],), np.mean, method='ekki')

    message = "`method = 'BCa' is only available for one-sample statistics"

    def statistic(x, y, axis):
        mean1 = np.mean(x, axis)
        mean2 = np.mean(y, axis)
        return mean1 - mean2

    with pytest.raises(ValueError, match=message):
        bootstrap(([.1, .2, .3], [.1, .2, .3]), statistic, method='BCa')

    message = "'herring' cannot be used to seed a"
    with pytest.raises(ValueError, match=message):
        bootstrap(([1, 2, 3],), np.mean, random_state='herring')


@pytest.mark.parametrize("method", ['basic', 'percentile', 'BCa'])
<<<<<<< HEAD
@pytest.mark.parametrize("axis", [0, 1, 2])
def test_bootstrap_batch(method, axis):
    # for one-sample statistics, batch size shouldn't affect the result
    np.random.seed(0)

    x = np.random.rand(10, 11, 12)
    res1 = bootstrap((x,), np.mean, batch=None, method=method,
                     random_state=0, axis=axis, n_resamples=100)
    res2 = bootstrap((x,), np.mean, batch=10, method=method,
                     random_state=0, axis=axis, n_resamples=100)

    assert_equal(res2.confidence_interval.low, res1.confidence_interval.low)
    assert_equal(res2.confidence_interval.high, res1.confidence_interval.high)
    assert_equal(res2.standard_error, res1.standard_error)
=======
def test_bootstrap_paired(method):
    # test that `paired` works as expected
    np.random.seed(0)
    n = 100
    x = np.random.rand(n)
    y = np.random.rand(n)

    def my_statistic(x, y, axis=-1):
        return ((x-y)**2).mean(axis=axis)

    def my_paired_statistic(i, axis=-1):
        a = x[i]
        b = y[i]
        res = my_statistic(a, b)
        return res

    i = np.arange(len(x))

    res1 = bootstrap((i,), my_paired_statistic, random_state=0)
    res2 = bootstrap((x, y), my_statistic, paired=True, random_state=0)

    assert_allclose(res1.confidence_interval, res2.confidence_interval)
    assert_allclose(res1.standard_error, res2.standard_error)


@pytest.mark.parametrize("method", ['basic', 'percentile', 'BCa'])
@pytest.mark.parametrize("axis", [0, 1, 2])
@pytest.mark.parametrize("paired", [True, False])
def test_bootstrap_vectorized(method, axis, paired):
    # test that paired is vectorized as expected: when samples are tiled,
    # CI and standard_error of each axis-slice is the same as those of the
    # original 1d sample

    if not paired and method == 'BCa':
        # should re-assess when BCa is extended
        pytest.xfail(reason="BCa currently for 1-sample statistics only")
    np.random.seed(0)

    def my_statistic(x, y, z, axis=-1):
        return x.mean(axis=axis) + y.mean(axis=axis) + z.mean(axis=axis)

    shape = 10, 11, 12
    n_samples = shape[axis]

    x = np.random.rand(n_samples)
    y = np.random.rand(n_samples)
    z = np.random.rand(n_samples)
    res1 = bootstrap((x, y, z), my_statistic, paired=paired, method=method,
                     random_state=0, axis=0, n_resamples=100)

    reshape = [1, 1, 1]
    reshape[axis] = n_samples
    x = np.broadcast_to(x.reshape(reshape), shape)
    y = np.broadcast_to(y.reshape(reshape), shape)
    z = np.broadcast_to(z.reshape(reshape), shape)
    res2 = bootstrap((x, y, z), my_statistic, paired=paired, method=method,
                     random_state=0, axis=axis, n_resamples=100)

    assert_allclose(res2.confidence_interval.low,
                    res1.confidence_interval.low)
    assert_allclose(res2.confidence_interval.high,
                    res1.confidence_interval.high)
    assert_allclose(res2.standard_error, res1.standard_error)

    result_shape = list(shape)
    result_shape.pop(axis)

    assert_equal(res2.confidence_interval.low.shape, result_shape)
    assert_equal(res2.confidence_interval.high.shape, result_shape)
    assert_equal(res2.standard_error.shape, result_shape)
>>>>>>> b2a00336


@pytest.mark.parametrize("method", ['basic', 'percentile', 'BCa'])
def test_bootstrap_against_theory(method):
    # based on https://www.statology.org/confidence-intervals-python/
    data = stats.norm.rvs(loc=5, scale=2, size=5000, random_state=0)
    alpha = 0.95
    dist = stats.t(df=len(data)-1, loc=np.mean(data), scale=stats.sem(data))
    expected_interval = dist.interval(alpha=alpha)
    expected_se = dist.std()

    res = bootstrap((data,), np.mean, n_resamples=5000,
                    confidence_level=alpha, method=method,
                    random_state=0)
    assert_allclose(res.confidence_interval, expected_interval, rtol=5e-4)
    assert_allclose(res.standard_error, expected_se, atol=3e-4)


tests_R = {"basic": (23.77, 79.12),
           "percentile": (28.86, 84.21),
           "BCa": (32.31, 91.43)}


@pytest.mark.parametrize("method, expected", tests_R.items())
def test_bootstrap_against_R(method, expected):
    # Compare against R's "boot" library
    # library(boot)

    # stat <- function (x, a) {
    #     mean(x[a])
    # }

    # x <- c(10, 12, 12.5, 12.5, 13.9, 15, 21, 22,
    #        23, 34, 50, 81, 89, 121, 134, 213)

    # # Use a large value so we get a few significant digits for the CI.
    # n = 1000000
    # bootresult = boot(x, stat, n)
    # result <- boot.ci(bootresult)
    # print(result)
    x = np.array([10, 12, 12.5, 12.5, 13.9, 15, 21, 22,
                  23, 34, 50, 81, 89, 121, 134, 213])
    res = bootstrap((x,), np.mean, n_resamples=1000000, method=method,
                    random_state=0)
    assert_allclose(res.confidence_interval, expected, rtol=0.005)


tests_against_itself_1samp = {"basic": 1780,
                              "percentile": 1784,
                              "BCa": 1784}


@pytest.mark.xfail_on_32bit("Uses too much memory")
@pytest.mark.parametrize("method, expected",
                         tests_against_itself_1samp.items())
def test_bootstrap_against_itself_1samp(method, expected):
    # The expected values in this test were generated using bootstrap
    # to check for unintended changes in behavior. The test also makes sure
    # that bootstrap works with multi-sample statistics and that the
    # `axis` argument works as expected / function is vectorized.
    np.random.seed(0)

    n = 100  # size of sample
    n_resamples = 1000  # number of bootstrap resamples used to form each CI
    confidence_level = 0.9

    # The true mean is 5
    dist = stats.norm(loc=5, scale=1)
    stat_true = dist.mean()

    # Do the same thing 1000 times. (The code is fully vectorized.)
    n_replications = 2000
    data = dist.rvs(size=(n_replications, n))
    res = bootstrap((data,),
                    statistic=np.mean,
                    confidence_level=confidence_level,
                    n_resamples=n_resamples,
                    method=method,
                    axis=-1)
    ci = res.confidence_interval

    # ci contains vectors of lower and upper confidence interval bounds
    ci_contains_true = np.sum((ci[0] < stat_true) & (stat_true < ci[1]))
    assert ci_contains_true == expected

    # ci_contains_true is not inconsistent with confidence_level
    pvalue = stats.binomtest(ci_contains_true, n_replications,
                             confidence_level).pvalue
    assert pvalue > 0.1


tests_against_itself_2samp = {"basic": 888,
                              "percentile": 886}


@pytest.mark.xfail_on_32bit("Uses too much memory")
@pytest.mark.parametrize("method, expected",
                         tests_against_itself_2samp.items())
def test_bootstrap_against_itself_2samp(method, expected):
    # The expected values in this test were generated using bootstrap
    # to check for unintended changes in behavior. The test also makes sure
    # that bootstrap works with multi-sample statistics and that the
    # `axis` argument works as expected / function is vectorized.
    np.random.seed(0)

    n1 = 100  # size of sample 1
    n2 = 120  # size of sample 2
    n_resamples = 1000  # number of bootstrap resamples used to form each CI
    confidence_level = 0.9

    # The statistic we're interested in is the difference in means
    def my_stat(data1, data2, axis=-1):
        mean1 = np.mean(data1, axis=axis)
        mean2 = np.mean(data2, axis=axis)
        return mean1 - mean2

    # The true difference in the means is -0.1
    dist1 = stats.norm(loc=0, scale=1)
    dist2 = stats.norm(loc=0.1, scale=1)
    stat_true = dist1.mean() - dist2.mean()

    # Do the same thing 1000 times. (The code is fully vectorized.)
    n_replications = 1000
    data1 = dist1.rvs(size=(n_replications, n1))
    data2 = dist2.rvs(size=(n_replications, n2))
    res = bootstrap((data1, data2),
                    statistic=my_stat,
                    confidence_level=confidence_level,
                    n_resamples=n_resamples,
                    method=method,
                    axis=-1)
    ci = res.confidence_interval

    # ci contains vectors of lower and upper confidence interval bounds
    ci_contains_true = np.sum((ci[0] < stat_true) & (stat_true < ci[1]))
    assert ci_contains_true == expected

    # ci_contains_true is not inconsistent with confidence_level
    pvalue = stats.binomtest(ci_contains_true, n_replications,
                             confidence_level).pvalue
    assert pvalue > 0.1


@pytest.mark.parametrize("method", ["basic", "percentile"])
@pytest.mark.parametrize("axis", [0, 1])
def test_bootstrap_vectorized_3samp(method, axis):
    def statistic(*data, axis=0):
        # an arbitrary, vectorized statistic
        return sum((sample.mean(axis) for sample in data))

    def statistic_1d(*data):
        # the same statistic, not vectorized
        for sample in data:
            assert sample.ndim == 1
        return statistic(*data, axis=0)

    np.random.seed(0)
    x = np.random.rand(4, 5)
    y = np.random.rand(4, 5)
    z = np.random.rand(4, 5)
    res1 = bootstrap((x, y, z), statistic, vectorized=True,
                     axis=axis, n_resamples=100, method=method, random_state=0)
    res2 = bootstrap((x, y, z), statistic_1d, vectorized=False,
                     axis=axis, n_resamples=100, method=method, random_state=0)
    assert_allclose(res1.confidence_interval, res2.confidence_interval)
    assert_allclose(res1.standard_error, res2.standard_error)


@pytest.mark.xfail_on_32bit("Failure is not concerning; see gh-14107")
@pytest.mark.parametrize("method", ["basic", "percentile", "BCa"])
@pytest.mark.parametrize("axis", [0, 1])
def test_bootstrap_vectorized_1samp(method, axis):
    def statistic(x, axis=0):
        # an arbitrary, vectorized statistic
        return x.mean(axis=axis)

    def statistic_1d(x):
        # the same statistic, not vectorized
        assert x.ndim == 1
        return statistic(x, axis=0)

    np.random.seed(0)
    x = np.random.rand(4, 5)
    res1 = bootstrap((x,), statistic, vectorized=True,
                     axis=axis, n_resamples=100, method=method, random_state=0)
    res2 = bootstrap((x,), statistic_1d, vectorized=False,
                     axis=axis, n_resamples=100, method=method, random_state=0)
    assert_allclose(res1.confidence_interval, res2.confidence_interval)
    assert_allclose(res1.standard_error, res2.standard_error)


def test_jackknife_resample():
    shape = 3, 4, 5, 6
    np.random.seed(0)
    x = np.random.rand(*shape)
    y = next(_bootstrap._jackknife_resample(x))

    for i in range(shape[-1]):
        # each resample is indexed along second to last axis
        # (last axis is the one the statistic will be taken over / consumed)
        slc = y[..., i, :]
        expected = np.delete(x, i, axis=-1)

        assert np.array_equal(slc, expected)

    y2 = np.concatenate(list(_bootstrap._jackknife_resample(x, batch=2)),
                        axis=-2)
    assert np.array_equal(y2, y)


@pytest.mark.parametrize("rng_name", ["RandomState", "default_rng"])
def test_bootstrap_resample(rng_name):
    rng = getattr(np.random, rng_name, None)
    if rng is None:
        pytest.skip(f"{rng_name} not available.")
    rng1 = rng(0)
    rng2 = rng(0)

    n_resamples = 10
    shape = 3, 4, 5, 6

    np.random.seed(0)
    x = np.random.rand(*shape)
    y = _bootstrap._bootstrap_resample(x, n_resamples, random_state=rng1)

    for i in range(n_resamples):
        # each resample is indexed along second to last axis
        # (last axis is the one the statistic will be taken over / consumed)
        slc = y[..., i, :]

        js = rng_integers(rng2, 0, shape[-1], shape[-1])
        expected = x[..., js]

        assert np.array_equal(slc, expected)


@pytest.mark.parametrize("score", [0, 0.5, 1])
@pytest.mark.parametrize("axis", [0, 1, 2])
def test_percentile_of_score(score, axis):
    shape = 10, 20, 30
    np.random.seed(0)
    x = np.random.rand(*shape)
    p = _bootstrap._percentile_of_score(x, score, axis=-1)

    def vectorized_pos(a, score, axis):
        return np.apply_along_axis(stats.percentileofscore, axis, a, score)

    p2 = vectorized_pos(x, score, axis=-1)/100

    assert_allclose(p, p2, 1e-15)


def test_percentile_along_axis():
    # the difference between _percentile_along_axis and np.percentile is that
    # np.percentile gets _all_ the qs for each axis slice, whereas
    # _percentile_along_axis gets the q corresponding with each axis slice

    shape = 10, 20
    np.random.seed(0)
    x = np.random.rand(*shape)
    q = np.random.rand(*shape[:-1]) * 100
    y = _bootstrap._percentile_along_axis(x, q)

    for i in range(shape[0]):
        res = y[i]
        expected = np.percentile(x[i], q[i], axis=-1)
        assert_allclose(res, expected, 1e-15)


@pytest.mark.parametrize("axis", [0, 1, 2])
def test_vectorize_statistic(axis):
    # test that _vectorize_statistic vectorizes a statistic along `axis`

    def statistic(*data, axis):
        # an arbitrary, vectorized statistic
        return sum((sample.mean(axis) for sample in data))

    def statistic_1d(*data):
        # the same statistic, not vectorized
        for sample in data:
            assert sample.ndim == 1
        return statistic(*data, axis=0)

    # vectorize the non-vectorized statistic
    statistic2 = _bootstrap._vectorize_statistic(statistic_1d)

    np.random.seed(0)
    x = np.random.rand(4, 5, 6)
    y = np.random.rand(4, 1, 6)
    z = np.random.rand(1, 5, 6)

    res1 = statistic(x, y, z, axis=axis)
    res2 = statistic2(x, y, z, axis=axis)
    assert_allclose(res1, res2)<|MERGE_RESOLUTION|>--- conflicted
+++ resolved
@@ -73,7 +73,6 @@
 
 
 @pytest.mark.parametrize("method", ['basic', 'percentile', 'BCa'])
-<<<<<<< HEAD
 @pytest.mark.parametrize("axis", [0, 1, 2])
 def test_bootstrap_batch(method, axis):
     # for one-sample statistics, batch size shouldn't affect the result
@@ -88,7 +87,9 @@
     assert_equal(res2.confidence_interval.low, res1.confidence_interval.low)
     assert_equal(res2.confidence_interval.high, res1.confidence_interval.high)
     assert_equal(res2.standard_error, res1.standard_error)
-=======
+
+
+@pytest.mark.parametrize("method", ['basic', 'percentile', 'BCa'])
 def test_bootstrap_paired(method):
     # test that `paired` works as expected
     np.random.seed(0)
@@ -159,7 +160,6 @@
     assert_equal(res2.confidence_interval.low.shape, result_shape)
     assert_equal(res2.confidence_interval.high.shape, result_shape)
     assert_equal(res2.standard_error.shape, result_shape)
->>>>>>> b2a00336
 
 
 @pytest.mark.parametrize("method", ['basic', 'percentile', 'BCa'])
