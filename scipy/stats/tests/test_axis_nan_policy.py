# Many scipy.stats functions support `axis` and `nan_policy` parameters.
# When the two are combined, it can be tricky to get all the behavior just
# right. This file contains a suite of common tests for scipy.stats functions
# that support `axis` and `nan_policy` and additional tests for some associated
# functions in stats._util.

from itertools import product, combinations_with_replacement, permutations
import re
import pickle
import pytest

import numpy as np
from numpy.lib import NumpyVersion
from numpy.testing import assert_allclose, assert_equal
from scipy import stats
from scipy.stats._axis_nan_policy import _masked_arrays_2_sentinel_arrays

axis_nan_policy_cases = [
    # function, args, kwds, number of samples, paired, unpacker function
    # args, kwds typically aren't needed; just showing that they work
    (stats.kruskal, tuple(), dict(), 3, False, None),  # 4 samples is slow
    (stats.ranksums, ('less',), dict(), 2, False, None),
    (stats.mannwhitneyu, tuple(), {'method': 'asymptotic'}, 2, False, None),
    (stats.wilcoxon, ('pratt',), {'mode': 'auto'}, 2, True, None),
    (stats.wilcoxon, tuple(), dict(), 1, True, None),
    ]

# If the message is one of those expected, put nans in
# appropriate places of `statistics` and `pvalues`
too_small_messages = {"The input contains nan",  # for nan_policy="raise"
                      "Degrees of freedom <= 0 for slice",
                      "x and y should have at least 5 elements",
                      "Data must be at least length 3",
                      "The sample must contain at least two",
                      "x and y must contain at least two",
                      "division by zero",
                      "Mean of empty slice",
                      "Data passed to ks_2samp must not be empty",
                      "Not enough test observations",
                      "Not enough other observations",
                      "At least one observation is required",
                      "zero-size array to reduction operation maximum",
                      "`x` and `y` must be of nonzero size.",
                      "The exact distribution of the Wilcoxon test"}


def _mixed_data_generator(n_samples, n_repetitions, axis, rng,
                          paired=False):
    # generate random samples to check the response of hypothesis tests to
    # samples with different (but broadcastable) shapes and various
    # nan patterns (e.g. all nans, some nans, no nans) along axis-slices

    data = []
    for i in range(n_samples):
        n_patterns = 6  # number of distinct nan patterns
        n_obs = 20 if paired else 20 + i  # observations per axis-slice
        x = np.ones((n_repetitions, n_patterns, n_obs)) * np.nan

        for j in range(n_repetitions):
            samples = x[j, :, :]

            # case 0: axis-slice with all nans (0 reals)
            # cases 1-3: axis-slice with 1-3 reals (the rest nans)
            # case 4: axis-slice with mostly (all but two) reals
            # case 5: axis slice with all reals
            for k, n_reals in enumerate([0, 1, 2, 3, n_obs-2, n_obs]):
                # for cases 1-3, need paired nansw  to be in the same place
                indices = rng.permutation(n_obs)[:n_reals]
                samples[k, indices] = rng.random(size=n_reals)

            # permute the axis-slices just to show that order doesn't matter
            samples[:] = rng.permutation(samples, axis=0)

        # For multi-sample tests, we want to test broadcasting and check
        # that nan policy works correctly for each nan pattern for each input.
        # This takes care of both simultaneosly.
        new_shape = [n_repetitions] + [1]*n_samples + [n_obs]
        new_shape[1 + i] = 6
        x = x.reshape(new_shape)

        x = np.moveaxis(x, -1, axis)
        data.append(x)
    return data


def _homogeneous_data_generator(n_samples, n_repetitions, axis, rng,
                                paired=False, all_nans=True):
    # generate random samples to check the response of hypothesis tests to
    # samples with different (but broadcastable) shapes and homogeneous
    # data (all nans or all finite)
    data = []
    for i in range(n_samples):
        n_obs = 20 if paired else 20 + i  # observations per axis-slice
        shape = [n_repetitions] + [1]*n_samples + [n_obs]
        shape[1 + i] = 2
        x = np.ones(shape) * np.nan if all_nans else rng.random(shape)
        x = np.moveaxis(x, -1, axis)
        data.append(x)
    return data


def nan_policy_1d(hypotest, data1d, unpacker, *args,
                  nan_policy='raise', paired=False, _no_deco=True, **kwds):
    # Reference implementation for how `nan_policy` should work for 1d samples

    if nan_policy == 'raise':
        for sample in data1d:
            if np.any(np.isnan(sample)):
                raise ValueError("The input contains nan values")

    elif nan_policy == 'propagate':
        # For all hypothesis tests tested, returning nans is the right thing.
        # But many hypothesis tests don't propagate correctly (e.g. they treat
        # np.nan the same as np.inf, which doesn't make sense when ranks are
        # involved) so override that behavior here.
        for sample in data1d:
            if np.any(np.isnan(sample)):
                return np.nan, np.nan

    elif nan_policy == 'omit':
        # manually omit nans (or pairs in which at least one element is nan)
        if not paired:
            data1d = [sample[~np.isnan(sample)] for sample in data1d]
        else:
            nan_mask = np.isnan(data1d[0])
            for sample in data1d[1:]:
                nan_mask = np.logical_or(nan_mask, np.isnan(sample))
            data1d = [sample[~nan_mask] for sample in data1d]

    return unpacker(hypotest(*data1d, *args, _no_deco=_no_deco, **kwds))


@pytest.mark.parametrize(("hypotest", "args", "kwds", "n_samples", "paired",
                          "unpacker"), axis_nan_policy_cases)
@pytest.mark.parametrize(("nan_policy"), ("propagate", "omit", "raise"))
@pytest.mark.parametrize(("axis"), (1,))
@pytest.mark.parametrize(("data_generator"), ("mixed",))
def test_axis_nan_policy_fast(hypotest, args, kwds, n_samples, paired,
                              unpacker, nan_policy, axis,
                              data_generator):
    _axis_nan_policy_test(hypotest, args, kwds, n_samples, paired,
                          unpacker, nan_policy, axis, data_generator)


@pytest.mark.slow
@pytest.mark.parametrize(("hypotest", "args", "kwds", "n_samples", "paired",
                          "unpacker"), axis_nan_policy_cases)
@pytest.mark.parametrize(("nan_policy"), ("propagate", "omit", "raise"))
@pytest.mark.parametrize(("axis"), range(-3, 3))
@pytest.mark.parametrize(("data_generator"),
                         ("all_nans", "all_finite", "mixed"))
def test_axis_nan_policy_full(hypotest, args, kwds, n_samples, paired,
                              unpacker, nan_policy, axis,
                              data_generator):
    _axis_nan_policy_test(hypotest, args, kwds, n_samples, paired,
                          unpacker, nan_policy, axis, data_generator)


def _axis_nan_policy_test(hypotest, args, kwds, n_samples, paired,
                          unpacker, nan_policy, axis, data_generator):
    # Tests the 1D and vectorized behavior of hypothesis tests against a
    # reference implementation (nan_policy_1d with np.ndenumerate)

    # Some hypothesis tests return a non-iterable that needs an `unpacker` to
    # extract the statistic and p-value. For those that don't:
    if not unpacker:
        def unpacker(res):
            return res

    if NumpyVersion(np.__version__) < '1.18.0':
        pytest.xfail("Generator `permutation` method doesn't support `axis`")
    rng = np.random.default_rng(0)

    # Generate multi-dimensional test data with all important combinations
    # of patterns of nans along `axis`
    n_repetitions = 3  # number of repetitions of each pattern
    data_gen_kwds = {'n_samples': n_samples, 'n_repetitions': n_repetitions,
                     'axis': axis, 'rng': rng, 'paired': paired}
    if data_generator == 'mixed':
        inherent_size = 6  # number of distinct types of patterns
        data = _mixed_data_generator(**data_gen_kwds)
    elif data_generator == 'all_nans':
        inherent_size = 2  # hard-coded in _homogeneous_data_generator
        data_gen_kwds['all_nans'] = True
        data = _homogeneous_data_generator(**data_gen_kwds)
    elif data_generator == 'all_finite':
        inherent_size = 2  # hard-coded in _homogeneous_data_generator
        data_gen_kwds['all_nans'] = False
        data = _homogeneous_data_generator(**data_gen_kwds)

    output_shape = [n_repetitions] + [inherent_size]*n_samples

    # To generate reference behavior to compare against, loop over the axis-
    # slices in data. Make indexing easier by moving `axis` to the end and
    # broadcasting all samples to the same shape.
    data_b = [np.moveaxis(sample, axis, -1) for sample in data]
    data_b = [np.broadcast_to(sample, output_shape + [sample.shape[-1]])
              for sample in data_b]
    statistics = np.zeros(output_shape)
    pvalues = np.zeros(output_shape)

    for i, _ in np.ndenumerate(statistics):
        data1d = [sample[i] for sample in data_b]
        with np.errstate(divide='ignore', invalid='ignore'):
            try:
                res1d = nan_policy_1d(hypotest, data1d, unpacker, *args,
                                      nan_policy=nan_policy, paired=paired,
                                      _no_deco=True, **kwds)

                # Eventually we'll check the results of a single, vectorized
                # call of `hypotest` against the arrays `statistics` and
                # `pvalues` populated using the reference `nan_policy_1d`.
                # But while we're at it, check the results of a 1D call to
                # `hypotest` against the reference `nan_policy_1d`.
                res1db = unpacker(hypotest(*data1d, *args,
                                           nan_policy=nan_policy, **kwds))
                assert_equal(res1db[0], res1d[0])
                if len(res1db) == 2:
                    assert_equal(res1db[1], res1d[1])

            # When there is not enough data in 1D samples, many existing
            # hypothesis tests raise errors instead of returning nans .
            # For vectorized calls, we put nans in the corresponding elements
            # of the output.
            except (RuntimeWarning, ValueError, ZeroDivisionError) as e:

                # whatever it is, make sure same error is raised by both
                # `nan_policy_1d` and `hypotest`
                with pytest.raises(type(e), match=re.escape(str(e))):
                    nan_policy_1d(hypotest, data1d, unpacker, *args,
                                  nan_policy=nan_policy, paired=paired,
                                  _no_deco=True, **kwds)
                with pytest.raises(type(e), match=re.escape(str(e))):
                    hypotest(*data1d, *args, nan_policy=nan_policy, **kwds)

                if any([str(e).startswith(message)
                        for message in too_small_messages]):
                    res1d = np.nan, np.nan
                else:
                    raise e
        statistics[i] = res1d[0]
        if len(res1d) == 2:
            pvalues[i] = res1d[1]

    # Perform a vectorized call to the hypothesis test.
    # If `nan_policy == 'raise'`, check that it raises the appropriate error.
    # If not, compare against the output against `statistics` and `pvalues`
    if nan_policy == 'raise' and not data_generator == "all_finite":
        message = 'The input contains nan values'
        with pytest.raises(ValueError, match=message):
            hypotest(*data, axis=axis, nan_policy=nan_policy, *args, **kwds)

    else:
        with np.errstate(divide='ignore', invalid='ignore'):
            res = unpacker(hypotest(*data, axis=axis, nan_policy=nan_policy,
                                    *args, **kwds))

        assert_equal(res[0], statistics)
        assert_equal(res[0].dtype, statistics.dtype)
        if len(res) == 2:
            assert_equal(res[1], pvalues)
            assert_equal(res[1].dtype, pvalues.dtype)


@pytest.mark.parametrize(("hypotest", "args", "kwds", "n_samples", "paired",
                          "unpacker"), axis_nan_policy_cases)
@pytest.mark.parametrize(("nan_policy"), ("propagate", "omit", "raise"))
@pytest.mark.parametrize(("data_generator"),
                         ("all_nans", "all_finite", "mixed", "empty"))
def test_axis_nan_policy_axis_is_None(hypotest, args, kwds, n_samples, paired,
                                      unpacker, nan_policy, data_generator):
    # check for correct behavior when `axis=None`

    if not unpacker:
        def unpacker(res):
            return res

    if NumpyVersion(np.__version__) < '1.18.0':
        pytest.xfail("Generator `permutation` method doesn't support `axis`")
    rng = np.random.default_rng(0)

    if data_generator == "empty":
        data = [rng.random((2, 0)) for i in range(n_samples)]
    else:
        data = [rng.random((2, 20)) for i in range(n_samples)]

    if data_generator == "mixed":
        masks = [rng.random((2, 20)) > 0.9 for i in range(n_samples)]
        for sample, mask in zip(data, masks):
            sample[mask] = np.nan
    elif data_generator == "all_nans":
        data = [sample * np.nan for sample in data]

    data_raveled = [sample.ravel() for sample in data]

    if nan_policy == 'raise' and data_generator not in {"all_finite", "empty"}:
        message = 'The input contains nan values'

        # check for correct behavior whether or not data is 1d to begin with
        with pytest.raises(ValueError, match=message):
            hypotest(*data, axis=None, nan_policy=nan_policy,
                     *args, **kwds)
        with pytest.raises(ValueError, match=message):
            hypotest(*data_raveled, axis=None, nan_policy=nan_policy,
                     *args, **kwds)

    else:
        # behavior of reference implementation with 1d input, hypotest with 1d
        # input, and hypotest with Nd input should match, whether that means
        # that outputs are equal or they raise the same exception

        ea_str, eb_str, ec_str = None, None, None
        with np.errstate(divide='ignore', invalid='ignore'):
            try:
                res1da = nan_policy_1d(hypotest, data_raveled, unpacker, *args,
                                       nan_policy=nan_policy, paired=paired,
                                       _no_deco=True, **kwds)
            except (RuntimeWarning, ValueError, ZeroDivisionError) as ea:
                ea_str = str(ea)

            try:
                res1db = unpacker(hypotest(*data_raveled, *args,
                                           nan_policy=nan_policy, **kwds))
            except (RuntimeWarning, ValueError, ZeroDivisionError) as eb:
                eb_str = str(eb)

            try:
                res1dc = unpacker(hypotest(*data, *args, axis=None,
                                           nan_policy=nan_policy, **kwds))
            except (RuntimeWarning, ValueError, ZeroDivisionError) as ec:
                ec_str = str(ec)

            if ea_str or eb_str or ec_str:
                assert any([str(ea_str).startswith(message)
                            for message in too_small_messages])
                assert ea_str == eb_str == ec_str
            else:
                assert_equal(res1db, res1da)
                assert_equal(res1dc, res1da)


@pytest.mark.parametrize(("axis"), (0, 1, 2))
def test_axis_nan_policy_decorated_positional_axis(axis):
    # Test for correct behavior of function decorated with
    # _axis_nan_policy_decorator whether `axis` is provided as positional or
    # keyword argument
    if NumpyVersion(np.__version__) < '1.18.0':
        pytest.xfail("Avoid test failures due to old version of NumPy")

    shape = (8, 9, 10)
    rng = np.random.default_rng(0)
    x = rng.random(shape)
    y = rng.random(shape)
    res1 = stats.mannwhitneyu(x, y, True, 'two-sided', axis)
    res2 = stats.mannwhitneyu(x, y, True, 'two-sided', axis=axis)
    assert_equal(res1, res2)

    message = "mannwhitneyu() got multiple values for argument 'axis'"
    with pytest.raises(TypeError, match=re.escape(message)):
        stats.mannwhitneyu(x, y, True, 'two-sided', axis, axis=axis)


def test_axis_nan_policy_decorated_positional_args():
    # Test for correct behavior of function decorated with
    # _axis_nan_policy_decorator when function accepts *args
    if NumpyVersion(np.__version__) < '1.18.0':
        pytest.xfail("Avoid test failures due to old version of NumPy")

    shape = (3, 8, 9, 10)
    rng = np.random.default_rng(0)
    x = rng.random(shape)
    x[0, 0, 0, 0] = np.nan
    stats.kruskal(*x)

    message = "kruskal() got an unexpected keyword argument 'args'"
    with pytest.raises(TypeError, match=re.escape(message)):
        stats.kruskal(args=x)

    with pytest.raises(TypeError, match=re.escape(message)):
        stats.kruskal(*x, args=x)


def test_axis_nan_policy_decorated_keyword_samples():
    # Test for correct behavior of function decorated with
    # _axis_nan_policy_decorator whether samples are provided as positional or
    # keyword arguments
    if NumpyVersion(np.__version__) < '1.18.0':
        pytest.xfail("Avoid test failures due to old version of NumPy")

    shape = (2, 8, 9, 10)
    rng = np.random.default_rng(0)
    x = rng.random(shape)
    x[0, 0, 0, 0] = np.nan
    res1 = stats.mannwhitneyu(*x)
    res2 = stats.mannwhitneyu(x=x[0], y=x[1])
    assert_equal(res1, res2)

    message = "mannwhitneyu() got multiple values for argument"
    with pytest.raises(TypeError, match=re.escape(message)):
        stats.mannwhitneyu(*x, x=x[0], y=x[1])


@pytest.mark.parametrize(("hypotest", "args", "kwds", "n_samples", "paired",
                          "unpacker"), axis_nan_policy_cases)
def test_axis_nan_policy_decorated_pickled(hypotest, args, kwds, n_samples,
                                           paired, unpacker):
    if NumpyVersion(np.__version__) < '1.18.0':
        rng = np.random.RandomState(0)
    else:
        rng = np.random.default_rng(0)

    # Some hypothesis tests return a non-iterable that needs an `unpacker` to
    # extract the statistic and p-value. For those that don't:
    if not unpacker:
        def unpacker(res):
            return res

    data = rng.uniform(size=(n_samples, 2, 30))
    pickled_hypotest = pickle.dumps(hypotest)
    unpickled_hypotest = pickle.loads(pickled_hypotest)
    res1 = unpacker(hypotest(*data, *args, axis=-1, **kwds))
    res2 = unpacker(unpickled_hypotest(*data, *args, axis=-1, **kwds))
    assert_allclose(res1, res2, rtol=1e-12)


def test_check_empty_inputs():
    # Test that _check_empty_inputs is doing its job, at least for single-
    # sample inputs. (Multi-sample functionality is tested below.)
    # If the input sample is not empty, it should return None.
    # If the input sample is empty, it should return an array of NaNs or an
    # empty array of appropriate shape. np.mean is used as a reference for the
    # output because, like the statistics calculated by these functions,
    # it works along and "consumes" `axis` but preserves the other axes.
    for i in range(5):
        for combo in combinations_with_replacement([0, 1, 2], i):
            for axis in range(len(combo)):
                samples = (np.zeros(combo),)
                output = stats._axis_nan_policy._check_empty_inputs(samples,
                                                                    axis)
                if output is not None:
                    with np.testing.suppress_warnings() as sup:
                        sup.filter(RuntimeWarning, "Mean of empty slice.")
                        sup.filter(RuntimeWarning, "invalid value encountered")
                        reference = samples[0].mean(axis=axis)
                    np.testing.assert_equal(output, reference)


def _check_arrays_broadcastable(arrays, axis):
    # https://numpy.org/doc/stable/user/basics.broadcasting.html
    # "When operating on two arrays, NumPy compares their shapes element-wise.
    # It starts with the trailing (i.e. rightmost) dimensions and works its
    # way left.
    # Two dimensions are compatible when
    # 1. they are equal, or
    # 2. one of them is 1
    # ...
    # Arrays do not need to have the same number of dimensions."
    # (Clarification: if the arrays are compatible according to the criteria
    #  above and an array runs out of dimensions, it is still compatible.)
    # Below, we follow the rules above except ignoring `axis`

    n_dims = max([arr.ndim for arr in arrays])
    if axis is not None:
        # convert to negative axis
        axis = (-n_dims + axis) if axis >= 0 else axis

    for dim in range(1, n_dims+1):  # we'll index from -1 to -n_dims, inclusive
        if -dim == axis:
            continue  # ignore lengths along `axis`

        dim_lengths = set()
        for arr in arrays:
            if dim <= arr.ndim and arr.shape[-dim] != 1:
                dim_lengths.add(arr.shape[-dim])

        if len(dim_lengths) > 1:
            return False
    return True


@pytest.mark.slow
@pytest.mark.parametrize(("hypotest", "args", "kwds", "n_samples", "paired",
                          "unpacker"), axis_nan_policy_cases)
def test_empty(hypotest, args, kwds, n_samples, paired, unpacker):
    # test for correct output shape when at least one input is empty

    def small_data_generator(n_samples, n_dims):

        def small_sample_generator(n_dims):
            # return all possible "small" arrays in up to n_dim dimensions
            for i in n_dims:
                # "small" means with size along dimension either 0 or 1
                for combo in combinations_with_replacement([0, 1, 2], i):
                    yield np.zeros(combo)

        # yield all possible combinations of small samples
        gens = [small_sample_generator(n_dims) for i in range(n_samples)]
        for i in product(*gens):
            yield i

    n_dims = [2, 3]
    for samples in small_data_generator(n_samples, n_dims):

        # this test is only for arrays of zero size
        if not any((sample.size == 0 for sample in samples)):
            continue

        max_axis = max((sample.ndim for sample in samples))

        # need to test for all valid values of `axis` parameter, too
        for axis in range(-max_axis, max_axis):

            try:
                # After broadcasting, all arrays are the same shape, so
                # the shape of the output should be the same as a single-
                # sample statistic. Use np.mean as a reference.
                concat = stats._stats_py._broadcast_concatenate(samples, axis)
                with np.testing.suppress_warnings() as sup:
                    sup.filter(RuntimeWarning, "Mean of empty slice.")
                    sup.filter(RuntimeWarning, "invalid value encountered")
                    expected = np.mean(concat, axis=axis) * np.nan

                res = hypotest(*samples, *args, axis=axis, **kwds)

                if hasattr(res, 'statistic'):
                    assert_equal(res.statistic, expected)
                    assert_equal(res.pvalue, expected)
                else:
                    assert_equal(res, expected)

            except ValueError:
                # confirm that the arrays truly are not broadcastable
                assert not _check_arrays_broadcastable(samples, axis)

                # confirm that _both_ `_broadcast_concatenate` and `hypotest`
                # produce this information.
                message = "Array shapes are incompatible for broadcasting."
                with pytest.raises(ValueError, match=message):
                    stats._stats_py._broadcast_concatenate(samples, axis)
                with pytest.raises(ValueError, match=message):
                    hypotest(*samples, *args, axis=axis, **kwds)


def test_masked_array_2_sentinel_array():
    # prepare arrays
    np.random.seed(0)
    A = np.random.rand(10, 11, 12)
    B = np.random.rand(12)
    mask = A < 0.5
    A = np.ma.masked_array(A, mask)

    # set arbitrary elements to special values
    # (these values might have been considered for use as sentinel values)
    max_float = np.finfo(np.float64).max
    eps = np.finfo(np.float64).eps
    A[3, 4, 1] = np.nan
    A[4, 5, 2] = np.inf
    A[5, 6, 3] = max_float
    B[8] = np.nan
    B[7] = np.inf
    B[6] = max_float * (1 - 2*eps)

    # convert masked A to array with sentinel value, don't modify B
    out_arrays, sentinel = _masked_arrays_2_sentinel_arrays([A, B])
    A_out, B_out = out_arrays

    # check that good sentinel value was chosen (according to intended logic)
    assert (sentinel != max_float) and (sentinel != max_float * (1 - 2*eps))
    assert sentinel == max_float * (1 - 2*eps)**2

    # check that output arrays are as intended
    A_reference = A.data
    A_reference[A.mask] = sentinel
    np.testing.assert_array_equal(A_out, A_reference)
    assert B_out is B


def test_masked_stat_1d():
    # basic test of _axis_nan_policy_factory with 1D masked sample
    males = [19, 22, 16, 29, 24]
    females = [20, 11, 17, 12]
    res = stats.mannwhitneyu(males, females)

    # same result when extra nan is omitted
    females2 = [20, 11, 17, np.nan, 12]
    res2 = stats.mannwhitneyu(males, females2, nan_policy='omit')
    np.testing.assert_array_equal(res2, res)

    # same result when extra element is masked
    females3 = [20, 11, 17, 1000, 12]
    mask3 = [False, False, False, True, False]
    females3 = np.ma.masked_array(females3, mask=mask3)
    res3 = stats.mannwhitneyu(males, females3)
    np.testing.assert_array_equal(res3, res)

    # same result when extra nan is omitted and additional element is masked
    females4 = [20, 11, 17, np.nan, 1000, 12]
    mask4 = [False, False, False, False, True, False]
    females4 = np.ma.masked_array(females4, mask=mask4)
    res4 = stats.mannwhitneyu(males, females4, nan_policy='omit')
    np.testing.assert_array_equal(res4, res)

    # same result when extra elements, including nan, are masked
    females5 = [20, 11, 17, np.nan, 1000, 12]
    mask5 = [False, False, False, True, True, False]
    females5 = np.ma.masked_array(females5, mask=mask5)
    res5 = stats.mannwhitneyu(males, females5, nan_policy='propagate')
    res6 = stats.mannwhitneyu(males, females5, nan_policy='raise')
    np.testing.assert_array_equal(res5, res)
    np.testing.assert_array_equal(res6, res)


<<<<<<< HEAD
@pytest.mark.parametrize(("axis"), range(-2, 2))
=======
@pytest.mark.parametrize(("axis"), range(-3, 3))
>>>>>>> 022f8755
def test_masked_stat_3d(axis):
    # basic test of _axis_nan_policy_factory with 3D masked sample
    np.random.seed(0)
    a = np.random.rand(3, 4, 5)
    b = np.random.rand(4, 5)
    c = np.random.rand(4, 1)

    mask_a = a < 0.1
    mask_c = [False, False, False, True]
    a_masked = np.ma.masked_array(a, mask=mask_a)
    c_masked = np.ma.masked_array(c, mask=mask_c)

    a_nans = a.copy()
    a_nans[mask_a] = np.nan
    c_nans = c.copy()
    c_nans[mask_c] = np.nan

    res = stats.kruskal(a_nans, b, c_nans, nan_policy='omit', axis=axis)
    res2 = stats.kruskal(a_masked, b, c_masked, axis=axis)
    np.testing.assert_array_equal(res, res2)


def test_mixed_mask_nan_1():
    # targeted test of _axis_nan_policy_factory with 2D masked sample:
    # omitting samples with masks and nan_policy='omit' are equivalent
    # also checks paired-sample sentinel value removal
    m, n = 3, 20
    axis = -1

    np.random.seed(0)
    a = np.random.rand(m, n)
    b = np.random.rand(m, n)
    mask_a1 = np.random.rand(m, n) < 0.2
    mask_a2 = np.random.rand(m, n) < 0.1
    mask_b1 = np.random.rand(m, n) < 0.15
    mask_b2 = np.random.rand(m, n) < 0.15
    mask_a1[2, :] = True

    a_nans = a.copy()
    b_nans = b.copy()
    a_nans[mask_a1 | mask_a2] = np.nan
    b_nans[mask_b1 | mask_b2] = np.nan

    a_masked1 = np.ma.masked_array(a, mask=mask_a1)
    b_masked1 = np.ma.masked_array(b, mask=mask_b1)
    a_masked1[mask_a2] = np.nan
    b_masked1[mask_b2] = np.nan

    a_masked2 = np.ma.masked_array(a, mask=mask_a2)
    b_masked2 = np.ma.masked_array(b, mask=mask_b2)
    a_masked2[mask_a1] = np.nan
    b_masked2[mask_b1] = np.nan

    a_masked3 = np.ma.masked_array(a, mask=(mask_a1 | mask_a2))
    b_masked3 = np.ma.masked_array(b, mask=(mask_b1 | mask_b2))

    res = stats.wilcoxon(a_nans, b_nans, nan_policy='omit', axis=axis)
    res1 = stats.wilcoxon(a_masked1, b_masked1, nan_policy='omit', axis=axis)
    res2 = stats.wilcoxon(a_masked2, b_masked2, nan_policy='omit', axis=axis)
    res3 = stats.wilcoxon(a_masked3, b_masked3, nan_policy='raise', axis=axis)
    res4 = stats.wilcoxon(a_masked3, b_masked3,
                          nan_policy='propagate', axis=axis)

    np.testing.assert_array_equal(res1, res)
    np.testing.assert_array_equal(res2, res)
    np.testing.assert_array_equal(res3, res)
    np.testing.assert_array_equal(res4, res)


def test_mixed_mask_nan_2():
    # targeted test of _axis_nan_policy_factory with 2D masked sample:
    # check for expected interaction between masks and nans

    # Cases here are
    # [mixed nan/mask, all nans, all masked,
    # unmasked nan, masked nan, unmasked non-nan]
    a = [[1, np.nan, 2], [np.nan, np.nan, np.nan], [1, 2, 3],
         [1, np.nan, 3], [1, np.nan, 3], [1, 2, 3]]
    mask = [[1, 0, 1], [0, 0, 0], [1, 1, 1],
            [0, 0, 0], [0, 1, 0], [0, 0, 0]]
    a_masked = np.ma.masked_array(a, mask=mask)
    b = [[4, 5, 6]]
    ref1 = stats.ranksums([1, 3], [4, 5, 6])
    ref2 = stats.ranksums([1, 2, 3], [4, 5, 6])

    # nan_policy = 'omit'
    # all elements are removed from first three rows
    # middle element is removed from fourth and fifth rows
    # no elements removed from last row
    res = stats.ranksums(a_masked, b, nan_policy='omit', axis=-1)
    stat_ref = [np.nan, np.nan, np.nan,
                ref1.statistic, ref1.statistic, ref2.statistic]
    p_ref = [np.nan, np.nan, np.nan,
             ref1.pvalue, ref1.pvalue, ref2.pvalue]
    np.testing.assert_array_equal(res.statistic, stat_ref)
    np.testing.assert_array_equal(res.pvalue, p_ref)

    # nan_policy = 'propagate'
    # nans propagate in first, second, and fourth row
    # all elements are removed by mask from third row
    # middle element is removed from fifth row
    # no elements removed from last row
    res = stats.ranksums(a_masked, b, nan_policy='propagate', axis=-1)
    stat_ref = [np.nan, np.nan, np.nan,
                np.nan, ref1.statistic, ref2.statistic]
    p_ref = [np.nan, np.nan, np.nan,
             np.nan, ref1.pvalue, ref2.pvalue]
    np.testing.assert_array_equal(res.statistic, stat_ref)
<<<<<<< HEAD
    np.testing.assert_array_equal(res.pvalue, p_ref)
=======
    np.testing.assert_array_equal(res.pvalue, p_ref)


def test_axis_None_vs_tuple():
    # `axis` `None` should be equivalent to tuple with all axes
    shape = (3, 8, 9, 10)
    rng = np.random.default_rng(0)
    x = rng.random(shape)
    res = stats.kruskal(*x, axis=None)
    res2 = stats.kruskal(*x, axis=(0, 1, 2))
    np.testing.assert_array_equal(res, res2)


@pytest.mark.parametrize(("axis"),
                         list(permutations(range(-3, 3), 2)) + [(-4, 1)])
def test_other_axis_tuples(axis):
    # Check that _axis_nan_policy_factory treates all `axis` tuples as expected
    rng = np.random.default_rng(0)
    shape_x = (4, 5, 6)
    shape_y = (1, 6)
    x = rng.random(shape_x)
    y = rng.random(shape_y)
    axis_original = axis

    # convert axis elements to positive
    axis = tuple([(i if i >=0 else 3 + i) for i in axis])
    axis = sorted(axis)

    if len(set(axis)) != len(axis):
        message = "`axis` must contain only distinct elements"
        with pytest.raises(ValueError, match=re.escape(message)):
            stats.mannwhitneyu(x, y, axis=axis_original)
        return

    if axis[0] < 0 or axis[-1] > 2:
        message = "`axis` is out of bounds for array of dimension 3"
        with pytest.raises(ValueError, match=re.escape(message)):
            stats.mannwhitneyu(x, y, axis=axis_original)
        return

    res = stats.mannwhitneyu(x, y, axis=axis_original)

    # reference behavior
    not_axis = {0, 1, 2} - set(axis)  # which axis is not part of `axis`
    not_axis = next(iter(not_axis))  # take it out of the set

    x2 = x
    shape_y_broadcasted = [1, 1, 6]
    shape_y_broadcasted[not_axis] = shape_x[not_axis]
    y2 = np.broadcast_to(y, shape_y_broadcasted)

    m = x2.shape[not_axis]
    x2 = np.moveaxis(x2, axis, (1, 2))
    y2 = np.moveaxis(y2, axis, (1, 2))
    x2 = np.reshape(x2, (m, -1))
    y2 = np.reshape(y2, (m, -1))
    res2 = stats.mannwhitneyu(x2, y2, axis=1)

    np.testing.assert_array_equal(res, res2)
>>>>>>> 022f8755
<|MERGE_RESOLUTION|>--- conflicted
+++ resolved
@@ -610,11 +610,7 @@
     np.testing.assert_array_equal(res6, res)
 
 
-<<<<<<< HEAD
-@pytest.mark.parametrize(("axis"), range(-2, 2))
-=======
 @pytest.mark.parametrize(("axis"), range(-3, 3))
->>>>>>> 022f8755
 def test_masked_stat_3d(axis):
     # basic test of _axis_nan_policy_factory with 3D masked sample
     np.random.seed(0)
@@ -723,9 +719,6 @@
     p_ref = [np.nan, np.nan, np.nan,
              np.nan, ref1.pvalue, ref2.pvalue]
     np.testing.assert_array_equal(res.statistic, stat_ref)
-<<<<<<< HEAD
-    np.testing.assert_array_equal(res.pvalue, p_ref)
-=======
     np.testing.assert_array_equal(res.pvalue, p_ref)
 
 
@@ -784,5 +777,4 @@
     y2 = np.reshape(y2, (m, -1))
     res2 = stats.mannwhitneyu(x2, y2, axis=1)
 
-    np.testing.assert_array_equal(res, res2)
->>>>>>> 022f8755
+    np.testing.assert_array_equal(res, res2)