--- conflicted
+++ resolved
@@ -224,12 +224,6 @@
     if method not in methods:
         raise ValueError(f"`method` must be in {methods}")
 
-<<<<<<< HEAD
-=======
-    message = "`method = 'BCa' is only available for one-sample statistics"
-    if not paired and n_samples > 1 and method == 'bca':
-        raise ValueError(message)
-
     message = "`bootstrap_result` must have attribute `bootstrap_distribution'"
     if (bootstrap_result is not None
             and not hasattr(bootstrap_result, "bootstrap_distribution")):
@@ -242,7 +236,6 @@
             and n_resamples_int == 0):
         raise ValueError(message)
 
->>>>>>> 549d0003
     random_state = check_random_state(random_state)
 
     return (data_iv, statistic, vectorized, paired, axis_int,
@@ -323,22 +316,15 @@
         The confidence level of the confidence interval.
     method : {'percentile', 'basic', 'bca'}, default: ``'BCa'``
         Whether to return the 'percentile' bootstrap confidence interval
-<<<<<<< HEAD
         (``'percentile'``), the 'basic' (AKA 'reverse') bootstrap confidence
         interval (``'basic'``), or the bias-corrected and accelerated bootstrap
         confidence interval (``'BCa'``).
-=======
-        (``'percentile'``), the 'reverse' or the bias-corrected and accelerated
-        bootstrap confidence interval (``'BCa'``).
-        Note that only ``'percentile'`` and ``'basic'`` support multi-sample
-        statistics at this time.
     bootstrap_result : BootstrapResult, optional
         Provide the result object returned by a previous call to `bootstrap`
         to include the previous bootstrap distribution in the new bootstrap
         distribution. This can be used, for example, to change
         `confidence_level`, change `method`, or see the effect of performing
         additional resampling without repeating computations.
->>>>>>> 549d0003
     random_state : {None, int, `numpy.random.Generator`,
                     `numpy.random.RandomState`}, optional
 
