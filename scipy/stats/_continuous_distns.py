# -*- coding: utf-8 -*-
#
# Author:  Travis Oliphant  2002-2011 with contributions from
#          SciPy Developers 2004-2011
#
import warnings
from collections.abc import Iterable
from functools import wraps
import ctypes

import numpy as np
from scipy._lib.doccer import (extend_notes_in_docstring,
                               replace_notes_in_docstring,
                               inherit_docstring_from)
from scipy._lib._ccallback import LowLevelCallable
from scipy import optimize
from scipy import integrate
import scipy.special as sc

import scipy.special._ufuncs as scu
from scipy._lib._util import _lazyselect, _lazywhere
from . import _stats
from ._tukeylambda_stats import (tukeylambda_variance as _tlvar,
                                 tukeylambda_kurtosis as _tlkurt)
from ._distn_infrastructure import (
    get_distribution_names, _kurtosis,
    rv_continuous, _skew, _get_fixed_fit_value, _check_shape, _ShapeInfo)
from ._ksstats import kolmogn, kolmognp, kolmogni
from ._constants import (_XMIN, _EULER, _ZETA3,
                         _SQRT_2_OVER_PI, _LOG_SQRT_2_OVER_PI)
import scipy.stats._boost as _boost
from scipy.optimize import root_scalar
from scipy.stats._warnings_errors import FitError


def _remove_optimizer_parameters(kwds):
    """
    Remove the optimizer-related keyword arguments 'loc', 'scale' and
    'optimizer' from `kwds`.  Then check that `kwds` is empty, and
    raise `TypeError("Unknown arguments: %s." % kwds)` if it is not.

    This function is used in the fit method of distributions that override
    the default method and do not use the default optimization code.

    `kwds` is modified in-place.
    """
    kwds.pop('loc', None)
    kwds.pop('scale', None)
    kwds.pop('optimizer', None)
    kwds.pop('method', None)
    if kwds:
        raise TypeError("Unknown arguments: %s." % kwds)


def _call_super_mom(fun):
    # if fit method is overridden only for MLE and doesn't specify what to do
    # if method == 'mm', this decorator calls generic implementation
    @wraps(fun)
    def wrapper(self, *args, **kwds):
        method = kwds.get('method', 'mle').lower()
        if method == 'mm':
            return super(type(self), self).fit(*args, **kwds)
        else:
            return fun(self, *args, **kwds)
    return wrapper


class ksone_gen(rv_continuous):
    r"""Kolmogorov-Smirnov one-sided test statistic distribution.

    This is the distribution of the one-sided Kolmogorov-Smirnov (KS)
    statistics :math:`D_n^+` and :math:`D_n^-`
    for a finite sample size ``n >= 1`` (the shape parameter).

    %(before_notes)s

    See Also
    --------
    kstwobign, kstwo, kstest

    Notes
    -----
    :math:`D_n^+` and :math:`D_n^-` are given by

    .. math::

        D_n^+ &= \text{sup}_x (F_n(x) - F(x)),\\
        D_n^- &= \text{sup}_x (F(x) - F_n(x)),\\

    where :math:`F` is a continuous CDF and :math:`F_n` is an empirical CDF.
    `ksone` describes the distribution under the null hypothesis of the KS test
    that the empirical CDF corresponds to :math:`n` i.i.d. random variates
    with CDF :math:`F`.

    %(after_notes)s

    References
    ----------
    .. [1] Birnbaum, Z. W. and Tingey, F.H. "One-sided confidence contours
       for probability distribution functions", The Annals of Mathematical
       Statistics, 22(4), pp 592-596 (1951).

    %(example)s

    """
    def _argcheck(self, n):
        return (n >= 1) & (n == np.round(n))

    def _shape_info(self):
        return [_ShapeInfo("n", True, (1, np.inf), (True, False))]

    def _pdf(self, x, n):
        return -scu._smirnovp(n, x)

    def _cdf(self, x, n):
        return scu._smirnovc(n, x)

    def _sf(self, x, n):
        return sc.smirnov(n, x)

    def _ppf(self, q, n):
        return scu._smirnovci(n, q)

    def _isf(self, q, n):
        return sc.smirnovi(n, q)


ksone = ksone_gen(a=0.0, b=1.0, name='ksone')


class kstwo_gen(rv_continuous):
    r"""Kolmogorov-Smirnov two-sided test statistic distribution.

    This is the distribution of the two-sided Kolmogorov-Smirnov (KS)
    statistic :math:`D_n` for a finite sample size ``n >= 1``
    (the shape parameter).

    %(before_notes)s

    See Also
    --------
    kstwobign, ksone, kstest

    Notes
    -----
    :math:`D_n` is given by

    .. math::

        D_n = \text{sup}_x |F_n(x) - F(x)|

    where :math:`F` is a (continuous) CDF and :math:`F_n` is an empirical CDF.
    `kstwo` describes the distribution under the null hypothesis of the KS test
    that the empirical CDF corresponds to :math:`n` i.i.d. random variates
    with CDF :math:`F`.

    %(after_notes)s

    References
    ----------
    .. [1] Simard, R., L'Ecuyer, P. "Computing the Two-Sided
       Kolmogorov-Smirnov Distribution",  Journal of Statistical Software,
       Vol 39, 11, 1-18 (2011).

    %(example)s

    """
    def _argcheck(self, n):
        return (n >= 1) & (n == np.round(n))

    def _shape_info(self):
        return [_ShapeInfo("n", True, (1, np.inf), (True, False))]

    def _get_support(self, n):
        return (0.5/(n if not isinstance(n, Iterable) else np.asanyarray(n)),
                1.0)

    def _pdf(self, x, n):
        return kolmognp(n, x)

    def _cdf(self, x, n):
        return kolmogn(n, x)

    def _sf(self, x, n):
        return kolmogn(n, x, cdf=False)

    def _ppf(self, q, n):
        return kolmogni(n, q, cdf=True)

    def _isf(self, q, n):
        return kolmogni(n, q, cdf=False)


# Use the pdf, (not the ppf) to compute moments
kstwo = kstwo_gen(momtype=0, a=0.0, b=1.0, name='kstwo')


class kstwobign_gen(rv_continuous):
    r"""Limiting distribution of scaled Kolmogorov-Smirnov two-sided test statistic.

    This is the asymptotic distribution of the two-sided Kolmogorov-Smirnov
    statistic :math:`\sqrt{n} D_n` that measures the maximum absolute
    distance of the theoretical (continuous) CDF from the empirical CDF.
    (see `kstest`).

    %(before_notes)s

    See Also
    --------
    ksone, kstwo, kstest

    Notes
    -----
    :math:`\sqrt{n} D_n` is given by

    .. math::

        D_n = \text{sup}_x |F_n(x) - F(x)|

    where :math:`F` is a continuous CDF and :math:`F_n` is an empirical CDF.
    `kstwobign`  describes the asymptotic distribution (i.e. the limit of
    :math:`\sqrt{n} D_n`) under the null hypothesis of the KS test that the
    empirical CDF corresponds to i.i.d. random variates with CDF :math:`F`.

    %(after_notes)s

    References
    ----------
    .. [1] Feller, W. "On the Kolmogorov-Smirnov Limit Theorems for Empirical
       Distributions",  Ann. Math. Statist. Vol 19, 177-189 (1948).

    %(example)s

    """
    def _shape_info(self):
        return []

    def _pdf(self, x):
        return -scu._kolmogp(x)

    def _cdf(self, x):
        return scu._kolmogc(x)

    def _sf(self, x):
        return sc.kolmogorov(x)

    def _ppf(self, q):
        return scu._kolmogci(q)

    def _isf(self, q):
        return sc.kolmogi(q)


kstwobign = kstwobign_gen(a=0.0, name='kstwobign')


## Normal distribution

# loc = mu, scale = std
# Keep these implementations out of the class definition so they can be reused
# by other distributions.
_norm_pdf_C = np.sqrt(2*np.pi)
_norm_pdf_logC = np.log(_norm_pdf_C)


def _norm_pdf(x):
    return np.exp(-x**2/2.0) / _norm_pdf_C


def _norm_logpdf(x):
    return -x**2 / 2.0 - _norm_pdf_logC


def _norm_cdf(x):
    return sc.ndtr(x)


def _norm_logcdf(x):
    return sc.log_ndtr(x)


def _norm_ppf(q):
    return sc.ndtri(q)


def _norm_sf(x):
    return _norm_cdf(-x)


def _norm_logsf(x):
    return _norm_logcdf(-x)


def _norm_isf(q):
    return -_norm_ppf(q)


class norm_gen(rv_continuous):
    r"""A normal continuous random variable.

    The location (``loc``) keyword specifies the mean.
    The scale (``scale``) keyword specifies the standard deviation.

    %(before_notes)s

    Notes
    -----
    The probability density function for `norm` is:

    .. math::

        f(x) = \frac{\exp(-x^2/2)}{\sqrt{2\pi}}

    for a real number :math:`x`.

    %(after_notes)s

    %(example)s

    """
    def _shape_info(self):
        return []

    def _rvs(self, size=None, random_state=None):
        return random_state.standard_normal(size)

    def _pdf(self, x):
        # norm.pdf(x) = exp(-x**2/2)/sqrt(2*pi)
        return _norm_pdf(x)

    def _logpdf(self, x):
        return _norm_logpdf(x)

    def _cdf(self, x):
        return _norm_cdf(x)

    def _logcdf(self, x):
        return _norm_logcdf(x)

    def _sf(self, x):
        return _norm_sf(x)

    def _logsf(self, x):
        return _norm_logsf(x)

    def _ppf(self, q):
        return _norm_ppf(q)

    def _isf(self, q):
        return _norm_isf(q)

    def _stats(self):
        return 0.0, 1.0, 0.0, 0.0

    def _entropy(self):
        return 0.5*(np.log(2*np.pi)+1)

    @_call_super_mom
    @replace_notes_in_docstring(rv_continuous, notes="""\
        For the normal distribution, method of moments and maximum likelihood
        estimation give identical fits, and explicit formulas for the estimates
        are available.
        This function uses these explicit formulas for the maximum likelihood
        estimation of the normal distribution parameters, so the
        `optimizer` and `method` arguments are ignored.\n\n""")
    def fit(self, data, **kwds):

        floc = kwds.pop('floc', None)
        fscale = kwds.pop('fscale', None)

        _remove_optimizer_parameters(kwds)

        if floc is not None and fscale is not None:
            # This check is for consistency with `rv_continuous.fit`.
            # Without this check, this function would just return the
            # parameters that were given.
            raise ValueError("All parameters fixed. There is nothing to "
                             "optimize.")

        data = np.asarray(data)

        if not np.isfinite(data).all():
            raise ValueError("The data contains non-finite values.")

        if floc is None:
            loc = data.mean()
        else:
            loc = floc

        if fscale is None:
            scale = np.sqrt(((data - loc)**2).mean())
        else:
            scale = fscale

        return loc, scale

    def _munp(self, n):
        """
        @returns Moments of standard normal distribution for integer n >= 0

        See eq. 16 of https://arxiv.org/abs/1209.4340v2
        """
        if n % 2 == 0:
            return sc.factorial2(n - 1)
        else:
            return 0.


norm = norm_gen(name='norm')


class alpha_gen(rv_continuous):
    r"""An alpha continuous random variable.

    %(before_notes)s

    Notes
    -----
    The probability density function for `alpha` ([1]_, [2]_) is:

    .. math::

        f(x, a) = \frac{1}{x^2 \Phi(a) \sqrt{2\pi}} *
                  \exp(-\frac{1}{2} (a-1/x)^2)

    where :math:`\Phi` is the normal CDF, :math:`x > 0`, and :math:`a > 0`.

    `alpha` takes ``a`` as a shape parameter.

    %(after_notes)s

    References
    ----------
    .. [1] Johnson, Kotz, and Balakrishnan, "Continuous Univariate
           Distributions, Volume 1", Second Edition, John Wiley and Sons,
           p. 173 (1994).
    .. [2] Anthony A. Salvia, "Reliability applications of the Alpha
           Distribution", IEEE Transactions on Reliability, Vol. R-34,
           No. 3, pp. 251-252 (1985).

    %(example)s

    """
    _support_mask = rv_continuous._open_support_mask

    def _shape_info(self):
        return [_ShapeInfo("a", False, (0, np.inf), (False, False))]

    def _pdf(self, x, a):
        # alpha.pdf(x, a) = 1/(x**2*Phi(a)*sqrt(2*pi)) * exp(-1/2 * (a-1/x)**2)
        return 1.0/(x**2)/_norm_cdf(a)*_norm_pdf(a-1.0/x)

    def _logpdf(self, x, a):
        return -2*np.log(x) + _norm_logpdf(a-1.0/x) - np.log(_norm_cdf(a))

    def _cdf(self, x, a):
        return _norm_cdf(a-1.0/x) / _norm_cdf(a)

    def _ppf(self, q, a):
        return 1.0/np.asarray(a-sc.ndtri(q*_norm_cdf(a)))

    def _stats(self, a):
        return [np.inf]*2 + [np.nan]*2


alpha = alpha_gen(a=0.0, name='alpha')


class anglit_gen(rv_continuous):
    r"""An anglit continuous random variable.

    %(before_notes)s

    Notes
    -----
    The probability density function for `anglit` is:

    .. math::

        f(x) = \sin(2x + \pi/2) = \cos(2x)

    for :math:`-\pi/4 \le x \le \pi/4`.

    %(after_notes)s

    %(example)s

    """
    def _shape_info(self):
        return []

    def _pdf(self, x):
        # anglit.pdf(x) = sin(2*x + \pi/2) = cos(2*x)
        return np.cos(2*x)

    def _cdf(self, x):
        return np.sin(x+np.pi/4)**2.0

    def _ppf(self, q):
        return np.arcsin(np.sqrt(q))-np.pi/4

    def _stats(self):
        return 0.0, np.pi*np.pi/16-0.5, 0.0, -2*(np.pi**4 - 96)/(np.pi*np.pi-8)**2

    def _entropy(self):
        return 1-np.log(2)


anglit = anglit_gen(a=-np.pi/4, b=np.pi/4, name='anglit')


class arcsine_gen(rv_continuous):
    r"""An arcsine continuous random variable.

    %(before_notes)s

    Notes
    -----
    The probability density function for `arcsine` is:

    .. math::

        f(x) = \frac{1}{\pi \sqrt{x (1-x)}}

    for :math:`0 < x < 1`.

    %(after_notes)s

    %(example)s

    """
    def _shape_info(self):
        return []

    def _pdf(self, x):
        # arcsine.pdf(x) = 1/(pi*sqrt(x*(1-x)))
        with np.errstate(divide='ignore'):
            return 1.0/np.pi/np.sqrt(x*(1-x))

    def _cdf(self, x):
        return 2.0/np.pi*np.arcsin(np.sqrt(x))

    def _ppf(self, q):
        return np.sin(np.pi/2.0*q)**2.0

    def _stats(self):
        mu = 0.5
        mu2 = 1.0/8
        g1 = 0
        g2 = -3.0/2.0
        return mu, mu2, g1, g2

    def _entropy(self):
        return -0.24156447527049044468


arcsine = arcsine_gen(a=0.0, b=1.0, name='arcsine')


class FitDataError(ValueError):
    """Raised when input data is inconsistent with fixed parameters."""
    # This exception is raised by, for example, beta_gen.fit when both floc
    # and fscale are fixed and there are values in the data not in the open
    # interval (floc, floc+fscale).
    def __init__(self, distr, lower, upper):
        self.args = (
            "Invalid values in `data`.  Maximum likelihood "
            "estimation with {distr!r} requires that {lower!r} < "
            "(x - loc)/scale  < {upper!r} for each x in `data`.".format(
                distr=distr, lower=lower, upper=upper),
        )


class FitSolverError(FitError):
    """
    Raised when a solver fails to converge while fitting a distribution.
    """
    # This exception is raised by, for example, beta_gen.fit when
    # optimize.fsolve returns with ier != 1.
    def __init__(self, mesg):
        emsg = "Solver for the MLE equations failed to converge: "
        emsg += mesg.replace('\n', '')
        self.args = (emsg,)


def _beta_mle_a(a, b, n, s1):
    # The zeros of this function give the MLE for `a`, with
    # `b`, `n` and `s1` given.  `s1` is the sum of the logs of
    # the data. `n` is the number of data points.
    psiab = sc.psi(a + b)
    func = s1 - n * (-psiab + sc.psi(a))
    return func


def _beta_mle_ab(theta, n, s1, s2):
    # Zeros of this function are critical points of
    # the maximum likelihood function.  Solving this system
    # for theta (which contains a and b) gives the MLE for a and b
    # given `n`, `s1` and `s2`.  `s1` is the sum of the logs of the data,
    # and `s2` is the sum of the logs of 1 - data.  `n` is the number
    # of data points.
    a, b = theta
    psiab = sc.psi(a + b)
    func = [s1 - n * (-psiab + sc.psi(a)),
            s2 - n * (-psiab + sc.psi(b))]
    return func


class beta_gen(rv_continuous):
    r"""A beta continuous random variable.

    %(before_notes)s

    Notes
    -----
    The probability density function for `beta` is:

    .. math::

        f(x, a, b) = \frac{\Gamma(a+b) x^{a-1} (1-x)^{b-1}}
                          {\Gamma(a) \Gamma(b)}

    for :math:`0 <= x <= 1`, :math:`a > 0`, :math:`b > 0`, where
    :math:`\Gamma` is the gamma function (`scipy.special.gamma`).

    `beta` takes :math:`a` and :math:`b` as shape parameters.

    %(after_notes)s

    %(example)s

    """
    def _shape_info(self):
        ia = _ShapeInfo("a", False, (0, np.inf), (False, False))
        ib = _ShapeInfo("b", False, (0, np.inf), (False, False))
        return [ia, ib]

    def _rvs(self, a, b, size=None, random_state=None):
        return random_state.beta(a, b, size)

    def _pdf(self, x, a, b):
        #                     gamma(a+b) * x**(a-1) * (1-x)**(b-1)
        # beta.pdf(x, a, b) = ------------------------------------
        #                              gamma(a)*gamma(b)
        return _boost._beta_pdf(x, a, b)

    def _logpdf(self, x, a, b):
        lPx = sc.xlog1py(b - 1.0, -x) + sc.xlogy(a - 1.0, x)
        lPx -= sc.betaln(a, b)
        return lPx

    def _cdf(self, x, a, b):
        return _boost._beta_cdf(x, a, b)

    def _sf(self, x, a, b):
        return _boost._beta_sf(x, a, b)

    def _isf(self, x, a, b):
        with warnings.catch_warnings():
            # See gh-14901
            message = "overflow encountered in _beta_isf"
            warnings.filterwarnings('ignore', message=message)
            return _boost._beta_isf(x, a, b)

    def _ppf(self, q, a, b):
        with warnings.catch_warnings():
            message = "overflow encountered in _beta_ppf"
            warnings.filterwarnings('ignore', message=message)
            return _boost._beta_ppf(q, a, b)

    def _stats(self, a, b):
        return(
            _boost._beta_mean(a, b),
            _boost._beta_variance(a, b),
            _boost._beta_skewness(a, b),
            _boost._beta_kurtosis_excess(a, b))

    def _fitstart(self, data):
        g1 = _skew(data)
        g2 = _kurtosis(data)

        def func(x):
            a, b = x
            sk = 2*(b-a)*np.sqrt(a + b + 1) / (a + b + 2) / np.sqrt(a*b)
            ku = a**3 - a**2*(2*b-1) + b**2*(b+1) - 2*a*b*(b+2)
            ku /= a*b*(a+b+2)*(a+b+3)
            ku *= 6
            return [sk-g1, ku-g2]
        a, b = optimize.fsolve(func, (1.0, 1.0))
        return super()._fitstart(data, args=(a, b))

    @_call_super_mom
    @extend_notes_in_docstring(rv_continuous, notes="""\
        In the special case where `method="MLE"` and
        both `floc` and `fscale` are given, a
        `ValueError` is raised if any value `x` in `data` does not satisfy
        `floc < x < floc + fscale`.\n\n""")
    def fit(self, data, *args, **kwds):
        # Override rv_continuous.fit, so we can more efficiently handle the
        # case where floc and fscale are given.

        floc = kwds.get('floc', None)
        fscale = kwds.get('fscale', None)

        if floc is None or fscale is None:
            # do general fit
            return super().fit(data, *args, **kwds)

        # We already got these from kwds, so just pop them.
        kwds.pop('floc', None)
        kwds.pop('fscale', None)

        f0 = _get_fixed_fit_value(kwds, ['f0', 'fa', 'fix_a'])
        f1 = _get_fixed_fit_value(kwds, ['f1', 'fb', 'fix_b'])

        _remove_optimizer_parameters(kwds)

        if f0 is not None and f1 is not None:
            # This check is for consistency with `rv_continuous.fit`.
            raise ValueError("All parameters fixed. There is nothing to "
                             "optimize.")

        # Special case: loc and scale are constrained, so we are fitting
        # just the shape parameters.  This can be done much more efficiently
        # than the method used in `rv_continuous.fit`.  (See the subsection
        # "Two unknown parameters" in the section "Maximum likelihood" of
        # the Wikipedia article on the Beta distribution for the formulas.)

        if not np.isfinite(data).all():
            raise ValueError("The data contains non-finite values.")

        # Normalize the data to the interval [0, 1].
        data = (np.ravel(data) - floc) / fscale
        if np.any(data <= 0) or np.any(data >= 1):
            raise FitDataError("beta", lower=floc, upper=floc + fscale)

        xbar = data.mean()

        if f0 is not None or f1 is not None:
            # One of the shape parameters is fixed.

            if f0 is not None:
                # The shape parameter a is fixed, so swap the parameters
                # and flip the data.  We always solve for `a`.  The result
                # will be swapped back before returning.
                b = f0
                data = 1 - data
                xbar = 1 - xbar
            else:
                b = f1

            # Initial guess for a.  Use the formula for the mean of the beta
            # distribution, E[x] = a / (a + b), to generate a reasonable
            # starting point based on the mean of the data and the given
            # value of b.
            a = b * xbar / (1 - xbar)

            # Compute the MLE for `a` by solving _beta_mle_a.
            theta, info, ier, mesg = optimize.fsolve(
                _beta_mle_a, a,
                args=(b, len(data), np.log(data).sum()),
                full_output=True
            )
            if ier != 1:
                raise FitSolverError(mesg=mesg)
            a = theta[0]

            if f0 is not None:
                # The shape parameter a was fixed, so swap back the
                # parameters.
                a, b = b, a

        else:
            # Neither of the shape parameters is fixed.

            # s1 and s2 are used in the extra arguments passed to _beta_mle_ab
            # by optimize.fsolve.
            s1 = np.log(data).sum()
            s2 = sc.log1p(-data).sum()

            # Use the "method of moments" to estimate the initial
            # guess for a and b.
            fac = xbar * (1 - xbar) / data.var(ddof=0) - 1
            a = xbar * fac
            b = (1 - xbar) * fac

            # Compute the MLE for a and b by solving _beta_mle_ab.
            theta, info, ier, mesg = optimize.fsolve(
                _beta_mle_ab, [a, b],
                args=(len(data), s1, s2),
                full_output=True
            )
            if ier != 1:
                raise FitSolverError(mesg=mesg)
            a, b = theta

        return a, b, floc, fscale


beta = beta_gen(a=0.0, b=1.0, name='beta')


class betaprime_gen(rv_continuous):
    r"""A beta prime continuous random variable.

    %(before_notes)s

    Notes
    -----
    The probability density function for `betaprime` is:

    .. math::

        f(x, a, b) = \frac{x^{a-1} (1+x)^{-a-b}}{\beta(a, b)}

    for :math:`x >= 0`, :math:`a > 0`, :math:`b > 0`, where
    :math:`\beta(a, b)` is the beta function (see `scipy.special.beta`).

    `betaprime` takes ``a`` and ``b`` as shape parameters.

    %(after_notes)s

    %(example)s

    """
    _support_mask = rv_continuous._open_support_mask

    def _shape_info(self):
        ia = _ShapeInfo("a", False, (0, np.inf), (False, False))
        ib = _ShapeInfo("b", False, (0, np.inf), (False, False))
        return [ia, ib]

    def _rvs(self, a, b, size=None, random_state=None):
        u1 = gamma.rvs(a, size=size, random_state=random_state)
        u2 = gamma.rvs(b, size=size, random_state=random_state)
        return u1 / u2

    def _pdf(self, x, a, b):
        # betaprime.pdf(x, a, b) = x**(a-1) * (1+x)**(-a-b) / beta(a, b)
        return np.exp(self._logpdf(x, a, b))

    def _logpdf(self, x, a, b):
        return sc.xlogy(a - 1.0, x) - sc.xlog1py(a + b, x) - sc.betaln(a, b)

    def _cdf(self, x, a, b):
        return sc.betainc(a, b, x/(1.+x))

    def _munp(self, n, a, b):
        if n == 1.0:
            return np.where(b > 1,
                            a/(b-1.0),
                            np.inf)
        elif n == 2.0:
            return np.where(b > 2,
                            a*(a+1.0)/((b-2.0)*(b-1.0)),
                            np.inf)
        elif n == 3.0:
            return np.where(b > 3,
                            a*(a+1.0)*(a+2.0)/((b-3.0)*(b-2.0)*(b-1.0)),
                            np.inf)
        elif n == 4.0:
            return np.where(b > 4,
                            (a*(a + 1.0)*(a + 2.0)*(a + 3.0) /
                             ((b - 4.0)*(b - 3.0)*(b - 2.0)*(b - 1.0))),
                            np.inf)
        else:
            raise NotImplementedError


betaprime = betaprime_gen(a=0.0, name='betaprime')


class bradford_gen(rv_continuous):
    r"""A Bradford continuous random variable.

    %(before_notes)s

    Notes
    -----
    The probability density function for `bradford` is:

    .. math::

        f(x, c) = \frac{c}{\log(1+c) (1+cx)}

    for :math:`0 <= x <= 1` and :math:`c > 0`.

    `bradford` takes ``c`` as a shape parameter for :math:`c`.

    %(after_notes)s

    %(example)s

    """
    def _shape_info(self):
        return [_ShapeInfo("c", False, (0, np.inf), (False, False))]

    def _pdf(self, x, c):
        # bradford.pdf(x, c) = c / (k * (1+c*x))
        return c / (c*x + 1.0) / sc.log1p(c)

    def _cdf(self, x, c):
        return sc.log1p(c*x) / sc.log1p(c)

    def _ppf(self, q, c):
        return sc.expm1(q * sc.log1p(c)) / c

    def _stats(self, c, moments='mv'):
        k = np.log(1.0+c)
        mu = (c-k)/(c*k)
        mu2 = ((c+2.0)*k-2.0*c)/(2*c*k*k)
        g1 = None
        g2 = None
        if 's' in moments:
            g1 = np.sqrt(2)*(12*c*c-9*c*k*(c+2)+2*k*k*(c*(c+3)+3))
            g1 /= np.sqrt(c*(c*(k-2)+2*k))*(3*c*(k-2)+6*k)
        if 'k' in moments:
            g2 = (c**3*(k-3)*(k*(3*k-16)+24)+12*k*c*c*(k-4)*(k-3) +
                  6*c*k*k*(3*k-14) + 12*k**3)
            g2 /= 3*c*(c*(k-2)+2*k)**2
        return mu, mu2, g1, g2

    def _entropy(self, c):
        k = np.log(1+c)
        return k/2.0 - np.log(c/k)


bradford = bradford_gen(a=0.0, b=1.0, name='bradford')


class burr_gen(rv_continuous):
    r"""A Burr (Type III) continuous random variable.

    %(before_notes)s

    See Also
    --------
    fisk : a special case of either `burr` or `burr12` with ``d=1``
    burr12 : Burr Type XII distribution
    mielke : Mielke Beta-Kappa / Dagum distribution

    Notes
    -----
    The probability density function for `burr` is:

    .. math::

        f(x; c, d) = c d \frac{x^{-c - 1}}
                              {{(1 + x^{-c})}^{d + 1}}

    for :math:`x >= 0` and :math:`c, d > 0`.

    `burr` takes ``c`` and ``d`` as shape parameters for :math:`c` and
    :math:`d`.

    This is the PDF corresponding to the third CDF given in Burr's list;
    specifically, it is equation (11) in Burr's paper [1]_. The distribution
    is also commonly referred to as the Dagum distribution [2]_. If the
    parameter :math:`c < 1` then the mean of the distribution does not
    exist and if :math:`c < 2` the variance does not exist [2]_.
    The PDF is finite at the left endpoint :math:`x = 0` if :math:`c * d >= 1`.

    %(after_notes)s

    References
    ----------
    .. [1] Burr, I. W. "Cumulative frequency functions", Annals of
       Mathematical Statistics, 13(2), pp 215-232 (1942).
    .. [2] https://en.wikipedia.org/wiki/Dagum_distribution
    .. [3] Kleiber, Christian. "A guide to the Dagum distributions."
       Modeling Income Distributions and Lorenz Curves  pp 97-117 (2008).

    %(example)s

    """
    # Do not set _support_mask to rv_continuous._open_support_mask
    # Whether the left-hand endpoint is suitable for pdf evaluation is dependent
    # on the values of c and d: if c*d >= 1, the pdf is finite, otherwise infinite.

    def _shape_info(self):
        ic = _ShapeInfo("c", False, (0, np.inf), (False, False))
        id = _ShapeInfo("d", False, (0, np.inf), (False, False))
        return [ic, id]

    def _pdf(self, x, c, d):
        # burr.pdf(x, c, d) = c * d * x**(-c-1) * (1+x**(-c))**(-d-1)
        output = _lazywhere(x == 0, [x, c, d],
                   lambda x_, c_, d_: c_ * d_ * (x_**(c_*d_-1)) / (1 + x_**c_),
                   f2 = lambda x_, c_, d_: (c_ * d_ * (x_ ** (-c_ - 1.0)) /
                                            ((1 + x_ ** (-c_)) ** (d_ + 1.0))))
        if output.ndim == 0:
            return output[()]
        return output

    def _logpdf(self, x, c, d):
        output = _lazywhere(
            x == 0, [x, c, d],
            lambda x_, c_, d_: (np.log(c_) + np.log(d_) + sc.xlogy(c_*d_ - 1, x_)
                                - (d_+1) * sc.log1p(x_**(c_))),
            f2 = lambda x_, c_, d_: (np.log(c_) + np.log(d_)
                                     + sc.xlogy(-c_ - 1, x_)
                                     - sc.xlog1py(d_+1, x_**(-c_))))
        if output.ndim == 0:
            return output[()]
        return output

    def _cdf(self, x, c, d):
        return (1 + x**(-c))**(-d)

    def _logcdf(self, x, c, d):
        return sc.log1p(x**(-c)) * (-d)

    def _sf(self, x, c, d):
        return np.exp(self._logsf(x, c, d))

    def _logsf(self, x, c, d):
        return np.log1p(- (1 + x**(-c))**(-d))

    def _ppf(self, q, c, d):
        return (q**(-1.0/d) - 1)**(-1.0/c)

    def _stats(self, c, d):
        nc = np.arange(1, 5).reshape(4,1) / c
        #ek is the kth raw moment, e1 is the mean e2-e1**2 variance etc.
        e1, e2, e3, e4 = sc.beta(d + nc, 1. - nc) * d
        mu = np.where(c > 1.0, e1, np.nan)
        mu2_if_c = e2 - mu**2
        mu2 = np.where(c > 2.0, mu2_if_c, np.nan)
        g1 = _lazywhere(
            c > 3.0,
            (c, e1, e2, e3, mu2_if_c),
            lambda c, e1, e2, e3, mu2_if_c: (e3 - 3*e2*e1 + 2*e1**3) / np.sqrt((mu2_if_c)**3),
            fillvalue=np.nan)
        g2 = _lazywhere(
            c > 4.0,
            (c, e1, e2, e3, e4, mu2_if_c),
            lambda c, e1, e2, e3, e4, mu2_if_c: (
                ((e4 - 4*e3*e1 + 6*e2*e1**2 - 3*e1**4) / mu2_if_c**2) - 3),
            fillvalue=np.nan)
        if np.ndim(c) == 0:
            return mu.item(), mu2.item(), g1.item(), g2.item()
        return mu, mu2, g1, g2

    def _munp(self, n, c, d):
        def __munp(n, c, d):
            nc = 1. * n / c
            return d * sc.beta(1.0 - nc, d + nc)
        n, c, d = np.asarray(n), np.asarray(c), np.asarray(d)
        return _lazywhere((c > n) & (n == n) & (d == d), (c, d, n),
                          lambda c, d, n: __munp(n, c, d),
                          np.nan)


burr = burr_gen(a=0.0, name='burr')


class burr12_gen(rv_continuous):
    r"""A Burr (Type XII) continuous random variable.

    %(before_notes)s

    See Also
    --------
    fisk : a special case of either `burr` or `burr12` with ``d=1``
    burr : Burr Type III distribution

    Notes
    -----
    The probability density function for `burr12` is:

    .. math::

        f(x; c, d) = c d \frac{x^{c-1}}
                              {(1 + x^c)^{d + 1}}

    for :math:`x >= 0` and :math:`c, d > 0`.

    `burr12` takes ``c`` and ``d`` as shape parameters for :math:`c`
    and :math:`d`.

    This is the PDF corresponding to the twelfth CDF given in Burr's list;
    specifically, it is equation (20) in Burr's paper [1]_.

    %(after_notes)s

    The Burr type 12 distribution is also sometimes referred to as
    the Singh-Maddala distribution from NIST [2]_.

    References
    ----------
    .. [1] Burr, I. W. "Cumulative frequency functions", Annals of
       Mathematical Statistics, 13(2), pp 215-232 (1942).

    .. [2] https://www.itl.nist.gov/div898/software/dataplot/refman2/auxillar/b12pdf.htm

    .. [3] "Burr distribution",
       https://en.wikipedia.org/wiki/Burr_distribution

    %(example)s

    """
    def _shape_info(self):
        ic = _ShapeInfo("c", False, (0, np.inf), (False, False))
        id = _ShapeInfo("d", False, (0, np.inf), (False, False))
        return [ic, id]

    def _pdf(self, x, c, d):
        # burr12.pdf(x, c, d) = c * d * x**(c-1) * (1+x**(c))**(-d-1)
        return np.exp(self._logpdf(x, c, d))

    def _logpdf(self, x, c, d):
        return np.log(c) + np.log(d) + sc.xlogy(c - 1, x) + sc.xlog1py(-d-1, x**c)

    def _cdf(self, x, c, d):
        return -sc.expm1(self._logsf(x, c, d))

    def _logcdf(self, x, c, d):
        return sc.log1p(-(1 + x**c)**(-d))

    def _sf(self, x, c, d):
        return np.exp(self._logsf(x, c, d))

    def _logsf(self, x, c, d):
        return sc.xlog1py(-d, x**c)

    def _ppf(self, q, c, d):
        # The following is an implementation of
        #   ((1 - q)**(-1.0/d) - 1)**(1.0/c)
        # that does a better job handling small values of q.
        return sc.expm1(-1/d * sc.log1p(-q))**(1/c)

    def _munp(self, n, c, d):
        nc = 1. * n / c
        return d * sc.beta(1.0 + nc, d - nc)


burr12 = burr12_gen(a=0.0, name='burr12')


class fisk_gen(burr_gen):
    r"""A Fisk continuous random variable.

    The Fisk distribution is also known as the log-logistic distribution.

    %(before_notes)s

    See Also
    --------
    burr

    Notes
    -----
    The probability density function for `fisk` is:

    .. math::

        f(x, c) = \frac{c x^{c-1}}
                       {(1 + x^c)^2}

    for :math:`x >= 0` and :math:`c > 0`.

    Please note that the above expression can be transformed into the following
    one, which is also commonly used:

    .. math::

        f(x, c) = \frac{c x^{-c-1}}
                       {(1 + x^{-c})^2}

    `fisk` takes ``c`` as a shape parameter for :math:`c`.

    `fisk` is a special case of `burr` or `burr12` with ``d=1``.

    %(after_notes)s

    %(example)s

    """
    def _shape_info(self):
        return [_ShapeInfo("c", False, (0, np.inf), (False, False))]

    def _pdf(self, x, c):
        # fisk.pdf(x, c) = c * x**(-c-1) * (1 + x**(-c))**(-2)
        return burr._pdf(x, c, 1.0)

    def _cdf(self, x, c):
        return burr._cdf(x, c, 1.0)

    def _sf(self, x, c):
        return burr._sf(x, c, 1.0)

    def _logpdf(self, x, c):
        # fisk.pdf(x, c) = c * x**(-c-1) * (1 + x**(-c))**(-2)
        return burr._logpdf(x, c, 1.0)

    def _logcdf(self, x, c):
        return burr._logcdf(x, c, 1.0)

    def _logsf(self, x, c):
        return burr._logsf(x, c, 1.0)

    def _ppf(self, x, c):
        return burr._ppf(x, c, 1.0)

    def _munp(self, n, c):
        return burr._munp(n, c, 1.0)

    def _stats(self, c):
        return burr._stats(c, 1.0)

    def _entropy(self, c):
        return 2 - np.log(c)


fisk = fisk_gen(a=0.0, name='fisk')


class cauchy_gen(rv_continuous):
    r"""A Cauchy continuous random variable.

    %(before_notes)s

    Notes
    -----
    The probability density function for `cauchy` is

    .. math::

        f(x) = \frac{1}{\pi (1 + x^2)}

    for a real number :math:`x`.

    %(after_notes)s

    %(example)s

    """
    def _shape_info(self):
        return []

    def _pdf(self, x):
        # cauchy.pdf(x) = 1 / (pi * (1 + x**2))
        return 1.0/np.pi/(1.0+x*x)

    def _cdf(self, x):
        return 0.5 + 1.0/np.pi*np.arctan(x)

    def _ppf(self, q):
        return np.tan(np.pi*q-np.pi/2.0)

    def _sf(self, x):
        return 0.5 - 1.0/np.pi*np.arctan(x)

    def _isf(self, q):
        return np.tan(np.pi/2.0-np.pi*q)

    def _stats(self):
        return np.nan, np.nan, np.nan, np.nan

    def _entropy(self):
        return np.log(4*np.pi)

    def _fitstart(self, data, args=None):
        # Initialize ML guesses using quartiles instead of moments.
        p25, p50, p75 = np.percentile(data, [25, 50, 75])
        return p50, (p75 - p25)/2


cauchy = cauchy_gen(name='cauchy')


class chi_gen(rv_continuous):
    r"""A chi continuous random variable.

    %(before_notes)s

    Notes
    -----
    The probability density function for `chi` is:

    .. math::

        f(x, k) = \frac{1}{2^{k/2-1} \Gamma \left( k/2 \right)}
                   x^{k-1} \exp \left( -x^2/2 \right)

    for :math:`x >= 0` and :math:`k > 0` (degrees of freedom, denoted ``df``
    in the implementation). :math:`\Gamma` is the gamma function
    (`scipy.special.gamma`).

    Special cases of `chi` are:

        - ``chi(1, loc, scale)`` is equivalent to `halfnorm`
        - ``chi(2, 0, scale)`` is equivalent to `rayleigh`
        - ``chi(3, 0, scale)`` is equivalent to `maxwell`

    `chi` takes ``df`` as a shape parameter.

    %(after_notes)s

    %(example)s

    """
    def _shape_info(self):
        return [_ShapeInfo("df", False, (0, np.inf), (False, False))]

    def _rvs(self, df, size=None, random_state=None):
        return np.sqrt(chi2.rvs(df, size=size, random_state=random_state))

    def _pdf(self, x, df):
        #                   x**(df-1) * exp(-x**2/2)
        # chi.pdf(x, df) =  -------------------------
        #                   2**(df/2-1) * gamma(df/2)
        return np.exp(self._logpdf(x, df))

    def _logpdf(self, x, df):
        l = np.log(2) - .5*np.log(2)*df - sc.gammaln(.5*df)
        return l + sc.xlogy(df - 1., x) - .5*x**2

    def _cdf(self, x, df):
        return sc.gammainc(.5*df, .5*x**2)

    def _sf(self, x, df):
        return sc.gammaincc(.5*df, .5*x**2)

    def _ppf(self, q, df):
        return np.sqrt(2*sc.gammaincinv(.5*df, q))

    def _isf(self, q, df):
        return np.sqrt(2*sc.gammainccinv(.5*df, q))

    def _stats(self, df):
        mu = np.sqrt(2)*np.exp(sc.gammaln(df/2.0+0.5)-sc.gammaln(df/2.0))
        mu2 = df - mu*mu
        g1 = (2*mu**3.0 + mu*(1-2*df))/np.asarray(np.power(mu2, 1.5))
        g2 = 2*df*(1.0-df)-6*mu**4 + 4*mu**2 * (2*df-1)
        g2 /= np.asarray(mu2**2.0)
        return mu, mu2, g1, g2


chi = chi_gen(a=0.0, name='chi')


class chi2_gen(rv_continuous):
    r"""A chi-squared continuous random variable.

    For the noncentral chi-square distribution, see `ncx2`.

    %(before_notes)s

    See Also
    --------
    ncx2

    Notes
    -----
    The probability density function for `chi2` is:

    .. math::

        f(x, k) = \frac{1}{2^{k/2} \Gamma \left( k/2 \right)}
                   x^{k/2-1} \exp \left( -x/2 \right)

    for :math:`x > 0`  and :math:`k > 0` (degrees of freedom, denoted ``df``
    in the implementation).

    `chi2` takes ``df`` as a shape parameter.

    The chi-squared distribution is a special case of the gamma
    distribution, with gamma parameters ``a = df/2``, ``loc = 0`` and
    ``scale = 2``.

    %(after_notes)s

    %(example)s

    """
    def _shape_info(self):
        return [_ShapeInfo("df", False, (0, np.inf), (False, False))]

    def _rvs(self, df, size=None, random_state=None):
        return random_state.chisquare(df, size)

    def _pdf(self, x, df):
        # chi2.pdf(x, df) = 1 / (2*gamma(df/2)) * (x/2)**(df/2-1) * exp(-x/2)
        return np.exp(self._logpdf(x, df))

    def _logpdf(self, x, df):
        return sc.xlogy(df/2.-1, x) - x/2. - sc.gammaln(df/2.) - (np.log(2)*df)/2.

    def _cdf(self, x, df):
        return sc.chdtr(df, x)

    def _sf(self, x, df):
        return sc.chdtrc(df, x)

    def _isf(self, p, df):
        return sc.chdtri(df, p)

    def _ppf(self, p, df):
        return 2*sc.gammaincinv(df/2, p)

    def _stats(self, df):
        mu = df
        mu2 = 2*df
        g1 = 2*np.sqrt(2.0/df)
        g2 = 12.0/df
        return mu, mu2, g1, g2


chi2 = chi2_gen(a=0.0, name='chi2')


class cosine_gen(rv_continuous):
    r"""A cosine continuous random variable.

    %(before_notes)s

    Notes
    -----
    The cosine distribution is an approximation to the normal distribution.
    The probability density function for `cosine` is:

    .. math::

        f(x) = \frac{1}{2\pi} (1+\cos(x))

    for :math:`-\pi \le x \le \pi`.

    %(after_notes)s

    %(example)s

    """
    def _shape_info(self):
        return []

    def _pdf(self, x):
        # cosine.pdf(x) = 1/(2*pi) * (1+cos(x))
        return 1.0/2/np.pi*(1+np.cos(x))

    def _logpdf(self, x):
        c = np.cos(x)
        return _lazywhere(c != -1, (c,),
                          lambda c: np.log1p(c) - np.log(2*np.pi),
                          fillvalue=-np.inf)

    def _cdf(self, x):
        return scu._cosine_cdf(x)

    def _sf(self, x):
        return scu._cosine_cdf(-x)

    def _ppf(self, p):
        return scu._cosine_invcdf(p)

    def _isf(self, p):
        return -scu._cosine_invcdf(p)

    def _stats(self):
        return 0.0, np.pi*np.pi/3.0-2.0, 0.0, -6.0*(np.pi**4-90)/(5.0*(np.pi*np.pi-6)**2)

    def _entropy(self):
        return np.log(4*np.pi)-1.0


cosine = cosine_gen(a=-np.pi, b=np.pi, name='cosine')


class dgamma_gen(rv_continuous):
    r"""A double gamma continuous random variable.

    %(before_notes)s

    Notes
    -----
    The probability density function for `dgamma` is:

    .. math::

        f(x, a) = \frac{1}{2\Gamma(a)} |x|^{a-1} \exp(-|x|)

    for a real number :math:`x` and :math:`a > 0`. :math:`\Gamma` is the
    gamma function (`scipy.special.gamma`).

    `dgamma` takes ``a`` as a shape parameter for :math:`a`.

    %(after_notes)s

    %(example)s

    """
    def _shape_info(self):
        return [_ShapeInfo("a", False, (0, np.inf), (False, False))]

    def _rvs(self, a, size=None, random_state=None):
        u = random_state.uniform(size=size)
        gm = gamma.rvs(a, size=size, random_state=random_state)
        return gm * np.where(u >= 0.5, 1, -1)

    def _pdf(self, x, a):
        # dgamma.pdf(x, a) = 1 / (2*gamma(a)) * abs(x)**(a-1) * exp(-abs(x))
        ax = abs(x)
        return 1.0/(2*sc.gamma(a))*ax**(a-1.0) * np.exp(-ax)

    def _logpdf(self, x, a):
        ax = abs(x)
        return sc.xlogy(a - 1.0, ax) - ax - np.log(2) - sc.gammaln(a)

    def _cdf(self, x, a):
        fac = 0.5*sc.gammainc(a, abs(x))
        return np.where(x > 0, 0.5 + fac, 0.5 - fac)

    def _sf(self, x, a):
        fac = 0.5*sc.gammainc(a, abs(x))
        return np.where(x > 0, 0.5-fac, 0.5+fac)

    def _ppf(self, q, a):
        fac = sc.gammainccinv(a, 1-abs(2*q-1))
        return np.where(q > 0.5, fac, -fac)

    def _stats(self, a):
        mu2 = a*(a+1.0)
        return 0.0, mu2, 0.0, (a+2.0)*(a+3.0)/mu2-3.0


dgamma = dgamma_gen(name='dgamma')


class dweibull_gen(rv_continuous):
    r"""A double Weibull continuous random variable.

    %(before_notes)s

    Notes
    -----
    The probability density function for `dweibull` is given by

    .. math::

        f(x, c) = c / 2 |x|^{c-1} \exp(-|x|^c)

    for a real number :math:`x` and :math:`c > 0`.

    `dweibull` takes ``c`` as a shape parameter for :math:`c`.

    %(after_notes)s

    %(example)s

    """
    def _shape_info(self):
        return [_ShapeInfo("c", False, (0, np.inf), (False, False))]

    def _rvs(self, c, size=None, random_state=None):
        u = random_state.uniform(size=size)
        w = weibull_min.rvs(c, size=size, random_state=random_state)
        return w * (np.where(u >= 0.5, 1, -1))

    def _pdf(self, x, c):
        # dweibull.pdf(x, c) = c / 2 * abs(x)**(c-1) * exp(-abs(x)**c)
        ax = abs(x)
        Px = c / 2.0 * ax**(c-1.0) * np.exp(-ax**c)
        return Px

    def _logpdf(self, x, c):
        ax = abs(x)
        return np.log(c) - np.log(2.0) + sc.xlogy(c - 1.0, ax) - ax**c

    def _cdf(self, x, c):
        Cx1 = 0.5 * np.exp(-abs(x)**c)
        return np.where(x > 0, 1 - Cx1, Cx1)

    def _ppf(self, q, c):
        fac = 2. * np.where(q <= 0.5, q, 1. - q)
        fac = np.power(-np.log(fac), 1.0 / c)
        return np.where(q > 0.5, fac, -fac)

    def _munp(self, n, c):
        return (1 - (n % 2)) * sc.gamma(1.0 + 1.0 * n / c)

    # since we know that all odd moments are zeros, return them at once.
    # returning Nones from _stats makes the public stats call _munp
    # so overall we're saving one or two gamma function evaluations here.
    def _stats(self, c):
        return 0, None, 0, None


dweibull = dweibull_gen(name='dweibull')


class expon_gen(rv_continuous):
    r"""An exponential continuous random variable.

    %(before_notes)s

    Notes
    -----
    The probability density function for `expon` is:

    .. math::

        f(x) = \exp(-x)

    for :math:`x \ge 0`.

    %(after_notes)s

    A common parameterization for `expon` is in terms of the rate parameter
    ``lambda``, such that ``pdf = lambda * exp(-lambda * x)``. This
    parameterization corresponds to using ``scale = 1 / lambda``.

    The exponential distribution is a special case of the gamma
    distributions, with gamma shape parameter ``a = 1``.

    %(example)s

    """
    def _shape_info(self):
        return []

    def _rvs(self, size=None, random_state=None):
        return random_state.standard_exponential(size)

    def _pdf(self, x):
        # expon.pdf(x) = exp(-x)
        return np.exp(-x)

    def _logpdf(self, x):
        return -x

    def _cdf(self, x):
        return -sc.expm1(-x)

    def _ppf(self, q):
        return -sc.log1p(-q)

    def _sf(self, x):
        return np.exp(-x)

    def _logsf(self, x):
        return -x

    def _isf(self, q):
        return -np.log(q)

    def _stats(self):
        return 1.0, 1.0, 2.0, 6.0

    def _entropy(self):
        return 1.0

    @_call_super_mom
    @replace_notes_in_docstring(rv_continuous, notes="""\
        When `method='MLE'`,
        this function uses explicit formulas for the maximum likelihood
        estimation of the exponential distribution parameters, so the
        `optimizer`, `loc` and `scale` keyword arguments are
        ignored.\n\n""")
    def fit(self, data, *args, **kwds):
        if len(args) > 0:
            raise TypeError("Too many arguments.")

        floc = kwds.pop('floc', None)
        fscale = kwds.pop('fscale', None)

        _remove_optimizer_parameters(kwds)

        if floc is not None and fscale is not None:
            # This check is for consistency with `rv_continuous.fit`.
            raise ValueError("All parameters fixed. There is nothing to "
                             "optimize.")

        data = np.asarray(data)

        if not np.isfinite(data).all():
            raise ValueError("The data contains non-finite values.")

        data_min = data.min()

        if floc is None:
            # ML estimate of the location is the minimum of the data.
            loc = data_min
        else:
            loc = floc
            if data_min < loc:
                # There are values that are less than the specified loc.
                raise FitDataError("expon", lower=floc, upper=np.inf)

        if fscale is None:
            # ML estimate of the scale is the shifted mean.
            scale = data.mean() - loc
        else:
            scale = fscale

        # We expect the return values to be floating point, so ensure it
        # by explicitly converting to float.
        return float(loc), float(scale)


expon = expon_gen(a=0.0, name='expon')


class exponnorm_gen(rv_continuous):
    r"""An exponentially modified Normal continuous random variable.

    Also known as the exponentially modified Gaussian distribution [1]_.

    %(before_notes)s

    Notes
    -----
    The probability density function for `exponnorm` is:

    .. math::

        f(x, K) = \frac{1}{2K} \exp\left(\frac{1}{2 K^2} - x / K \right)
                  \text{erfc}\left(-\frac{x - 1/K}{\sqrt{2}}\right)

    where :math:`x` is a real number and :math:`K > 0`.

    It can be thought of as the sum of a standard normal random variable
    and an independent exponentially distributed random variable with rate
    ``1/K``.

    %(after_notes)s

    An alternative parameterization of this distribution (for example, in
    the Wikpedia article [1]_) involves three parameters, :math:`\mu`,
    :math:`\lambda` and :math:`\sigma`.

    In the present parameterization this corresponds to having ``loc`` and
    ``scale`` equal to :math:`\mu` and :math:`\sigma`, respectively, and
    shape parameter :math:`K = 1/(\sigma\lambda)`.

    .. versionadded:: 0.16.0

    References
    ----------
    .. [1] Exponentially modified Gaussian distribution, Wikipedia,
           https://en.wikipedia.org/wiki/Exponentially_modified_Gaussian_distribution

    %(example)s

    """
    def _shape_info(self):
        return [_ShapeInfo("K", False, (0, np.inf), (False, False))]

    def _rvs(self, K, size=None, random_state=None):
        expval = random_state.standard_exponential(size) * K
        gval = random_state.standard_normal(size)
        return expval + gval

    def _pdf(self, x, K):
        return np.exp(self._logpdf(x, K))

    def _logpdf(self, x, K):
        invK = 1.0 / K
        exparg = invK * (0.5 * invK - x)
        return exparg + _norm_logcdf(x - invK) - np.log(K)

    def _cdf(self, x, K):
        invK = 1.0 / K
        expval = invK * (0.5 * invK - x)
        logprod = expval + _norm_logcdf(x - invK)
        return _norm_cdf(x) - np.exp(logprod)

    def _sf(self, x, K):
        invK = 1.0 / K
        expval = invK * (0.5 * invK - x)
        logprod = expval + _norm_logcdf(x - invK)
        return _norm_cdf(-x) + np.exp(logprod)

    def _stats(self, K):
        K2 = K * K
        opK2 = 1.0 + K2
        skw = 2 * K**3 * opK2**(-1.5)
        krt = 6.0 * K2 * K2 * opK2**(-2)
        return K, opK2, skw, krt


exponnorm = exponnorm_gen(name='exponnorm')


class exponweib_gen(rv_continuous):
    r"""An exponentiated Weibull continuous random variable.

    %(before_notes)s

    See Also
    --------
    weibull_min, numpy.random.Generator.weibull

    Notes
    -----
    The probability density function for `exponweib` is:

    .. math::

        f(x, a, c) = a c [1-\exp(-x^c)]^{a-1} \exp(-x^c) x^{c-1}

    and its cumulative distribution function is:

    .. math::

        F(x, a, c) = [1-\exp(-x^c)]^a

    for :math:`x > 0`, :math:`a > 0`, :math:`c > 0`.

    `exponweib` takes :math:`a` and :math:`c` as shape parameters:

    * :math:`a` is the exponentiation parameter,
      with the special case :math:`a=1` corresponding to the
      (non-exponentiated) Weibull distribution `weibull_min`.
    * :math:`c` is the shape parameter of the non-exponentiated Weibull law.

    %(after_notes)s

    References
    ----------
    https://en.wikipedia.org/wiki/Exponentiated_Weibull_distribution

    %(example)s

    """
    def _shape_info(self):
        ia = _ShapeInfo("a", False, (0, np.inf), (False, False))
        ic = _ShapeInfo("c", False, (0, np.inf), (False, False))
        return [ia, ic]

    def _pdf(self, x, a, c):
        # exponweib.pdf(x, a, c) =
        #     a * c * (1-exp(-x**c))**(a-1) * exp(-x**c)*x**(c-1)
        return np.exp(self._logpdf(x, a, c))

    def _logpdf(self, x, a, c):
        negxc = -x**c
        exm1c = -sc.expm1(negxc)
        logp = (np.log(a) + np.log(c) + sc.xlogy(a - 1.0, exm1c) +
                negxc + sc.xlogy(c - 1.0, x))
        return logp

    def _cdf(self, x, a, c):
        exm1c = -sc.expm1(-x**c)
        return exm1c**a

    def _ppf(self, q, a, c):
        return (-sc.log1p(-q**(1.0/a)))**np.asarray(1.0/c)


exponweib = exponweib_gen(a=0.0, name='exponweib')


class exponpow_gen(rv_continuous):
    r"""An exponential power continuous random variable.

    %(before_notes)s

    Notes
    -----
    The probability density function for `exponpow` is:

    .. math::

        f(x, b) = b x^{b-1} \exp(1 + x^b - \exp(x^b))

    for :math:`x \ge 0`, :math:`b > 0`.  Note that this is a different
    distribution from the exponential power distribution that is also known
    under the names "generalized normal" or "generalized Gaussian".

    `exponpow` takes ``b`` as a shape parameter for :math:`b`.

    %(after_notes)s

    References
    ----------
    http://www.math.wm.edu/~leemis/chart/UDR/PDFs/Exponentialpower.pdf

    %(example)s

    """
    def _shape_info(self):
        return [_ShapeInfo("b", False, (0, np.inf), (False, False))]

    def _pdf(self, x, b):
        # exponpow.pdf(x, b) = b * x**(b-1) * exp(1 + x**b - exp(x**b))
        return np.exp(self._logpdf(x, b))

    def _logpdf(self, x, b):
        xb = x**b
        f = 1 + np.log(b) + sc.xlogy(b - 1.0, x) + xb - np.exp(xb)
        return f

    def _cdf(self, x, b):
        return -sc.expm1(-sc.expm1(x**b))

    def _sf(self, x, b):
        return np.exp(-sc.expm1(x**b))

    def _isf(self, x, b):
        return (sc.log1p(-np.log(x)))**(1./b)

    def _ppf(self, q, b):
        return pow(sc.log1p(-sc.log1p(-q)), 1.0/b)


exponpow = exponpow_gen(a=0.0, name='exponpow')


class fatiguelife_gen(rv_continuous):
    r"""A fatigue-life (Birnbaum-Saunders) continuous random variable.

    %(before_notes)s

    Notes
    -----
    The probability density function for `fatiguelife` is:

    .. math::

        f(x, c) = \frac{x+1}{2c\sqrt{2\pi x^3}} \exp(-\frac{(x-1)^2}{2x c^2})

    for :math:`x >= 0` and :math:`c > 0`.

    `fatiguelife` takes ``c`` as a shape parameter for :math:`c`.

    %(after_notes)s

    References
    ----------
    .. [1] "Birnbaum-Saunders distribution",
           https://en.wikipedia.org/wiki/Birnbaum-Saunders_distribution

    %(example)s

    """
    _support_mask = rv_continuous._open_support_mask

    def _shape_info(self):
        return [_ShapeInfo("c", False, (0, np.inf), (False, False))]

    def _rvs(self, c, size=None, random_state=None):
        z = random_state.standard_normal(size)
        x = 0.5*c*z
        x2 = x*x
        t = 1.0 + 2*x2 + 2*x*np.sqrt(1 + x2)
        return t

    def _pdf(self, x, c):
        # fatiguelife.pdf(x, c) =
        #     (x+1) / (2*c*sqrt(2*pi*x**3)) * exp(-(x-1)**2/(2*x*c**2))
        return np.exp(self._logpdf(x, c))

    def _logpdf(self, x, c):
        return (np.log(x+1) - (x-1)**2 / (2.0*x*c**2) - np.log(2*c) -
                0.5*(np.log(2*np.pi) + 3*np.log(x)))

    def _cdf(self, x, c):
        return _norm_cdf(1.0 / c * (np.sqrt(x) - 1.0/np.sqrt(x)))

    def _ppf(self, q, c):
        tmp = c*sc.ndtri(q)
        return 0.25 * (tmp + np.sqrt(tmp**2 + 4))**2

    def _sf(self, x, c):
        return _norm_sf(1.0 / c * (np.sqrt(x) - 1.0/np.sqrt(x)))

    def _isf(self, q, c):
        tmp = -c*sc.ndtri(q)
        return 0.25 * (tmp + np.sqrt(tmp**2 + 4))**2

    def _stats(self, c):
        # NB: the formula for kurtosis in wikipedia seems to have an error:
        # it's 40, not 41. At least it disagrees with the one from Wolfram
        # Alpha.  And the latter one, below, passes the tests, while the wiki
        # one doesn't So far I didn't have the guts to actually check the
        # coefficients from the expressions for the raw moments.
        c2 = c*c
        mu = c2 / 2.0 + 1.0
        den = 5.0 * c2 + 4.0
        mu2 = c2*den / 4.0
        g1 = 4 * c * (11*c2 + 6.0) / np.power(den, 1.5)
        g2 = 6 * c2 * (93*c2 + 40.0) / den**2.0
        return mu, mu2, g1, g2


fatiguelife = fatiguelife_gen(a=0.0, name='fatiguelife')


class foldcauchy_gen(rv_continuous):
    r"""A folded Cauchy continuous random variable.

    %(before_notes)s

    Notes
    -----
    The probability density function for `foldcauchy` is:

    .. math::

        f(x, c) = \frac{1}{\pi (1+(x-c)^2)} + \frac{1}{\pi (1+(x+c)^2)}

    for :math:`x \ge 0` and :math:`c \ge 0`.

    `foldcauchy` takes ``c`` as a shape parameter for :math:`c`.

    %(example)s

    """
    def _argcheck(self, c):
        return c >= 0

    def _shape_info(self):
        return [_ShapeInfo("c", False, (0, np.inf), (True, False))]

    def _rvs(self, c, size=None, random_state=None):
        return abs(cauchy.rvs(loc=c, size=size,
                              random_state=random_state))

    def _pdf(self, x, c):
        # foldcauchy.pdf(x, c) = 1/(pi*(1+(x-c)**2)) + 1/(pi*(1+(x+c)**2))
        return 1.0/np.pi*(1.0/(1+(x-c)**2) + 1.0/(1+(x+c)**2))

    def _cdf(self, x, c):
        return 1.0/np.pi*(np.arctan(x-c) + np.arctan(x+c))

    def _stats(self, c):
        return np.inf, np.inf, np.nan, np.nan


foldcauchy = foldcauchy_gen(a=0.0, name='foldcauchy')


class f_gen(rv_continuous):
    r"""An F continuous random variable.

    For the noncentral F distribution, see `ncf`.

    %(before_notes)s

    See Also
    --------
    ncf

    Notes
    -----
    The probability density function for `f` is:

    .. math::

        f(x, df_1, df_2) = \frac{df_2^{df_2/2} df_1^{df_1/2} x^{df_1 / 2-1}}
                                {(df_2+df_1 x)^{(df_1+df_2)/2}
                                 B(df_1/2, df_2/2)}

    for :math:`x > 0` and parameters :math:`df_1, df_2 > 0` .

    `f` takes ``dfn`` and ``dfd`` as shape parameters.

    %(after_notes)s

    %(example)s

    """
    def _shape_info(self):
        idfn = _ShapeInfo("dfn", False, (0, np.inf), (False, False))
        idfd = _ShapeInfo("dfd", False, (0, np.inf), (False, False))
        return [idfn, idfd]

    def _rvs(self, dfn, dfd, size=None, random_state=None):
        return random_state.f(dfn, dfd, size)

    def _pdf(self, x, dfn, dfd):
        #                      df2**(df2/2) * df1**(df1/2) * x**(df1/2-1)
        # F.pdf(x, df1, df2) = --------------------------------------------
        #                      (df2+df1*x)**((df1+df2)/2) * B(df1/2, df2/2)
        return np.exp(self._logpdf(x, dfn, dfd))

    def _logpdf(self, x, dfn, dfd):
        n = 1.0 * dfn
        m = 1.0 * dfd
        lPx = (m/2 * np.log(m) + n/2 * np.log(n) + sc.xlogy(n/2 - 1, x)
               - (((n+m)/2) * np.log(m + n*x) + sc.betaln(n/2, m/2)))
        return lPx

    def _cdf(self, x, dfn, dfd):
        return sc.fdtr(dfn, dfd, x)

    def _sf(self, x, dfn, dfd):
        return sc.fdtrc(dfn, dfd, x)

    def _ppf(self, q, dfn, dfd):
        return sc.fdtri(dfn, dfd, q)

    def _stats(self, dfn, dfd):
        v1, v2 = 1. * dfn, 1. * dfd
        v2_2, v2_4, v2_6, v2_8 = v2 - 2., v2 - 4., v2 - 6., v2 - 8.

        mu = _lazywhere(
            v2 > 2, (v2, v2_2),
            lambda v2, v2_2: v2 / v2_2,
            np.inf)

        mu2 = _lazywhere(
            v2 > 4, (v1, v2, v2_2, v2_4),
            lambda v1, v2, v2_2, v2_4:
            2 * v2 * v2 * (v1 + v2_2) / (v1 * v2_2**2 * v2_4),
            np.inf)

        g1 = _lazywhere(
            v2 > 6, (v1, v2_2, v2_4, v2_6),
            lambda v1, v2_2, v2_4, v2_6:
            (2 * v1 + v2_2) / v2_6 * np.sqrt(v2_4 / (v1 * (v1 + v2_2))),
            np.nan)
        g1 *= np.sqrt(8.)

        g2 = _lazywhere(
            v2 > 8, (g1, v2_6, v2_8),
            lambda g1, v2_6, v2_8: (8 + g1 * g1 * v2_6) / v2_8,
            np.nan)
        g2 *= 3. / 2.

        return mu, mu2, g1, g2


f = f_gen(a=0.0, name='f')


## Folded Normal
##   abs(Z) where (Z is normal with mu=L and std=S so that c=abs(L)/S)
##
##  note: regress docs have scale parameter correct, but first parameter
##    he gives is a shape parameter A = c * scale

##  Half-normal is folded normal with shape-parameter c=0.

class foldnorm_gen(rv_continuous):
    r"""A folded normal continuous random variable.

    %(before_notes)s

    Notes
    -----
    The probability density function for `foldnorm` is:

    .. math::

        f(x, c) = \sqrt{2/\pi} cosh(c x) \exp(-\frac{x^2+c^2}{2})

    for :math:`x \ge 0` and :math:`c \ge 0`.

    `foldnorm` takes ``c`` as a shape parameter for :math:`c`.

    %(after_notes)s

    %(example)s

    """
    def _argcheck(self, c):
        return c >= 0

    def _shape_info(self):
        return [_ShapeInfo("c", False, (0, np.inf), (True, False))]

    def _rvs(self, c, size=None, random_state=None):
        return abs(random_state.standard_normal(size) + c)

    def _pdf(self, x, c):
        # foldnormal.pdf(x, c) = sqrt(2/pi) * cosh(c*x) * exp(-(x**2+c**2)/2)
        return _norm_pdf(x + c) + _norm_pdf(x-c)

    def _cdf(self, x, c):
        return _norm_cdf(x-c) + _norm_cdf(x+c) - 1.0

    def _stats(self, c):
        # Regina C. Elandt, Technometrics 3, 551 (1961)
        # https://www.jstor.org/stable/1266561
        #
        c2 = c*c
        expfac = np.exp(-0.5*c2) / np.sqrt(2.*np.pi)

        mu = 2.*expfac + c * sc.erf(c/np.sqrt(2))
        mu2 = c2 + 1 - mu*mu

        g1 = 2. * (mu*mu*mu - c2*mu - expfac)
        g1 /= np.power(mu2, 1.5)

        g2 = c2 * (c2 + 6.) + 3 + 8.*expfac*mu
        g2 += (2. * (c2 - 3.) - 3. * mu**2) * mu**2
        g2 = g2 / mu2**2.0 - 3.

        return mu, mu2, g1, g2


foldnorm = foldnorm_gen(a=0.0, name='foldnorm')


class weibull_min_gen(rv_continuous):
    r"""Weibull minimum continuous random variable.

    The Weibull Minimum Extreme Value distribution, from extreme value theory
    (Fisher-Gnedenko theorem), is also often simply called the Weibull
    distribution. It arises as the limiting distribution of the rescaled
    minimum of iid random variables.

    %(before_notes)s

    See Also
    --------
    weibull_max, numpy.random.Generator.weibull, exponweib

    Notes
    -----
    The probability density function for `weibull_min` is:

    .. math::

        f(x, c) = c x^{c-1} \exp(-x^c)

    for :math:`x > 0`, :math:`c > 0`.

    `weibull_min` takes ``c`` as a shape parameter for :math:`c`.
    (named :math:`k` in Wikipedia article and :math:`a` in
    ``numpy.random.weibull``).  Special shape values are :math:`c=1` and
    :math:`c=2` where Weibull distribution reduces to the `expon` and
    `rayleigh` distributions respectively.

    %(after_notes)s

    References
    ----------
    https://en.wikipedia.org/wiki/Weibull_distribution

    https://en.wikipedia.org/wiki/Fisher-Tippett-Gnedenko_theorem

    %(example)s

    """
    def _shape_info(self):
        return [_ShapeInfo("c", False, (0, np.inf), (False, False))]

    def _pdf(self, x, c):
        # weibull_min.pdf(x, c) = c * x**(c-1) * exp(-x**c)
        return c*pow(x, c-1)*np.exp(-pow(x, c))

    def _logpdf(self, x, c):
        return np.log(c) + sc.xlogy(c - 1, x) - pow(x, c)

    def _cdf(self, x, c):
        return -sc.expm1(-pow(x, c))

    def _sf(self, x, c):
        return np.exp(-pow(x, c))

    def _logsf(self, x, c):
        return -pow(x, c)

    def _ppf(self, q, c):
        return pow(-sc.log1p(-q), 1.0/c)

    def _munp(self, n, c):
        return sc.gamma(1.0+n*1.0/c)

    def _entropy(self, c):
        return -_EULER / c - np.log(c) + _EULER + 1


weibull_min = weibull_min_gen(a=0.0, name='weibull_min')


class truncweibull_min_gen(rv_continuous):
    r"""A doubly truncated Weibull minimum continuous random variable.

    %(before_notes)s

    See Also
    --------
    weibull_min, truncexpon

    Notes
    -----
    The probability density function for `truncweibull_min` is:

    .. math::

        f(x, a, b, c) = \frac{c x^{c-1} \exp(-x^c)}{\exp(-a^c) - \exp(-b^c)}

    for :math:`a < x <= b`, :math:`0 \le a < b` and :math:`c > 0`.

    `truncweibull_min` takes :math:`a`, :math:`b`, and :math:`c` as shape
    parameters.

    Notice that the truncation values, :math:`a` and :math:`b`, are defined in
    standardized form:

    .. math::

        a = (u_l - loc)/scale
        b = (u_r - loc)/scale

    where :math:`u_l` and :math:`u_r` are the specific left and right
    truncation values, respectively. In other words, the support of the
    distribution becomes :math:`(a*scale + loc) < x <= (b*scale + loc)` when
    :math:`loc` and/or :math:`scale` are provided.

    %(after_notes)s

    References
    ----------

    .. [1] Rinne, H. "The Weibull Distribution: A Handbook". CRC Press (2009).

    %(example)s

    """
    def _argcheck(self, c, a, b):
        return (a >= 0.) & (b > a) & (c > 0.)

    def _shape_info(self):
        ic = _ShapeInfo("c", False, (0, np.inf), (False, False))
        ia = _ShapeInfo("a", False, (0, np.inf), (True, False))
        ib = _ShapeInfo("b", False, (0, np.inf), (False, False))
        return [ic, ia, ib]

    def _fitstart(self, data):
        # Arbitrary, but default a=b=c=1 is not valid
        return super()._fitstart(data, args=(1, 0, 1))

    def _get_support(self, c, a, b):
        return a, b

    def _pdf(self, x, c, a, b):
        denum = (np.exp(-pow(a, c)) - np.exp(-pow(b, c)))
        return (c * pow(x, c-1) * np.exp(-pow(x, c))) / denum

    def _logpdf(self, x, c, a, b):
        logdenum = np.log(np.exp(-pow(a, c)) - np.exp(-pow(b, c)))
        return np.log(c) + sc.xlogy(c - 1, x) - pow(x, c) - logdenum

    def _cdf(self, x, c, a, b):
        num = (np.exp(-pow(a, c)) - np.exp(-pow(x, c)))
        denum = (np.exp(-pow(a, c)) - np.exp(-pow(b, c)))
        return num / denum

    def _logcdf(self, x, c, a, b):
        lognum = np.log(np.exp(-pow(a, c)) - np.exp(-pow(x, c)))
        logdenum = np.log(np.exp(-pow(a, c)) - np.exp(-pow(b, c)))
        return lognum - logdenum

    def _sf(self, x, c, a, b):
        num = (np.exp(-pow(x, c)) - np.exp(-pow(b, c)))
        denum = (np.exp(-pow(a, c)) - np.exp(-pow(b, c)))
        return num / denum

    def _logsf(self, x, c, a, b):
        lognum = np.log(np.exp(-pow(x, c)) - np.exp(-pow(b, c)))
        logdenum = np.log(np.exp(-pow(a, c)) - np.exp(-pow(b, c)))
        return lognum - logdenum

    def _isf(self, q, c, a, b):
        return pow(
            -np.log((1 - q) * np.exp(-pow(b, c)) + q * np.exp(-pow(a, c))), 1/c
            )

    def _ppf(self, q, c, a, b):
        return pow(
            -np.log((1 - q) * np.exp(-pow(a, c)) + q * np.exp(-pow(b, c))), 1/c
            )

    def _munp(self, n, c, a, b):
        gamma_fun = sc.gamma(n/c + 1.) * (
            sc.gammainc(n/c + 1., pow(b, c)) - sc.gammainc(n/c + 1., pow(a, c))
            )
        denum = (np.exp(-pow(a, c)) - np.exp(-pow(b, c)))
        return gamma_fun / denum


truncweibull_min = truncweibull_min_gen(name='truncweibull_min')


class weibull_max_gen(rv_continuous):
    r"""Weibull maximum continuous random variable.

    The Weibull Maximum Extreme Value distribution, from extreme value theory
    (Fisher-Gnedenko theorem), is the limiting distribution of rescaled
    maximum of iid random variables. This is the distribution of -X
    if X is from the `weibull_min` function.

    %(before_notes)s

    See Also
    --------
    weibull_min

    Notes
    -----
    The probability density function for `weibull_max` is:

    .. math::

        f(x, c) = c (-x)^{c-1} \exp(-(-x)^c)

    for :math:`x < 0`, :math:`c > 0`.

    `weibull_max` takes ``c`` as a shape parameter for :math:`c`.

    %(after_notes)s

    References
    ----------
    https://en.wikipedia.org/wiki/Weibull_distribution

    https://en.wikipedia.org/wiki/Fisher-Tippett-Gnedenko_theorem

    %(example)s

    """
    def _shape_info(self):
        return [_ShapeInfo("c", False, (0, np.inf), (False, False))]

    def _pdf(self, x, c):
        # weibull_max.pdf(x, c) = c * (-x)**(c-1) * exp(-(-x)**c)
        return c*pow(-x, c-1)*np.exp(-pow(-x, c))

    def _logpdf(self, x, c):
        return np.log(c) + sc.xlogy(c-1, -x) - pow(-x, c)

    def _cdf(self, x, c):
        return np.exp(-pow(-x, c))

    def _logcdf(self, x, c):
        return -pow(-x, c)

    def _sf(self, x, c):
        return -sc.expm1(-pow(-x, c))

    def _ppf(self, q, c):
        return -pow(-np.log(q), 1.0/c)

    def _munp(self, n, c):
        val = sc.gamma(1.0+n*1.0/c)
        if int(n) % 2:
            sgn = -1
        else:
            sgn = 1
        return sgn * val

    def _entropy(self, c):
        return -_EULER / c - np.log(c) + _EULER + 1


weibull_max = weibull_max_gen(b=0.0, name='weibull_max')


class genlogistic_gen(rv_continuous):
    r"""A generalized logistic continuous random variable.

    %(before_notes)s

    Notes
    -----
    The probability density function for `genlogistic` is:

    .. math::

        f(x, c) = c \frac{\exp(-x)}
                         {(1 + \exp(-x))^{c+1}}

    for :math:`x >= 0`, :math:`c > 0`.

    `genlogistic` takes ``c`` as a shape parameter for :math:`c`.

    %(after_notes)s

    %(example)s

    """
    def _shape_info(self):
        return [_ShapeInfo("c", False, (0, np.inf), (False, False))]

    def _pdf(self, x, c):
        # genlogistic.pdf(x, c) = c * exp(-x) / (1 + exp(-x))**(c+1)
        return np.exp(self._logpdf(x, c))

    def _logpdf(self, x, c):
        # Two mathematically equivalent expressions for log(pdf(x, c)):
        #     log(pdf(x, c)) = log(c) - x - (c + 1)*log(1 + exp(-x))
        #                    = log(c) + c*x - (c + 1)*log(1 + exp(x))
        mult = -(c - 1) * (x < 0) - 1
        absx = np.abs(x)
        return np.log(c) + mult*absx - (c+1) * sc.log1p(np.exp(-absx))

    def _cdf(self, x, c):
        Cx = (1+np.exp(-x))**(-c)
        return Cx

    def _ppf(self, q, c):
        vals = -np.log(pow(q, -1.0/c)-1)
        return vals

    def _stats(self, c):
        mu = _EULER + sc.psi(c)
        mu2 = np.pi*np.pi/6.0 + sc.zeta(2, c)
        g1 = -2*sc.zeta(3, c) + 2*_ZETA3
        g1 /= np.power(mu2, 1.5)
        g2 = np.pi**4/15.0 + 6*sc.zeta(4, c)
        g2 /= mu2**2.0
        return mu, mu2, g1, g2


genlogistic = genlogistic_gen(name='genlogistic')


class genpareto_gen(rv_continuous):
    r"""A generalized Pareto continuous random variable.

    %(before_notes)s

    Notes
    -----
    The probability density function for `genpareto` is:

    .. math::

        f(x, c) = (1 + c x)^{-1 - 1/c}

    defined for :math:`x \ge 0` if :math:`c \ge 0`, and for
    :math:`0 \le x \le -1/c` if :math:`c < 0`.

    `genpareto` takes ``c`` as a shape parameter for :math:`c`.

    For :math:`c=0`, `genpareto` reduces to the exponential
    distribution, `expon`:

    .. math::

        f(x, 0) = \exp(-x)

    For :math:`c=-1`, `genpareto` is uniform on ``[0, 1]``:

    .. math::

        f(x, -1) = 1

    %(after_notes)s

    %(example)s

    """
    def _argcheck(self, c):
        return np.isfinite(c)

    def _shape_info(self):
        return [_ShapeInfo("c", False, (-np.inf, np.inf), (False, False))]

    def _get_support(self, c):
        c = np.asarray(c)
        b = _lazywhere(c < 0, (c,),
                       lambda c: -1. / c,
                       np.inf)
        a = np.where(c >= 0, self.a, self.a)
        return a, b

    def _pdf(self, x, c):
        # genpareto.pdf(x, c) = (1 + c * x)**(-1 - 1/c)
        return np.exp(self._logpdf(x, c))

    def _logpdf(self, x, c):
        return _lazywhere((x == x) & (c != 0), (x, c),
                          lambda x, c: -sc.xlog1py(c + 1., c*x) / c,
                          -x)

    def _cdf(self, x, c):
        return -sc.inv_boxcox1p(-x, -c)

    def _sf(self, x, c):
        return sc.inv_boxcox(-x, -c)

    def _logsf(self, x, c):
        return _lazywhere((x == x) & (c != 0), (x, c),
                          lambda x, c: -sc.log1p(c*x) / c,
                          -x)

    def _ppf(self, q, c):
        return -sc.boxcox1p(-q, -c)

    def _isf(self, q, c):
        return -sc.boxcox(q, -c)

    def _stats(self, c, moments='mv'):
        if 'm' not in moments:
            m = None
        else:
            m = _lazywhere(c < 1, (c,),
                           lambda xi: 1/(1 - xi),
                           np.inf)
        if 'v' not in moments:
            v = None
        else:
            v = _lazywhere(c < 1/2, (c,),
                           lambda xi: 1 / (1 - xi)**2 / (1 - 2*xi),
                           np.nan)
        if 's' not in moments:
            s = None
        else:
            s = _lazywhere(c < 1/3, (c,),
                           lambda xi: 2 * (1 + xi) * np.sqrt(1 - 2*xi) /
                                      (1 - 3*xi),
                           np.nan)
        if 'k' not in moments:
            k = None
        else:
            k = _lazywhere(c < 1/4, (c,),
                           lambda xi: 3 * (1 - 2*xi) * (2*xi**2 + xi + 3) /
                                      (1 - 3*xi) / (1 - 4*xi) - 3,
                           np.nan)
        return m, v, s, k

    def _munp(self, n, c):
        def __munp(n, c):
            val = 0.0
            k = np.arange(0, n + 1)
            for ki, cnk in zip(k, sc.comb(n, k)):
                val = val + cnk * (-1) ** ki / (1.0 - c * ki)
            return np.where(c * n < 1, val * (-1.0 / c) ** n, np.inf)
        return _lazywhere(c != 0, (c,),
                          lambda c: __munp(n, c),
                          sc.gamma(n + 1))

    def _entropy(self, c):
        return 1. + c


genpareto = genpareto_gen(a=0.0, name='genpareto')


class genexpon_gen(rv_continuous):
    r"""A generalized exponential continuous random variable.

    %(before_notes)s

    Notes
    -----
    The probability density function for `genexpon` is:

    .. math::

        f(x, a, b, c) = (a + b (1 - \exp(-c x)))
                        \exp(-a x - b x + \frac{b}{c}  (1-\exp(-c x)))

    for :math:`x \ge 0`, :math:`a, b, c > 0`.

    `genexpon` takes :math:`a`, :math:`b` and :math:`c` as shape parameters.

    %(after_notes)s

    References
    ----------
    H.K. Ryu, "An Extension of Marshall and Olkin's Bivariate Exponential
    Distribution", Journal of the American Statistical Association, 1993.

    N. Balakrishnan, "The Exponential Distribution: Theory, Methods and
    Applications", Asit P. Basu.

    %(example)s

    """
    def _shape_info(self):
        ia = _ShapeInfo("a", False, (0, np.inf), (False, False))
        ib = _ShapeInfo("b", False, (0, np.inf), (False, False))
        ic = _ShapeInfo("c", False, (0, np.inf), (False, False))
        return [ia, ib, ic]

    def _pdf(self, x, a, b, c):
        # genexpon.pdf(x, a, b, c) = (a + b * (1 - exp(-c*x))) * \
        #                            exp(-a*x - b*x + b/c * (1-exp(-c*x)))
        return (a + b*(-sc.expm1(-c*x)))*np.exp((-a-b)*x +
                                                b*(-sc.expm1(-c*x))/c)

    def _logpdf(self, x, a, b, c):
        return np.log(a+b*(-sc.expm1(-c*x))) + (-a-b)*x+b*(-sc.expm1(-c*x))/c

    def _cdf(self, x, a, b, c):
        return -sc.expm1((-a-b)*x + b*(-sc.expm1(-c*x))/c)

    def _sf(self, x, a, b, c):
        return np.exp((-a-b)*x + b*(-sc.expm1(-c*x))/c)


genexpon = genexpon_gen(a=0.0, name='genexpon')


class genextreme_gen(rv_continuous):
    r"""A generalized extreme value continuous random variable.

    %(before_notes)s

    See Also
    --------
    gumbel_r

    Notes
    -----
    For :math:`c=0`, `genextreme` is equal to `gumbel_r` with
    probability density function

    .. math::

        f(x) = \exp(-\exp(-x)) \exp(-x),

    where :math:`-\infty < x < \infty`.

    For :math:`c \ne 0`, the probability density function for `genextreme` is:

    .. math::

        f(x, c) = \exp(-(1-c x)^{1/c}) (1-c x)^{1/c-1},

    where :math:`-\infty < x \le 1/c` if :math:`c > 0` and
    :math:`1/c \le x < \infty` if :math:`c < 0`.

    Note that several sources and software packages use the opposite
    convention for the sign of the shape parameter :math:`c`.

    `genextreme` takes ``c`` as a shape parameter for :math:`c`.

    %(after_notes)s

    %(example)s

    """
    def _argcheck(self, c):
        return np.isfinite(c)

    def _shape_info(self):
        return [_ShapeInfo("c", False, (-np.inf, np.inf), (False, False))]

    def _get_support(self, c):
        _b = np.where(c > 0, 1.0 / np.maximum(c, _XMIN), np.inf)
        _a = np.where(c < 0, 1.0 / np.minimum(c, -_XMIN), -np.inf)
        return _a, _b

    def _loglogcdf(self, x, c):
        # Returns log(-log(cdf(x, c)))
        return _lazywhere((x == x) & (c != 0), (x, c),
                          lambda x, c: sc.log1p(-c*x)/c, -x)

    def _pdf(self, x, c):
        # genextreme.pdf(x, c) =
        #     exp(-exp(-x))*exp(-x),                    for c==0
        #     exp(-(1-c*x)**(1/c))*(1-c*x)**(1/c-1),    for x \le 1/c, c > 0
        return np.exp(self._logpdf(x, c))

    def _logpdf(self, x, c):
        cx = _lazywhere((x == x) & (c != 0), (x, c), lambda x, c: c*x, 0.0)
        logex2 = sc.log1p(-cx)
        logpex2 = self._loglogcdf(x, c)
        pex2 = np.exp(logpex2)
        # Handle special cases
        np.putmask(logpex2, (c == 0) & (x == -np.inf), 0.0)
        logpdf = _lazywhere(~((cx == 1) | (cx == -np.inf)),
                            (pex2, logpex2, logex2),
                            lambda pex2, lpex2, lex2: -pex2 + lpex2 - lex2,
                            fillvalue=-np.inf)
        np.putmask(logpdf, (c == 1) & (x == 1), 0.0)
        return logpdf

    def _logcdf(self, x, c):
        return -np.exp(self._loglogcdf(x, c))

    def _cdf(self, x, c):
        return np.exp(self._logcdf(x, c))

    def _sf(self, x, c):
        return -sc.expm1(self._logcdf(x, c))

    def _ppf(self, q, c):
        x = -np.log(-np.log(q))
        return _lazywhere((x == x) & (c != 0), (x, c),
                          lambda x, c: -sc.expm1(-c * x) / c, x)

    def _isf(self, q, c):
        x = -np.log(-sc.log1p(-q))
        return _lazywhere((x == x) & (c != 0), (x, c),
                          lambda x, c: -sc.expm1(-c * x) / c, x)

    def _stats(self, c):
        g = lambda n: sc.gamma(n*c + 1)
        g1 = g(1)
        g2 = g(2)
        g3 = g(3)
        g4 = g(4)
        g2mg12 = np.where(abs(c) < 1e-7, (c*np.pi)**2.0/6.0, g2-g1**2.0)
        gam2k = np.where(abs(c) < 1e-7, np.pi**2.0/6.0,
                         sc.expm1(sc.gammaln(2.0*c+1.0)-2*sc.gammaln(c + 1.0))/c**2.0)
        eps = 1e-14
        gamk = np.where(abs(c) < eps, -_EULER, sc.expm1(sc.gammaln(c + 1))/c)

        m = np.where(c < -1.0, np.nan, -gamk)
        v = np.where(c < -0.5, np.nan, g1**2.0*gam2k)

        # skewness
        sk1 = _lazywhere(c >= -1./3,
                         (c, g1, g2, g3, g2mg12),
                         lambda c, g1, g2, g3, g2gm12:
                             np.sign(c)*(-g3 + (g2 + 2*g2mg12)*g1)/g2mg12**1.5,
                         fillvalue=np.nan)
        sk = np.where(abs(c) <= eps**0.29, 12*np.sqrt(6)*_ZETA3/np.pi**3, sk1)

        # kurtosis
        ku1 = _lazywhere(c >= -1./4,
                         (g1, g2, g3, g4, g2mg12),
                         lambda g1, g2, g3, g4, g2mg12:
                             (g4 + (-4*g3 + 3*(g2 + g2mg12)*g1)*g1)/g2mg12**2,
                         fillvalue=np.nan)
        ku = np.where(abs(c) <= (eps)**0.23, 12.0/5.0, ku1-3.0)
        return m, v, sk, ku

    def _fitstart(self, data):
        # This is better than the default shape of (1,).
        g = _skew(data)
        if g < 0:
            a = 0.5
        else:
            a = -0.5
        return super()._fitstart(data, args=(a,))

    def _munp(self, n, c):
        k = np.arange(0, n+1)
        vals = 1.0/c**n * np.sum(
            sc.comb(n, k) * (-1)**k * sc.gamma(c*k + 1),
            axis=0)
        return np.where(c*n > -1, vals, np.inf)

    def _entropy(self, c):
        return _EULER*(1 - c) + 1


genextreme = genextreme_gen(name='genextreme')


def _digammainv(y):
    """Inverse of the digamma function (real positive arguments only).

    This function is used in the `fit` method of `gamma_gen`.
    The function uses either optimize.fsolve or optimize.newton
    to solve `sc.digamma(x) - y = 0`.  There is probably room for
    improvement, but currently it works over a wide range of y:

    >>> rng = np.random.default_rng()
    >>> y = 64*rng.standard_normal(1000000)
    >>> y.min(), y.max()
    (-311.43592651416662, 351.77388222276869)
    >>> x = [_digammainv(t) for t in y]
    >>> np.abs(sc.digamma(x) - y).max()
    1.1368683772161603e-13

    """
    _em = 0.5772156649015328606065120
    func = lambda x: sc.digamma(x) - y
    if y > -0.125:
        x0 = np.exp(y) + 0.5
        if y < 10:
            # Some experimentation shows that newton reliably converges
            # must faster than fsolve in this y range.  For larger y,
            # newton sometimes fails to converge.
            value = optimize.newton(func, x0, tol=1e-10)
            return value
    elif y > -3:
        x0 = np.exp(y/2.332) + 0.08661
    else:
        x0 = 1.0 / (-y - _em)

    value, info, ier, mesg = optimize.fsolve(func, x0, xtol=1e-11,
                                             full_output=True)
    if ier != 1:
        raise RuntimeError("_digammainv: fsolve failed, y = %r" % y)

    return value[0]


## Gamma (Use MATLAB and MATHEMATICA (b=theta=scale, a=alpha=shape) definition)

## gamma(a, loc, scale)  with a an integer is the Erlang distribution
## gamma(1, loc, scale)  is the Exponential distribution
## gamma(df/2, 0, 2) is the chi2 distribution with df degrees of freedom.

class gamma_gen(rv_continuous):
    r"""A gamma continuous random variable.

    %(before_notes)s

    See Also
    --------
    erlang, expon

    Notes
    -----
    The probability density function for `gamma` is:

    .. math::

        f(x, a) = \frac{x^{a-1} e^{-x}}{\Gamma(a)}

    for :math:`x \ge 0`, :math:`a > 0`. Here :math:`\Gamma(a)` refers to the
    gamma function.

    `gamma` takes ``a`` as a shape parameter for :math:`a`.

    When :math:`a` is an integer, `gamma` reduces to the Erlang
    distribution, and when :math:`a=1` to the exponential distribution.

    Gamma distributions are sometimes parameterized with two variables,
    with a probability density function of:

    .. math::

        f(x, \alpha, \beta) = \frac{\beta^\alpha x^{\alpha - 1} e^{-\beta x }}{\Gamma(\alpha)}

    Note that this parameterization is equivalent to the above, with
    ``scale = 1 / beta``.

    %(after_notes)s

    %(example)s

    """
    def _shape_info(self):
        return [_ShapeInfo("a", False, (0, np.inf), (False, False))]

    def _rvs(self, a, size=None, random_state=None):
        return random_state.standard_gamma(a, size)

    def _pdf(self, x, a):
        # gamma.pdf(x, a) = x**(a-1) * exp(-x) / gamma(a)
        return np.exp(self._logpdf(x, a))

    def _logpdf(self, x, a):
        return sc.xlogy(a-1.0, x) - x - sc.gammaln(a)

    def _cdf(self, x, a):
        return sc.gammainc(a, x)

    def _sf(self, x, a):
        return sc.gammaincc(a, x)

    def _ppf(self, q, a):
        return sc.gammaincinv(a, q)

    def _isf(self, q, a):
        return sc.gammainccinv(a, q)

    def _stats(self, a):
        return a, a, 2.0/np.sqrt(a), 6.0/a

    def _entropy(self, a):
        return sc.psi(a)*(1-a) + a + sc.gammaln(a)

    def _fitstart(self, data):
        # The skewness of the gamma distribution is `2 / np.sqrt(a)`.
        # We invert that to estimate the shape `a` using the skewness
        # of the data.  The formula is regularized with 1e-8 in the
        # denominator to allow for degenerate data where the skewness
        # is close to 0.
        a = 4 / (1e-8 + _skew(data)**2)
        return super()._fitstart(data, args=(a,))

    @extend_notes_in_docstring(rv_continuous, notes="""\
        When the location is fixed by using the argument `floc`
        and `method='MLE'`, this
        function uses explicit formulas or solves a simpler numerical
        problem than the full ML optimization problem.  So in that case,
        the `optimizer`, `loc` and `scale` arguments are ignored.
        \n\n""")
    def fit(self, data, *args, **kwds):
        floc = kwds.get('floc', None)
        method = kwds.get('method', 'mle')

        if floc is None or method.lower() == 'mm':
            # loc is not fixed.  Use the default fit method.
            return super().fit(data, *args, **kwds)

        # We already have this value, so just pop it from kwds.
        kwds.pop('floc', None)

        f0 = _get_fixed_fit_value(kwds, ['f0', 'fa', 'fix_a'])
        fscale = kwds.pop('fscale', None)

        _remove_optimizer_parameters(kwds)

        # Special case: loc is fixed.

        if f0 is not None and fscale is not None:
            # This check is for consistency with `rv_continuous.fit`.
            # Without this check, this function would just return the
            # parameters that were given.
            raise ValueError("All parameters fixed. There is nothing to "
                             "optimize.")

        # Fixed location is handled by shifting the data.
        data = np.asarray(data)

        if not np.isfinite(data).all():
            raise ValueError("The data contains non-finite values.")

        if np.any(data <= floc):
            raise FitDataError("gamma", lower=floc, upper=np.inf)

        if floc != 0:
            # Don't do the subtraction in-place, because `data` might be a
            # view of the input array.
            data = data - floc
        xbar = data.mean()

        # Three cases to handle:
        # * shape and scale both free
        # * shape fixed, scale free
        # * shape free, scale fixed

        if fscale is None:
            # scale is free
            if f0 is not None:
                # shape is fixed
                a = f0
            else:
                # shape and scale are both free.
                # The MLE for the shape parameter `a` is the solution to:
                # np.log(a) - sc.digamma(a) - np.log(xbar) +
                #                             np.log(data).mean() = 0
                s = np.log(xbar) - np.log(data).mean()
                func = lambda a: np.log(a) - sc.digamma(a) - s
                aest = (3-s + np.sqrt((s-3)**2 + 24*s)) / (12*s)
                xa = aest*(1-0.4)
                xb = aest*(1+0.4)
                a = optimize.brentq(func, xa, xb, disp=0)

            # The MLE for the scale parameter is just the data mean
            # divided by the shape parameter.
            scale = xbar / a
        else:
            # scale is fixed, shape is free
            # The MLE for the shape parameter `a` is the solution to:
            # sc.digamma(a) - np.log(data).mean() + np.log(fscale) = 0
            c = np.log(data).mean() - np.log(fscale)
            a = _digammainv(c)
            scale = fscale

        return a, floc, scale


gamma = gamma_gen(a=0.0, name='gamma')


class erlang_gen(gamma_gen):
    """An Erlang continuous random variable.

    %(before_notes)s

    See Also
    --------
    gamma

    Notes
    -----
    The Erlang distribution is a special case of the Gamma distribution, with
    the shape parameter `a` an integer.  Note that this restriction is not
    enforced by `erlang`. It will, however, generate a warning the first time
    a non-integer value is used for the shape parameter.

    Refer to `gamma` for examples.

    """

    def _argcheck(self, a):
        allint = np.all(np.floor(a) == a)
        if not allint:
            # An Erlang distribution shouldn't really have a non-integer
            # shape parameter, so warn the user.
            warnings.warn(
                'The shape parameter of the erlang distribution '
                'has been given a non-integer value %r.' % (a,),
                RuntimeWarning)
        return a > 0

    def _shape_info(self):
        return [_ShapeInfo("a", True, (1, np.inf), (True, False))]

    def _fitstart(self, data):
        # Override gamma_gen_fitstart so that an integer initial value is
        # used.  (Also regularize the division, to avoid issues when
        # _skew(data) is 0 or close to 0.)
        a = int(4.0 / (1e-8 + _skew(data)**2))
        return super(gamma_gen, self)._fitstart(data, args=(a,))

    # Trivial override of the fit method, so we can monkey-patch its
    # docstring.
    @extend_notes_in_docstring(rv_continuous, notes="""\
        The Erlang distribution is generally defined to have integer values
        for the shape parameter.  This is not enforced by the `erlang` class.
        When fitting the distribution, it will generally return a non-integer
        value for the shape parameter.  By using the keyword argument
        `f0=<integer>`, the fit method can be constrained to fit the data to
        a specific integer shape parameter.""")
    def fit(self, data, *args, **kwds):
        return super().fit(data, *args, **kwds)


erlang = erlang_gen(a=0.0, name='erlang')


class gengamma_gen(rv_continuous):
    r"""A generalized gamma continuous random variable.

    %(before_notes)s

    See Also
    --------
    gamma, invgamma, weibull_min

    Notes
    -----
    The probability density function for `gengamma` is ([1]_):

    .. math::

        f(x, a, c) = \frac{|c| x^{c a-1} \exp(-x^c)}{\Gamma(a)}

    for :math:`x \ge 0`, :math:`a > 0`, and :math:`c \ne 0`.
    :math:`\Gamma` is the gamma function (`scipy.special.gamma`).

    `gengamma` takes :math:`a` and :math:`c` as shape parameters.

    %(after_notes)s

    References
    ----------
    .. [1] E.W. Stacy, "A Generalization of the Gamma Distribution",
       Annals of Mathematical Statistics, Vol 33(3), pp. 1187--1192.

    %(example)s

    """
    def _argcheck(self, a, c):
        return (a > 0) & (c != 0)

    def _shape_info(self):
        ia = _ShapeInfo("a", False, (0, np.inf), (False, False))
        ic = _ShapeInfo("c", False, (-np.inf, np.inf), (False, False))
        return [ia, ic]

    def _pdf(self, x, a, c):
        return np.exp(self._logpdf(x, a, c))

    def _logpdf(self, x, a, c):
        return _lazywhere((x != 0) | (c > 0), (x, c),
                          lambda x, c: (np.log(abs(c)) + sc.xlogy(c*a - 1, x)
                                        - x**c - sc.gammaln(a)),
                          fillvalue=-np.inf)

    def _cdf(self, x, a, c):
        xc = x**c
        val1 = sc.gammainc(a, xc)
        val2 = sc.gammaincc(a, xc)
        return np.where(c > 0, val1, val2)

    def _rvs(self, a, c, size=None, random_state=None):
        r = random_state.standard_gamma(a, size=size)
        return r**(1./c)

    def _sf(self, x, a, c):
        xc = x**c
        val1 = sc.gammainc(a, xc)
        val2 = sc.gammaincc(a, xc)
        return np.where(c > 0, val2, val1)

    def _ppf(self, q, a, c):
        val1 = sc.gammaincinv(a, q)
        val2 = sc.gammainccinv(a, q)
        return np.where(c > 0, val1, val2)**(1.0/c)

    def _isf(self, q, a, c):
        val1 = sc.gammaincinv(a, q)
        val2 = sc.gammainccinv(a, q)
        return np.where(c > 0, val2, val1)**(1.0/c)

    def _munp(self, n, a, c):
        # Pochhammer symbol: sc.pocha,n) = gamma(a+n)/gamma(a)
        return sc.poch(a, n*1.0/c)

    def _entropy(self, a, c):
        val = sc.psi(a)
        return a*(1-val) + 1.0/c*val + sc.gammaln(a) - np.log(abs(c))


gengamma = gengamma_gen(a=0.0, name='gengamma')


class genhalflogistic_gen(rv_continuous):
    r"""A generalized half-logistic continuous random variable.

    %(before_notes)s

    Notes
    -----
    The probability density function for `genhalflogistic` is:

    .. math::

        f(x, c) = \frac{2 (1 - c x)^{1/(c-1)}}{[1 + (1 - c x)^{1/c}]^2}

    for :math:`0 \le x \le 1/c`, and :math:`c > 0`.

    `genhalflogistic` takes ``c`` as a shape parameter for :math:`c`.

    %(after_notes)s

    %(example)s

    """
    def _shape_info(self):
        return [_ShapeInfo("c", False, (0, np.inf), (False, False))]

    def _get_support(self, c):
        return self.a, 1.0/c

    def _pdf(self, x, c):
        # genhalflogistic.pdf(x, c) =
        #    2 * (1-c*x)**(1/c-1) / (1+(1-c*x)**(1/c))**2
        limit = 1.0/c
        tmp = np.asarray(1-c*x)
        tmp0 = tmp**(limit-1)
        tmp2 = tmp0*tmp
        return 2*tmp0 / (1+tmp2)**2

    def _cdf(self, x, c):
        limit = 1.0/c
        tmp = np.asarray(1-c*x)
        tmp2 = tmp**(limit)
        return (1.0-tmp2) / (1+tmp2)

    def _ppf(self, q, c):
        return 1.0/c*(1-((1.0-q)/(1.0+q))**c)

    def _entropy(self, c):
        return 2 - (2*c+1)*np.log(2)


genhalflogistic = genhalflogistic_gen(a=0.0, name='genhalflogistic')


class genhyperbolic_gen(rv_continuous):
    r"""A generalized hyperbolic continuous random variable.

    %(before_notes)s

    See Also
    --------
    t, norminvgauss, geninvgauss, laplace, cauchy

    Notes
    -----
    The probability density function for `genhyperbolic` is:

    .. math::

        f(x, p, a, b) =
            \frac{(a^2 - b^2)^{p/2}}
            {\sqrt{2\pi}a^{p-0.5}
            K_p\Big(\sqrt{a^2 - b^2}\Big)}
            e^{bx} \times \frac{K_{p - 1/2}
            (a \sqrt{1 + x^2})}
            {(\sqrt{1 + x^2})^{1/2 - p}}

    for :math:`x, p \in ( - \infty; \infty)`,
    :math:`|b| < a` if :math:`p \ge 0`,
    :math:`|b| \le a` if :math:`p < 0`.
    :math:`K_{p}(.)` denotes the modified Bessel function of the second
    kind and order :math:`p` (`scipy.special.kn`)

    `genhyperbolic` takes ``p`` as a tail parameter,
    ``a`` as a shape parameter,
    ``b`` as a skewness parameter.

    %(after_notes)s

    The original parameterization of the Generalized Hyperbolic Distribution
    is found in [1]_ as follows

    .. math::

        f(x, \lambda, \alpha, \beta, \delta, \mu) =
           \frac{(\gamma/\delta)^\lambda}{\sqrt{2\pi}K_\lambda(\delta \gamma)}
           e^{\beta (x - \mu)} \times \frac{K_{\lambda - 1/2}
           (\alpha \sqrt{\delta^2 + (x - \mu)^2})}
           {(\sqrt{\delta^2 + (x - \mu)^2} / \alpha)^{1/2 - \lambda}}

    for :math:`x \in ( - \infty; \infty)`,
    :math:`\gamma := \sqrt{\alpha^2 - \beta^2}`,
    :math:`\lambda, \mu \in ( - \infty; \infty)`,
    :math:`\delta \ge 0, |\beta| < \alpha` if :math:`\lambda \ge 0`,
    :math:`\delta > 0, |\beta| \le \alpha` if :math:`\lambda < 0`.

    The location-scale-based parameterization implemented in
    SciPy is based on [2]_, where :math:`a = \alpha\delta`,
    :math:`b = \beta\delta`, :math:`p = \lambda`,
    :math:`scale=\delta` and :math:`loc=\mu`

    Moments are implemented based on [3]_ and [4]_.

    For the distributions that are a special case such as Student's t,
    it is not recommended to rely on the implementation of genhyperbolic.
    To avoid potential numerical problems and for performance reasons,
    the methods of the specific distributions should be used.

    References
    ----------
    .. [1] O. Barndorff-Nielsen, "Hyperbolic Distributions and Distributions
       on Hyperbolae", Scandinavian Journal of Statistics, Vol. 5(3),
       pp. 151-157, 1978. https://www.jstor.org/stable/4615705

    .. [2] Eberlein E., Prause K. (2002) The Generalized Hyperbolic Model:
        Financial Derivatives and Risk Measures. In: Geman H., Madan D.,
        Pliska S.R., Vorst T. (eds) Mathematical Finance - Bachelier
        Congress 2000. Springer Finance. Springer, Berlin, Heidelberg.
        :doi:`10.1007/978-3-662-12429-1_12`

    .. [3] Scott, David J, Würtz, Diethelm, Dong, Christine and Tran,
       Thanh Tam, (2009), Moments of the generalized hyperbolic
       distribution, MPRA Paper, University Library of Munich, Germany,
       https://EconPapers.repec.org/RePEc:pra:mprapa:19081.

    .. [4] E. Eberlein and E. A. von Hammerstein. Generalized hyperbolic
       and inverse Gaussian distributions: Limiting cases and approximation
       of processes. FDM Preprint 80, April 2003. University of Freiburg.
       https://freidok.uni-freiburg.de/fedora/objects/freidok:7974/datastreams/FILE1/content

    %(example)s

    """

    def _argcheck(self, p, a, b):
        return (np.logical_and(np.abs(b) < a, p >= 0)
                | np.logical_and(np.abs(b) <= a, p < 0))

    def _shape_info(self):
        ip = _ShapeInfo("p", False, (-np.inf, np.inf), (False, False))
        ia = _ShapeInfo("a", False, (0, np.inf), (True, False))
        ib = _ShapeInfo("b", False, (-np.inf, np.inf), (False, False))
        return [ip, ia, ib]

    def _fitstart(self, data):
        # Arbitrary, but the default a=b=1 is not valid
        return super()._fitstart(data, args=(1, 1, 0.5))

    def _logpdf(self, x, p, a, b):
        # kve instead of kv works better for large values of p
        # and smaller values of sqrt(a^2  - b^2)
        @np.vectorize
        def _logpdf_single(x, p, a, b):
            return _stats.genhyperbolic_logpdf(x, p, a, b)

        return _logpdf_single(x, p, a, b)

    def _pdf(self, x, p, a, b):
        # kve instead of kv works better for large values of p
        # and smaller values of sqrt(a^2  - b^2)
        @np.vectorize
        def _pdf_single(x, p, a, b):
            return _stats.genhyperbolic_pdf(x, p, a, b)

        return _pdf_single(x, p, a, b)

    def _cdf(self, x, p, a, b):

        @np.vectorize
        def _cdf_single(x, p, a, b):
            user_data = np.array(
                [p, a, b], float
                ).ctypes.data_as(ctypes.c_void_p)
            llc = LowLevelCallable.from_cython(
                _stats, '_genhyperbolic_pdf', user_data
                )

            t1 = integrate.quad(llc, -np.inf, x)[0]

            if np.isnan(t1):
                msg = ("Infinite values encountered in scipy.special.kve. "
                       "Values replaced by NaN to avoid incorrect results.")
                warnings.warn(msg, RuntimeWarning)

            return t1

        return _cdf_single(x, p, a, b)

    def _rvs(self, p, a, b, size=None, random_state=None):
        # note: X = b * V + sqrt(V) * X  has a
        # generalized hyperbolic distribution
        # if X is standard normal and V is
        # geninvgauss(p = p, b = t2, loc = loc, scale = t3)
        t1 = np.float_power(a, 2) - np.float_power(b, 2)
        # b in the GIG
        t2 = np.float_power(t1, 0.5)
        # scale in the GIG
        t3 = np.float_power(t1, - 0.5)
        gig = geninvgauss.rvs(
            p=p,
            b=t2,
            scale=t3,
            size=size,
            random_state=random_state
            )
        normst = norm.rvs(size=size, random_state=random_state)

        return b * gig + np.sqrt(gig) * normst

    def _stats(self, p, a, b):
        # https://mpra.ub.uni-muenchen.de/19081/1/MPRA_paper_19081.pdf
        # https://freidok.uni-freiburg.de/fedora/objects/freidok:7974/datastreams/FILE1/content
        # standardized moments
        p, a, b = np.broadcast_arrays(p, a, b)
        t1 = np.float_power(a, 2) - np.float_power(b, 2)
        t1 = np.float_power(t1, 0.5)
        t2 = np.float_power(1, 2) * np.float_power(t1, - 1)
        integers = np.linspace(0, 4, 5)
        # make integers perpendicular to existing dimensions
        integers = integers.reshape(integers.shape + (1,) * p.ndim)
        b0, b1, b2, b3, b4 = sc.kv(p + integers, t1)
        r1, r2, r3, r4 = [b / b0 for b in (b1, b2, b3, b4)]

        m = b * t2 * r1
        v = (
            t2 * r1 + np.float_power(b, 2) * np.float_power(t2, 2) *
            (r2 - np.float_power(r1, 2))
        )
        m3e = (
            np.float_power(b, 3) * np.float_power(t2, 3) *
            (r3 - 3 * b2 * b1 * np.float_power(b0, -2) +
             2 * np.float_power(r1, 3)) +
            3 * b * np.float_power(t2, 2) *
            (r2 - np.float_power(r1, 2))
        )
        s = m3e * np.float_power(v, - 3 / 2)
        m4e = (
            np.float_power(b, 4) * np.float_power(t2, 4) *
            (r4 - 4 * b3 * b1 * np.float_power(b0, - 2) +
             6 * b2 * np.float_power(b1, 2) * np.float_power(b0, - 3) -
             3 * np.float_power(r1, 4)) +
            np.float_power(b, 2) * np.float_power(t2, 3) *
            (6 * r3 - 12 * b2 * b1 * np.float_power(b0, - 2) +
             6 * np.float_power(r1, 3)) +
            3 * np.float_power(t2, 2) * r2
        )
        k = m4e * np.float_power(v, -2) - 3

        return m, v, s, k


genhyperbolic = genhyperbolic_gen(name='genhyperbolic')


class gompertz_gen(rv_continuous):
    r"""A Gompertz (or truncated Gumbel) continuous random variable.

    %(before_notes)s

    Notes
    -----
    The probability density function for `gompertz` is:

    .. math::

        f(x, c) = c \exp(x) \exp(-c (e^x-1))

    for :math:`x \ge 0`, :math:`c > 0`.

    `gompertz` takes ``c`` as a shape parameter for :math:`c`.

    %(after_notes)s

    %(example)s

    """
    def _shape_info(self):
        return [_ShapeInfo("c", False, (0, np.inf), (False, False))]

    def _pdf(self, x, c):
        # gompertz.pdf(x, c) = c * exp(x) * exp(-c*(exp(x)-1))
        return np.exp(self._logpdf(x, c))

    def _logpdf(self, x, c):
        return np.log(c) + x - c * sc.expm1(x)

    def _cdf(self, x, c):
        return -sc.expm1(-c * sc.expm1(x))

    def _ppf(self, q, c):
        return sc.log1p(-1.0 / c * sc.log1p(-q))

    def _entropy(self, c):
        return 1.0 - np.log(c) - np.exp(c)*sc.expn(1, c)


gompertz = gompertz_gen(a=0.0, name='gompertz')


def _average_with_log_weights(x, logweights):
    x = np.asarray(x)
    logweights = np.asarray(logweights)
    maxlogw = logweights.max()
    weights = np.exp(logweights - maxlogw)
    return np.average(x, weights=weights)


class gumbel_r_gen(rv_continuous):
    r"""A right-skewed Gumbel continuous random variable.

    %(before_notes)s

    See Also
    --------
    gumbel_l, gompertz, genextreme

    Notes
    -----
    The probability density function for `gumbel_r` is:

    .. math::

        f(x) = \exp(-(x + e^{-x}))

    The Gumbel distribution is sometimes referred to as a type I Fisher-Tippett
    distribution.  It is also related to the extreme value distribution,
    log-Weibull and Gompertz distributions.

    %(after_notes)s

    %(example)s

    """
    def _shape_info(self):
        return []

    def _pdf(self, x):
        # gumbel_r.pdf(x) = exp(-(x + exp(-x)))
        return np.exp(self._logpdf(x))

    def _logpdf(self, x):
        return -x - np.exp(-x)

    def _cdf(self, x):
        return np.exp(-np.exp(-x))

    def _logcdf(self, x):
        return -np.exp(-x)

    def _ppf(self, q):
        return -np.log(-np.log(q))

    def _sf(self, x):
        return -sc.expm1(-np.exp(-x))

    def _isf(self, p):
        return -np.log(-np.log1p(-p))

    def _stats(self):
        return _EULER, np.pi*np.pi/6.0, 12*np.sqrt(6)/np.pi**3 * _ZETA3, 12.0/5

    def _entropy(self):
        # https://en.wikipedia.org/wiki/Gumbel_distribution
        return _EULER + 1.

    @_call_super_mom
    @inherit_docstring_from(rv_continuous)
    def fit(self, data, *args, **kwds):
        data, floc, fscale = _check_fit_input_parameters(self, data,
                                                         args, kwds)

        # By the method of maximum likelihood, the estimators of the
        # location and scale are the roots of the equations defined in
        # `func` and the value of the expression for `loc` that follows.
        # The first `func` is a first order derivative of the log-likelihood
        # equation and the second is from Source: Statistical Distributions,
        # 3rd Edition. Evans, Hastings, and Peacock (2000), Page 101.

        def get_loc_from_scale(scale):
            return -scale * (sc.logsumexp(-data / scale) - np.log(len(data)))

        if fscale is not None:
            # if the scale is fixed, the location can be analytically
            # determined.
            scale = fscale
            loc = get_loc_from_scale(scale)
        else:
            # A different function is solved depending on whether the location
            # is fixed.
            if floc is not None:
                loc = floc

                # equation to use if the location is fixed.
                # note that one cannot use the equation in Evans, Hastings,
                # and Peacock (2000) (since it assumes that the derivative
                # w.r.t. the log-likelihood is zero). however, it is easy to
                # derive the MLE condition directly if loc is fixed
                def func(scale):
                    term1 = (loc - data) * np.exp((loc - data) / scale) + data
                    term2 = len(data) * (loc + scale)
                    return term1.sum() - term2
            else:

                # equation to use if both location and scale are free
                def func(scale):
                    sdata = -data / scale
                    wavg = _average_with_log_weights(data, logweights=sdata)
                    return data.mean() - wavg - scale

            # set brackets for `root_scalar` to use when optimizing over the
            # scale such that a root is likely between them. Use user supplied
            # guess or default 1.
            brack_start = kwds.get('scale', 1)
            lbrack, rbrack = brack_start / 2, brack_start * 2

            # if a root is not between the brackets, iteratively expand them
            # until they include a sign change, checking after each bracket is
            # modified.
            def interval_contains_root(lbrack, rbrack):
                # return true if the signs disagree.
                return (np.sign(func(lbrack)) !=
                        np.sign(func(rbrack)))
            while (not interval_contains_root(lbrack, rbrack)
                   and (lbrack > 0 or rbrack < np.inf)):
                lbrack /= 2
                rbrack *= 2

            res = optimize.root_scalar(func, bracket=(lbrack, rbrack),
                                       rtol=1e-14, xtol=1e-14)
            scale = res.root
            loc = floc if floc is not None else get_loc_from_scale(scale)
        return loc, scale


gumbel_r = gumbel_r_gen(name='gumbel_r')


class gumbel_l_gen(rv_continuous):
    r"""A left-skewed Gumbel continuous random variable.

    %(before_notes)s

    See Also
    --------
    gumbel_r, gompertz, genextreme

    Notes
    -----
    The probability density function for `gumbel_l` is:

    .. math::

        f(x) = \exp(x - e^x)

    The Gumbel distribution is sometimes referred to as a type I Fisher-Tippett
    distribution.  It is also related to the extreme value distribution,
    log-Weibull and Gompertz distributions.

    %(after_notes)s

    %(example)s

    """

    def _shape_info(self):
        return []

    def _pdf(self, x):
        # gumbel_l.pdf(x) = exp(x - exp(x))
        return np.exp(self._logpdf(x))

    def _logpdf(self, x):
        return x - np.exp(x)

    def _cdf(self, x):
        return -sc.expm1(-np.exp(x))

    def _ppf(self, q):
        return np.log(-sc.log1p(-q))

    def _logsf(self, x):
        return -np.exp(x)

    def _sf(self, x):
        return np.exp(-np.exp(x))

    def _isf(self, x):
        return np.log(-np.log(x))

    def _stats(self):
        return -_EULER, np.pi*np.pi/6.0, \
               -12*np.sqrt(6)/np.pi**3 * _ZETA3, 12.0/5

    def _entropy(self):
        return _EULER + 1.

    @_call_super_mom
    @inherit_docstring_from(rv_continuous)
    def fit(self, data, *args, **kwds):
        # The fit method of `gumbel_r` can be used for this distribution with
        # small modifications. The process to do this is
        # 1. pass the sign negated data into `gumbel_r.fit`
        #    - if the location is fixed, it should also be negated.
        # 2. negate the sign of the resulting location, leaving the scale
        #    unmodified.
        # `gumbel_r.fit` holds necessary input checks.

        if kwds.get('floc') is not None:
            kwds['floc'] = -kwds['floc']
        loc_r, scale_r, = gumbel_r.fit(-np.asarray(data), *args, **kwds)
        return -loc_r, scale_r


gumbel_l = gumbel_l_gen(name='gumbel_l')


class halfcauchy_gen(rv_continuous):
    r"""A Half-Cauchy continuous random variable.

    %(before_notes)s

    Notes
    -----
    The probability density function for `halfcauchy` is:

    .. math::

        f(x) = \frac{2}{\pi (1 + x^2)}

    for :math:`x \ge 0`.

    %(after_notes)s

    %(example)s

    """
    def _shape_info(self):
        return []

    def _pdf(self, x):
        # halfcauchy.pdf(x) = 2 / (pi * (1 + x**2))
        return 2.0/np.pi/(1.0+x*x)

    def _logpdf(self, x):
        return np.log(2.0/np.pi) - sc.log1p(x*x)

    def _cdf(self, x):
        return 2.0/np.pi*np.arctan(x)

    def _ppf(self, q):
        return np.tan(np.pi/2*q)

    def _stats(self):
        return np.inf, np.inf, np.nan, np.nan

    def _entropy(self):
        return np.log(2*np.pi)


halfcauchy = halfcauchy_gen(a=0.0, name='halfcauchy')


class halflogistic_gen(rv_continuous):
    r"""A half-logistic continuous random variable.

    %(before_notes)s

    Notes
    -----
    The probability density function for `halflogistic` is:

    .. math::

        f(x) = \frac{ 2 e^{-x} }{ (1+e^{-x})^2 }
             = \frac{1}{2} \text{sech}(x/2)^2

    for :math:`x \ge 0`.

    %(after_notes)s

    %(example)s

    """
    def _shape_info(self):
        return []

    def _pdf(self, x):
        # halflogistic.pdf(x) = 2 * exp(-x) / (1+exp(-x))**2
        #                     = 1/2 * sech(x/2)**2
        return np.exp(self._logpdf(x))

    def _logpdf(self, x):
        return np.log(2) - x - 2. * sc.log1p(np.exp(-x))

    def _cdf(self, x):
        return np.tanh(x/2.0)

    def _ppf(self, q):
        return 2*np.arctanh(q)

    def _munp(self, n):
        if n == 1:
            return 2*np.log(2)
        if n == 2:
            return np.pi*np.pi/3.0
        if n == 3:
            return 9*_ZETA3
        if n == 4:
            return 7*np.pi**4 / 15.0
        return 2*(1-pow(2.0, 1-n))*sc.gamma(n+1)*sc.zeta(n, 1)

    def _entropy(self):
        return 2-np.log(2)


halflogistic = halflogistic_gen(a=0.0, name='halflogistic')


class halfnorm_gen(rv_continuous):
    r"""A half-normal continuous random variable.

    %(before_notes)s

    Notes
    -----
    The probability density function for `halfnorm` is:

    .. math::

        f(x) = \sqrt{2/\pi} \exp(-x^2 / 2)

    for :math:`x >= 0`.

    `halfnorm` is a special case of `chi` with ``df=1``.

    %(after_notes)s

    %(example)s

    """
    def _shape_info(self):
        return []

    def _rvs(self, size=None, random_state=None):
        return abs(random_state.standard_normal(size=size))

    def _pdf(self, x):
        # halfnorm.pdf(x) = sqrt(2/pi) * exp(-x**2/2)
        return np.sqrt(2.0/np.pi)*np.exp(-x*x/2.0)

    def _logpdf(self, x):
        return 0.5 * np.log(2.0/np.pi) - x*x/2.0

    def _cdf(self, x):
        return _norm_cdf(x)*2-1.0

    def _ppf(self, q):
        return sc.ndtri((1+q)/2.0)

    def _stats(self):
        return (np.sqrt(2.0/np.pi),
                1-2.0/np.pi,
                np.sqrt(2)*(4-np.pi)/(np.pi-2)**1.5,
                8*(np.pi-3)/(np.pi-2)**2)

    def _entropy(self):
        return 0.5*np.log(np.pi/2.0)+0.5


halfnorm = halfnorm_gen(a=0.0, name='halfnorm')


class hypsecant_gen(rv_continuous):
    r"""A hyperbolic secant continuous random variable.

    %(before_notes)s

    Notes
    -----
    The probability density function for `hypsecant` is:

    .. math::

        f(x) = \frac{1}{\pi} \text{sech}(x)

    for a real number :math:`x`.

    %(after_notes)s

    %(example)s

    """
    def _shape_info(self):
        return []

    def _pdf(self, x):
        # hypsecant.pdf(x) = 1/pi * sech(x)
        return 1.0/(np.pi*np.cosh(x))

    def _cdf(self, x):
        return 2.0/np.pi*np.arctan(np.exp(x))

    def _ppf(self, q):
        return np.log(np.tan(np.pi*q/2.0))

    def _stats(self):
        return 0, np.pi*np.pi/4, 0, 2

    def _entropy(self):
        return np.log(2*np.pi)


hypsecant = hypsecant_gen(name='hypsecant')


class gausshyper_gen(rv_continuous):
    r"""A Gauss hypergeometric continuous random variable.

    %(before_notes)s

    Notes
    -----
    The probability density function for `gausshyper` is:

    .. math::

        f(x, a, b, c, z) = C x^{a-1} (1-x)^{b-1} (1+zx)^{-c}

    for :math:`0 \le x \le 1`, :math:`a,b > 0`, :math:`c` a real number,
    :math:`z > -1`, and :math:`C = \frac{1}{B(a, b) F[2, 1](c, a; a+b; -z)}`.
    :math:`F[2, 1]` is the Gauss hypergeometric function
    `scipy.special.hyp2f1`.

    `gausshyper` takes :math:`a`, :math:`b`, :math:`c` and :math:`z` as shape
    parameters.

    %(after_notes)s

    References
    ----------
    .. [1] Armero, C., and M. J. Bayarri. "Prior Assessments for Prediction in
           Queues." *Journal of the Royal Statistical Society*. Series D (The
           Statistician) 43, no. 1 (1994): 139-53. doi:10.2307/2348939

    %(example)s

    """

    def _argcheck(self, a, b, c, z):
        # z > -1 per gh-10134
        return (a > 0) & (b > 0) & (c == c) & (z > -1)

    def _shape_info(self):
        ia = _ShapeInfo("a", False, (0, np.inf), (False, False))
        ib = _ShapeInfo("b", False, (0, np.inf), (False, False))
        ic = _ShapeInfo("c", False, (-np.inf, np.inf), (False, False))
        iz = _ShapeInfo("z", False, (-1, np.inf), (False, False))
        return [ia, ib, ic, iz]

    def _pdf(self, x, a, b, c, z):
        # gausshyper.pdf(x, a, b, c, z) =
        #   C * x**(a-1) * (1-x)**(b-1) * (1+z*x)**(-c)
        Cinv = sc.gamma(a)*sc.gamma(b)/sc.gamma(a+b)*sc.hyp2f1(c, a, a+b, -z)
        return 1.0/Cinv * x**(a-1.0) * (1.0-x)**(b-1.0) / (1.0+z*x)**c

    def _munp(self, n, a, b, c, z):
        fac = sc.beta(n+a, b) / sc.beta(a, b)
        num = sc.hyp2f1(c, a+n, a+b+n, -z)
        den = sc.hyp2f1(c, a, a+b, -z)
        return fac*num / den


gausshyper = gausshyper_gen(a=0.0, b=1.0, name='gausshyper')


class invgamma_gen(rv_continuous):
    r"""An inverted gamma continuous random variable.

    %(before_notes)s

    Notes
    -----
    The probability density function for `invgamma` is:

    .. math::

        f(x, a) = \frac{x^{-a-1}}{\Gamma(a)} \exp(-\frac{1}{x})

    for :math:`x >= 0`, :math:`a > 0`. :math:`\Gamma` is the gamma function
    (`scipy.special.gamma`).

    `invgamma` takes ``a`` as a shape parameter for :math:`a`.

    `invgamma` is a special case of `gengamma` with ``c=-1``, and it is a
    different parameterization of the scaled inverse chi-squared distribution.
    Specifically, if the scaled inverse chi-squared distribution is
    parameterized with degrees of freedom :math:`\nu` and scaling parameter
    :math:`\tau^2`, then it can be modeled using `invgamma` with
    ``a=`` :math:`\nu/2` and ``scale=`` :math:`\nu \tau^2/2`.

    %(after_notes)s

    %(example)s

    """
    _support_mask = rv_continuous._open_support_mask

    def _shape_info(self):
        return [_ShapeInfo("c", False, (0, np.inf), (False, False))]

    def _pdf(self, x, a):
        # invgamma.pdf(x, a) = x**(-a-1) / gamma(a) * exp(-1/x)
        return np.exp(self._logpdf(x, a))

    def _logpdf(self, x, a):
        return -(a+1) * np.log(x) - sc.gammaln(a) - 1.0/x

    def _cdf(self, x, a):
        return sc.gammaincc(a, 1.0 / x)

    def _ppf(self, q, a):
        return 1.0 / sc.gammainccinv(a, q)

    def _sf(self, x, a):
        return sc.gammainc(a, 1.0 / x)

    def _isf(self, q, a):
        return 1.0 / sc.gammaincinv(a, q)

    def _stats(self, a, moments='mvsk'):
        m1 = _lazywhere(a > 1, (a,), lambda x: 1. / (x - 1.), np.inf)
        m2 = _lazywhere(a > 2, (a,), lambda x: 1. / (x - 1.)**2 / (x - 2.),
                        np.inf)

        g1, g2 = None, None
        if 's' in moments:
            g1 = _lazywhere(
                a > 3, (a,),
                lambda x: 4. * np.sqrt(x - 2.) / (x - 3.), np.nan)
        if 'k' in moments:
            g2 = _lazywhere(
                a > 4, (a,),
                lambda x: 6. * (5. * x - 11.) / (x - 3.) / (x - 4.), np.nan)
        return m1, m2, g1, g2

    def _entropy(self, a):
        return a - (a+1.0) * sc.psi(a) + sc.gammaln(a)


invgamma = invgamma_gen(a=0.0, name='invgamma')


class invgauss_gen(rv_continuous):
    r"""An inverse Gaussian continuous random variable.

    %(before_notes)s

    Notes
    -----
    The probability density function for `invgauss` is:

    .. math::

        f(x, \mu) = \frac{1}{\sqrt{2 \pi x^3}}
                    \exp(-\frac{(x-\mu)^2}{2 x \mu^2})

    for :math:`x >= 0` and :math:`\mu > 0`.

    `invgauss` takes ``mu`` as a shape parameter for :math:`\mu`.

    %(after_notes)s

    %(example)s

    """
    _support_mask = rv_continuous._open_support_mask

    def _shape_info(self):
        return [_ShapeInfo("mu", False, (0, np.inf), (False, False))]

    def _rvs(self, mu, size=None, random_state=None):
        return random_state.wald(mu, 1.0, size=size)

    def _pdf(self, x, mu):
        # invgauss.pdf(x, mu) =
        #                  1 / sqrt(2*pi*x**3) * exp(-(x-mu)**2/(2*x*mu**2))
        return 1.0/np.sqrt(2*np.pi*x**3.0)*np.exp(-1.0/(2*x)*((x-mu)/mu)**2)

    def _logpdf(self, x, mu):
        return -0.5*np.log(2*np.pi) - 1.5*np.log(x) - ((x-mu)/mu)**2/(2*x)

    # approach adapted from equations in
    # https://journal.r-project.org/archive/2016-1/giner-smyth.pdf,
    # not R code. see gh-13616

    def _logcdf(self, x, mu):
        fac = 1 / np.sqrt(x)
        a = _norm_logcdf(fac * ((x / mu) - 1))
        b = 2 / mu + _norm_logcdf(-fac * ((x / mu) + 1))
        return a + np.log1p(np.exp(b - a))

    def _logsf(self, x, mu):
        fac = 1 / np.sqrt(x)
        a = _norm_logsf(fac * ((x / mu) - 1))
        b = 2 / mu + _norm_logcdf(-fac * (x + mu) / mu)
        return a + np.log1p(-np.exp(b - a))

    def _sf(self, x, mu):
        return np.exp(self._logsf(x, mu))

    def _cdf(self, x, mu):
        return np.exp(self._logcdf(x, mu))

    def _stats(self, mu):
        return mu, mu**3.0, 3*np.sqrt(mu), 15*mu

    @inherit_docstring_from(rv_continuous)
    def fit(self, data, *args, **kwds):
        method = kwds.get('method', 'mle')

        if type(self) == wald_gen or method.lower() == 'mm':
            return super().fit(data, *args, **kwds)

        data, fshape_s, floc, fscale = _check_fit_input_parameters(self, data,
                                                                   args, kwds)
        '''
        Source: Statistical Distributions, 3rd Edition. Evans, Hastings,
        and Peacock (2000), Page 121. Their shape parameter is equivilent to
        SciPy's with the conversion `fshape_s = fshape / scale`.

        MLE formulas are not used in 3 condtions:
        - `loc` is not fixed
        - `mu` is fixed
        These cases fall back on the superclass fit method.
        - `loc` is fixed but translation results in negative data raises
          a `FitDataError`.
        '''
        if floc is None or fshape_s is not None:
            return super().fit(data, *args, **kwds)
        elif np.any(data - floc < 0):
            raise FitDataError("invgauss", lower=0, upper=np.inf)
        else:
            data = data - floc
            fshape_n = np.mean(data)
            if fscale is None:
                fscale = len(data) / (np.sum(data ** -1 - fshape_n ** -1))
            fshape_s = fshape_n / fscale
        return fshape_s, floc, fscale


invgauss = invgauss_gen(a=0.0, name='invgauss')


class geninvgauss_gen(rv_continuous):
    r"""A Generalized Inverse Gaussian continuous random variable.

    %(before_notes)s

    Notes
    -----
    The probability density function for `geninvgauss` is:

    .. math::

        f(x, p, b) = x^{p-1} \exp(-b (x + 1/x) / 2) / (2 K_p(b))

    where `x > 0`, `p` is a real number and `b > 0`([1]_).
    :math:`K_p` is the modified Bessel function of second kind of order `p`
    (`scipy.special.kv`).

    %(after_notes)s

    The inverse Gaussian distribution `stats.invgauss(mu)` is a special case of
    `geninvgauss` with `p = -1/2`, `b = 1 / mu` and `scale = mu`.

    Generating random variates is challenging for this distribution. The
    implementation is based on [2]_.

    References
    ----------
    .. [1] O. Barndorff-Nielsen, P. Blaesild, C. Halgreen, "First hitting time
       models for the generalized inverse gaussian distribution",
       Stochastic Processes and their Applications 7, pp. 49--54, 1978.

    .. [2] W. Hoermann and J. Leydold, "Generating generalized inverse Gaussian
       random variates", Statistics and Computing, 24(4), p. 547--557, 2014.

    %(example)s

    """
    def _argcheck(self, p, b):
        return (p == p) & (b > 0)

    def _shape_info(self):
        ip = _ShapeInfo("p", False, (-np.inf, np.inf), (False, False))
        ib = _ShapeInfo("b", False, (0, np.inf), (False, False))
        return [ip, ib]

    def _logpdf(self, x, p, b):
        # kve instead of kv works better for large values of b
        # warn if kve produces infinite values and replace by nan
        # otherwise c = -inf and the results are often incorrect
        @np.vectorize
        def logpdf_single(x, p, b):
            return _stats.geninvgauss_logpdf(x, p, b)

        z = logpdf_single(x, p, b)
        if np.isnan(z).any():
            msg = ("Infinite values encountered in scipy.special.kve(p, b). "
                   "Values replaced by NaN to avoid incorrect results.")
            warnings.warn(msg, RuntimeWarning)
        return z

    def _pdf(self, x, p, b):
        # relying on logpdf avoids overflow of x**(p-1) for large x and p
        return np.exp(self._logpdf(x, p, b))

    def _cdf(self, x, *args):
        _a, _b = self._get_support(*args)

        @np.vectorize
        def _cdf_single(x, *args):
            p, b = args
            user_data = np.array([p, b], float).ctypes.data_as(ctypes.c_void_p)
            llc = LowLevelCallable.from_cython(_stats, '_geninvgauss_pdf',
                                               user_data)

            return integrate.quad(llc, _a, x)[0]

        return _cdf_single(x, *args)

    def _logquasipdf(self, x, p, b):
        # log of the quasi-density (w/o normalizing constant) used in _rvs
        return _lazywhere(x > 0, (x, p, b),
                          lambda x, p, b: (p - 1)*np.log(x) - b*(x + 1/x)/2,
                          -np.inf)

    def _rvs(self, p, b, size=None, random_state=None):
        # if p and b are scalar, use _rvs_scalar, otherwise need to create
        # output by iterating over parameters
        if np.isscalar(p) and np.isscalar(b):
            out = self._rvs_scalar(p, b, size, random_state)
        elif p.size == 1 and b.size == 1:
            out = self._rvs_scalar(p.item(), b.item(), size, random_state)
        else:
            # When this method is called, size will be a (possibly empty)
            # tuple of integers.  It will not be None; if `size=None` is passed
            # to `rvs()`, size will be the empty tuple ().

            p, b = np.broadcast_arrays(p, b)
            # p and b now have the same shape.

            # `shp` is the shape of the blocks of random variates that are
            # generated for each combination of parameters associated with
            # broadcasting p and b.
            # bc is a tuple the same lenth as size.  The values
            # in bc are bools.  If bc[j] is True, it means that
            # entire axis is filled in for a given combination of the
            # broadcast arguments.
            shp, bc = _check_shape(p.shape, size)

            # `numsamples` is the total number of variates to be generated
            # for each combination of the input arguments.
            numsamples = int(np.prod(shp))

            # `out` is the array to be returned.  It is filled in in the
            # loop below.
            out = np.empty(size)

            it = np.nditer([p, b],
                           flags=['multi_index'],
                           op_flags=[['readonly'], ['readonly']])
            while not it.finished:
                # Convert the iterator's multi_index into an index into the
                # `out` array where the call to _rvs_scalar() will be stored.
                # Where bc is True, we use a full slice; otherwise we use the
                # index value from it.multi_index.  len(it.multi_index) might
                # be less than len(bc), and in that case we want to align these
                # two sequences to the right, so the loop variable j runs from
                # -len(size) to 0.  This doesn't cause an IndexError, as
                # bc[j] will be True in those cases where it.multi_index[j]
                # would cause an IndexError.
                idx = tuple((it.multi_index[j] if not bc[j] else slice(None))
                            for j in range(-len(size), 0))
                out[idx] = self._rvs_scalar(it[0], it[1], numsamples,
                                            random_state).reshape(shp)
                it.iternext()

        if size == ():
            out = out.item()
        return out

    def _rvs_scalar(self, p, b, numsamples, random_state):
        # following [2], the quasi-pdf is used instead of the pdf for the
        # generation of rvs
        invert_res = False
        if not(numsamples):
            numsamples = 1
        if p < 0:
            # note: if X is geninvgauss(p, b), then 1/X is geninvgauss(-p, b)
            p = -p
            invert_res = True
        m = self._mode(p, b)

        # determine method to be used following [2]
        ratio_unif = True
        if p >= 1 or b > 1:
            # ratio of uniforms with mode shift below
            mode_shift = True
        elif b >= min(0.5, 2 * np.sqrt(1 - p) / 3):
            # ratio of uniforms without mode shift below
            mode_shift = False
        else:
            # new algorithm in [2]
            ratio_unif = False

        # prepare sampling of rvs
        size1d = tuple(np.atleast_1d(numsamples))
        N = np.prod(size1d)  # number of rvs needed, reshape upon return
        x = np.zeros(N)
        simulated = 0

        if ratio_unif:
            # use ratio of uniforms method
            if mode_shift:
                a2 = -2 * (p + 1) / b - m
                a1 = 2 * m * (p - 1) / b - 1
                # find roots of x**3 + a2*x**2 + a1*x + m (Cardano's formula)
                p1 = a1 - a2**2 / 3
                q1 = 2 * a2**3 / 27 - a2 * a1 / 3 + m
                phi = np.arccos(-q1 * np.sqrt(-27 / p1**3) / 2)
                s1 = -np.sqrt(-4 * p1 / 3)
                root1 = s1 * np.cos(phi / 3 + np.pi / 3) - a2 / 3
                root2 = -s1 * np.cos(phi / 3) - a2 / 3
                # root3 = s1 * np.cos(phi / 3 - np.pi / 3) - a2 / 3

                # if g is the quasipdf, rescale: g(x) / g(m) which we can write
                # as exp(log(g(x)) - log(g(m))). This is important
                # since for large values of p and b, g cannot be evaluated.
                # denote the rescaled quasipdf by h
                lm = self._logquasipdf(m, p, b)
                d1 = self._logquasipdf(root1, p, b) - lm
                d2 = self._logquasipdf(root2, p, b) - lm
                # compute the bounding rectangle w.r.t. h. Note that
                # np.exp(0.5*d1) = np.sqrt(g(root1)/g(m)) = np.sqrt(h(root1))
                vmin = (root1 - m) * np.exp(0.5 * d1)
                vmax = (root2 - m) * np.exp(0.5 * d2)
                umax = 1  # umax = sqrt(h(m)) = 1

                logqpdf = lambda x: self._logquasipdf(x, p, b) - lm
                c = m
            else:
                # ratio of uniforms without mode shift
                # compute np.sqrt(quasipdf(m))
                umax = np.exp(0.5*self._logquasipdf(m, p, b))
                xplus = ((1 + p) + np.sqrt((1 + p)**2 + b**2))/b
                vmin = 0
                # compute xplus * np.sqrt(quasipdf(xplus))
                vmax = xplus * np.exp(0.5 * self._logquasipdf(xplus, p, b))
                c = 0
                logqpdf = lambda x: self._logquasipdf(x, p, b)

            if vmin >= vmax:
                raise ValueError("vmin must be smaller than vmax.")
            if umax <= 0:
                raise ValueError("umax must be positive.")

            i = 1
            while simulated < N:
                k = N - simulated
                # simulate uniform rvs on [0, umax] and [vmin, vmax]
                u = umax * random_state.uniform(size=k)
                v = random_state.uniform(size=k)
                v = vmin + (vmax - vmin) * v
                rvs = v / u + c
                # rewrite acceptance condition u**2 <= pdf(rvs) by taking logs
                accept = (2*np.log(u) <= logqpdf(rvs))
                num_accept = np.sum(accept)
                if num_accept > 0:
                    x[simulated:(simulated + num_accept)] = rvs[accept]
                    simulated += num_accept

                if (simulated == 0) and (i*N >= 50000):
                    msg = ("Not a single random variate could be generated "
                           "in {} attempts. Sampling does not appear to "
                           "work for the provided parameters.".format(i*N))
                    raise RuntimeError(msg)
                i += 1
        else:
            # use new algorithm in [2]
            x0 = b / (1 - p)
            xs = np.max((x0, 2 / b))
            k1 = np.exp(self._logquasipdf(m, p, b))
            A1 = k1 * x0
            if x0 < 2 / b:
                k2 = np.exp(-b)
                if p > 0:
                    A2 = k2 * ((2 / b)**p - x0**p) / p
                else:
                    A2 = k2 * np.log(2 / b**2)
            else:
                k2, A2 = 0, 0
            k3 = xs**(p - 1)
            A3 = 2 * k3 * np.exp(-xs * b / 2) / b
            A = A1 + A2 + A3

            # [2]: rejection constant is < 2.73; so expected runtime is finite
            while simulated < N:
                k = N - simulated
                h, rvs = np.zeros(k), np.zeros(k)
                # simulate uniform rvs on [x1, x2] and [0, y2]
                u = random_state.uniform(size=k)
                v = A * random_state.uniform(size=k)
                cond1 = v <= A1
                cond2 = np.logical_not(cond1) & (v <= A1 + A2)
                cond3 = np.logical_not(cond1 | cond2)
                # subdomain (0, x0)
                rvs[cond1] = x0 * v[cond1] / A1
                h[cond1] = k1
                # subdomain (x0, 2 / b)
                if p > 0:
                    rvs[cond2] = (x0**p + (v[cond2] - A1) * p / k2)**(1 / p)
                else:
                    rvs[cond2] = b * np.exp((v[cond2] - A1) * np.exp(b))
                h[cond2] = k2 * rvs[cond2]**(p - 1)
                # subdomain (xs, infinity)
                z = np.exp(-xs * b / 2) - b * (v[cond3] - A1 - A2) / (2 * k3)
                rvs[cond3] = -2 / b * np.log(z)
                h[cond3] = k3 * np.exp(-rvs[cond3] * b / 2)
                # apply rejection method
                accept = (np.log(u * h) <= self._logquasipdf(rvs, p, b))
                num_accept = sum(accept)
                if num_accept > 0:
                    x[simulated:(simulated + num_accept)] = rvs[accept]
                    simulated += num_accept

        rvs = np.reshape(x, size1d)
        if invert_res:
            rvs = 1 / rvs
        return rvs

    def _mode(self, p, b):
        # distinguish cases to avoid catastrophic cancellation (see [2])
        if p < 1:
            return b / (np.sqrt((p - 1)**2 + b**2) + 1 - p)
        else:
            return (np.sqrt((1 - p)**2 + b**2) - (1 - p)) / b

    def _munp(self, n, p, b):
        num = sc.kve(p + n, b)
        denom = sc.kve(p, b)
        inf_vals = np.isinf(num) | np.isinf(denom)
        if inf_vals.any():
            msg = ("Infinite values encountered in the moment calculation "
                   "involving scipy.special.kve. Values replaced by NaN to "
                   "avoid incorrect results.")
            warnings.warn(msg, RuntimeWarning)
            m = np.full_like(num, np.nan, dtype=np.double)
            m[~inf_vals] = num[~inf_vals] / denom[~inf_vals]
        else:
            m = num / denom
        return m


geninvgauss = geninvgauss_gen(a=0.0, name="geninvgauss")


class norminvgauss_gen(rv_continuous):
    r"""A Normal Inverse Gaussian continuous random variable.

    %(before_notes)s

    Notes
    -----
    The probability density function for `norminvgauss` is:

    .. math::

        f(x, a, b) = \frac{a \, K_1(a \sqrt{1 + x^2})}{\pi \sqrt{1 + x^2}} \,
                     \exp(\sqrt{a^2 - b^2} + b x)

    where :math:`x` is a real number, the parameter :math:`a` is the tail
    heaviness and :math:`b` is the asymmetry parameter satisfying
    :math:`a > 0` and :math:`|b| <= a`.
    :math:`K_1` is the modified Bessel function of second kind
    (`scipy.special.k1`).

    %(after_notes)s

    A normal inverse Gaussian random variable `Y` with parameters `a` and `b`
    can be expressed as a normal mean-variance mixture:
    `Y = b * V + sqrt(V) * X` where `X` is `norm(0,1)` and `V` is
    `invgauss(mu=1/sqrt(a**2 - b**2))`. This representation is used
    to generate random variates.

    Another common parametrization of the distribution (see Equation 2.1 in
    [2]_) is given by the following expression of the pdf:

    .. math::

        g(x, \alpha, \beta, \delta, \mu) =
        \frac{\alpha\delta K_1\left(\alpha\sqrt{\delta^2 + (x - \mu)^2}\right)}
        {\pi \sqrt{\delta^2 + (x - \mu)^2}} \,
        e^{\delta \sqrt{\alpha^2 - \beta^2} + \beta (x - \mu)}

    In SciPy, this corresponds to
    `a = alpha * delta, b = beta * delta, loc = mu, scale=delta`.

    References
    ----------
    .. [1] O. Barndorff-Nielsen, "Hyperbolic Distributions and Distributions on
           Hyperbolae", Scandinavian Journal of Statistics, Vol. 5(3),
           pp. 151-157, 1978.

    .. [2] O. Barndorff-Nielsen, "Normal Inverse Gaussian Distributions and
           Stochastic Volatility Modelling", Scandinavian Journal of
           Statistics, Vol. 24, pp. 1-13, 1997.

    %(example)s

    """
    _support_mask = rv_continuous._open_support_mask

    def _argcheck(self, a, b):
        return (a > 0) & (np.absolute(b) < a)

    def _shape_info(self):
        ia = _ShapeInfo("a", False, (0, np.inf), (False, False))
        ib = _ShapeInfo("b", False, (-np.inf, np.inf), (False, False))
        return [ia, ib]

    def _fitstart(self, data):
        # Arbitrary, but the default a=b=1 is not valid
        return super()._fitstart(data, args=(1, 0.5))

    def _pdf(self, x, a, b):
        gamma = np.sqrt(a**2 - b**2)
        fac1 = a / np.pi * np.exp(gamma)
        sq = np.hypot(1, x)  # reduce overflows
        return fac1 * sc.k1e(a * sq) * np.exp(b*x - a*sq) / sq

    def _sf(self, x, a, b):
        if np.isscalar(x):
            # If x is a scalar, then so are a and b.
            return integrate.quad(self._pdf, x, np.inf, args=(a, b))[0]
        else:
            result = []
            for (x0, a0, b0) in zip(x, a, b):
                result.append(integrate.quad(self._pdf, x0, np.inf,
                                             args=(a0, b0))[0])
            return np.array(result)

    def _isf(self, q, a, b):
        def _isf_scalar(q, a, b):

            def eq(x, a, b, q):
                # Solve eq(x, a, b, q) = 0 to obtain isf(x, a, b) = q.
                return self._sf(x, a, b) - q

            # Find a bracketing interval for the root.
            # Start at the mean, and grow the length of the interval
            # by 2 each iteration until there is a sign change in eq.
            xm = self.mean(a, b)
            em = eq(xm, a, b, q)
            if em == 0:
                # Unlikely, but might as well check.
                return xm
            if em > 0:
                delta = 1
                left = xm
                right = xm + delta
                while eq(right, a, b, q) > 0:
                    delta = 2*delta
                    right = xm + delta
            else:
                # em < 0
                delta = 1
                right = xm
                left = xm - delta
                while eq(left, a, b, q) < 0:
                    delta = 2*delta
                    left = xm - delta
            result = optimize.brentq(eq, left, right, args=(a, b, q),
                                     xtol=self.xtol)
            return result

        if np.isscalar(q):
            return _isf_scalar(q, a, b)
        else:
            result = []
            for (q0, a0, b0) in zip(q, a, b):
                result.append(_isf_scalar(q0, a0, b0))
            return np.array(result)

    def _rvs(self, a, b, size=None, random_state=None):
        # note: X = b * V + sqrt(V) * X is norminvgaus(a,b) if X is standard
        # normal and V is invgauss(mu=1/sqrt(a**2 - b**2))
        gamma = np.sqrt(a**2 - b**2)
        ig = invgauss.rvs(mu=1/gamma, size=size, random_state=random_state)
        return b * ig + np.sqrt(ig) * norm.rvs(size=size,
                                               random_state=random_state)

    def _stats(self, a, b):
        gamma = np.sqrt(a**2 - b**2)
        mean = b / gamma
        variance = a**2 / gamma**3
        skewness = 3.0 * b / (a * np.sqrt(gamma))
        kurtosis = 3.0 * (1 + 4 * b**2 / a**2) / gamma
        return mean, variance, skewness, kurtosis


norminvgauss = norminvgauss_gen(name="norminvgauss")


class invweibull_gen(rv_continuous):
    u"""An inverted Weibull continuous random variable.

    This distribution is also known as the Fréchet distribution or the
    type II extreme value distribution.

    %(before_notes)s

    Notes
    -----
    The probability density function for `invweibull` is:

    .. math::

        f(x, c) = c x^{-c-1} \\exp(-x^{-c})

    for :math:`x > 0`, :math:`c > 0`.

    `invweibull` takes ``c`` as a shape parameter for :math:`c`.

    %(after_notes)s

    References
    ----------
    F.R.S. de Gusmao, E.M.M Ortega and G.M. Cordeiro, "The generalized inverse
    Weibull distribution", Stat. Papers, vol. 52, pp. 591-619, 2011.

    %(example)s

    """
    _support_mask = rv_continuous._open_support_mask

    def _shape_info(self):
        return [_ShapeInfo("c", False, (0, np.inf), (False, False))]

    def _pdf(self, x, c):
        # invweibull.pdf(x, c) = c * x**(-c-1) * exp(-x**(-c))
        xc1 = np.power(x, -c - 1.0)
        xc2 = np.power(x, -c)
        xc2 = np.exp(-xc2)
        return c * xc1 * xc2

    def _cdf(self, x, c):
        xc1 = np.power(x, -c)
        return np.exp(-xc1)

    def _ppf(self, q, c):
        return np.power(-np.log(q), -1.0/c)

    def _munp(self, n, c):
        return sc.gamma(1 - n / c)

    def _entropy(self, c):
        return 1+_EULER + _EULER / c - np.log(c)

    def _fitstart(self, data, args=None):
        # invweibull requires c > 1 for the first moment to exist, so use 2.0
        args = (2.0,) if args is None else args
        return super(invweibull_gen, self)._fitstart(data, args=args)


invweibull = invweibull_gen(a=0, name='invweibull')


class johnsonsb_gen(rv_continuous):
    r"""A Johnson SB continuous random variable.

    %(before_notes)s

    See Also
    --------
    johnsonsu

    Notes
    -----
    The probability density function for `johnsonsb` is:

    .. math::

        f(x, a, b) = \frac{b}{x(1-x)}  \phi(a + b \log \frac{x}{1-x} )

    where :math:`x`, :math:`a`, and :math:`b` are real scalars; :math:`b > 0`
    and :math:`x \in [0,1]`.  :math:`\phi` is the pdf of the normal
    distribution.

    `johnsonsb` takes :math:`a` and :math:`b` as shape parameters.

    %(after_notes)s

    %(example)s

    """
    _support_mask = rv_continuous._open_support_mask

    def _argcheck(self, a, b):
        return (b > 0) & (a == a)

    def _shape_info(self):
        ia = _ShapeInfo("a", False, (-np.inf, np.inf), (False, False))
        ib = _ShapeInfo("b", False, (0, np.inf), (False, False))
        return [ia, ib]

    def _pdf(self, x, a, b):
        # johnsonsb.pdf(x, a, b) = b / (x*(1-x)) * phi(a + b * log(x/(1-x)))
        trm = _norm_pdf(a + b*np.log(x/(1.0-x)))
        return b*1.0/(x*(1-x))*trm

    def _cdf(self, x, a, b):
        return _norm_cdf(a + b*np.log(x/(1.0-x)))

    def _ppf(self, q, a, b):
        return 1.0 / (1 + np.exp(-1.0 / b * (_norm_ppf(q) - a)))


johnsonsb = johnsonsb_gen(a=0.0, b=1.0, name='johnsonsb')


class johnsonsu_gen(rv_continuous):
    r"""A Johnson SU continuous random variable.

    %(before_notes)s

    See Also
    --------
    johnsonsb

    Notes
    -----
    The probability density function for `johnsonsu` is:

    .. math::

        f(x, a, b) = \frac{b}{\sqrt{x^2 + 1}}
                     \phi(a + b \log(x + \sqrt{x^2 + 1}))

    where :math:`x`, :math:`a`, and :math:`b` are real scalars; :math:`b > 0`.
    :math:`\phi` is the pdf of the normal distribution.

    `johnsonsu` takes :math:`a` and :math:`b` as shape parameters.

    %(after_notes)s

    %(example)s

    """
    def _argcheck(self, a, b):
        return (b > 0) & (a == a)

    def _shape_info(self):
        ia = _ShapeInfo("a", False, (-np.inf, np.inf), (False, False))
        ib = _ShapeInfo("b", False, (0, np.inf), (False, False))
        return [ia, ib]

    def _pdf(self, x, a, b):
        # johnsonsu.pdf(x, a, b) = b / sqrt(x**2 + 1) *
        #                          phi(a + b * log(x + sqrt(x**2 + 1)))
        x2 = x*x
        trm = _norm_pdf(a + b * np.log(x + np.sqrt(x2+1)))
        return b*1.0/np.sqrt(x2+1.0)*trm

    def _cdf(self, x, a, b):
        return _norm_cdf(a + b * np.log(x + np.sqrt(x*x + 1)))

    def _ppf(self, q, a, b):
        return np.sinh((_norm_ppf(q) - a) / b)


johnsonsu = johnsonsu_gen(name='johnsonsu')


class laplace_gen(rv_continuous):
    r"""A Laplace continuous random variable.

    %(before_notes)s

    Notes
    -----
    The probability density function for `laplace` is

    .. math::

        f(x) = \frac{1}{2} \exp(-|x|)

    for a real number :math:`x`.

    %(after_notes)s

    %(example)s

    """
    def _shape_info(self):
        return []

    def _rvs(self, size=None, random_state=None):
        return random_state.laplace(0, 1, size=size)

    def _pdf(self, x):
        # laplace.pdf(x) = 1/2 * exp(-abs(x))
        return 0.5*np.exp(-abs(x))

    def _cdf(self, x):
        with np.errstate(over='ignore'):
            return np.where(x > 0, 1.0 - 0.5*np.exp(-x), 0.5*np.exp(x))

    def _sf(self, x):
        # By symmetry...
        return self._cdf(-x)

    def _ppf(self, q):
        return np.where(q > 0.5, -np.log(2*(1-q)), np.log(2*q))

    def _isf(self, q):
        # By symmetry...
        return -self._ppf(q)

    def _stats(self):
        return 0, 2, 0, 3

    def _entropy(self):
        return np.log(2)+1

    @_call_super_mom
    @replace_notes_in_docstring(rv_continuous, notes="""\
        This function uses explicit formulas for the maximum likelihood
        estimation of the Laplace distribution parameters, so the keyword
        arguments `loc`, `scale`, and `optimizer` are ignored.\n\n""")
    def fit(self, data, *args, **kwds):
        data, floc, fscale = _check_fit_input_parameters(self, data,
                                                         args, kwds)

        # Source: Statistical Distributions, 3rd Edition. Evans, Hastings,
        # and Peacock (2000), Page 124

        if floc is None:
            floc = np.median(data)

        if fscale is None:
            fscale = (np.sum(np.abs(data - floc))) / len(data)

        return floc, fscale


laplace = laplace_gen(name='laplace')


class laplace_asymmetric_gen(rv_continuous):
    r"""An asymmetric Laplace continuous random variable.

    %(before_notes)s

    See Also
    --------
    laplace : Laplace distribution

    Notes
    -----
    The probability density function for `laplace_asymmetric` is

    .. math::

       f(x, \kappa) &= \frac{1}{\kappa+\kappa^{-1}}\exp(-x\kappa),\quad x\ge0\\
                    &= \frac{1}{\kappa+\kappa^{-1}}\exp(x/\kappa),\quad x<0\\

    for :math:`-\infty < x < \infty`, :math:`\kappa > 0`.

    `laplace_asymmetric` takes ``kappa`` as a shape parameter for
    :math:`\kappa`. For :math:`\kappa = 1`, it is identical to a
    Laplace distribution.

    %(after_notes)s

    References
    ----------
    .. [1] "Asymmetric Laplace distribution", Wikipedia
            https://en.wikipedia.org/wiki/Asymmetric_Laplace_distribution

    .. [2] Kozubowski TJ and Podgórski K. A Multivariate and
           Asymmetric Generalization of Laplace Distribution,
           Computational Statistics 15, 531--540 (2000).
           :doi:`10.1007/PL00022717`

    %(example)s

    """
    def _shape_info(self):
        return [_ShapeInfo("kappa", False, (0, np.inf), (False, False))]

    def _pdf(self, x, kappa):
        return np.exp(self._logpdf(x, kappa))

    def _logpdf(self, x, kappa):
        kapinv = 1/kappa
        lPx = x * np.where(x >= 0, -kappa, kapinv)
        lPx -= np.log(kappa+kapinv)
        return lPx

    def _cdf(self, x, kappa):
        kapinv = 1/kappa
        kappkapinv = kappa+kapinv
        return np.where(x >= 0,
                        1 - np.exp(-x*kappa)*(kapinv/kappkapinv),
                        np.exp(x*kapinv)*(kappa/kappkapinv))

    def _sf(self, x, kappa):
        kapinv = 1/kappa
        kappkapinv = kappa+kapinv
        return np.where(x >= 0,
                        np.exp(-x*kappa)*(kapinv/kappkapinv),
                        1 - np.exp(x*kapinv)*(kappa/kappkapinv))

    def _ppf(self, q, kappa):
        kapinv = 1/kappa
        kappkapinv = kappa+kapinv
        return np.where(q >= kappa/kappkapinv,
                        -np.log((1 - q)*kappkapinv*kappa)*kapinv,
                        np.log(q*kappkapinv/kappa)*kappa)

    def _isf(self, q, kappa):
        kapinv = 1/kappa
        kappkapinv = kappa+kapinv
        return np.where(q <= kapinv/kappkapinv,
                        -np.log(q*kappkapinv*kappa)*kapinv,
                        np.log((1 - q)*kappkapinv/kappa)*kappa)

    def _stats(self, kappa):
        kapinv = 1/kappa
        mn = kapinv - kappa
        var = kapinv*kapinv + kappa*kappa
        g1 = 2.0*(1-np.power(kappa, 6))/np.power(1+np.power(kappa, 4), 1.5)
        g2 = 6.0*(1+np.power(kappa, 8))/np.power(1+np.power(kappa, 4), 2)
        return mn, var, g1, g2

    def _entropy(self, kappa):
        return 1 + np.log(kappa+1/kappa)


laplace_asymmetric = laplace_asymmetric_gen(name='laplace_asymmetric')


def _check_fit_input_parameters(dist, data, args, kwds):
    data = np.asarray(data)
    floc = kwds.get('floc', None)
    fscale = kwds.get('fscale', None)

    num_shapes = len(dist.shapes.split(",")) if dist.shapes else 0
    fshape_keys = []
    fshapes = []

    # user has many options for fixing the shape, so here we standardize it
    # into 'f' + the number of the shape.
    # Adapted from `_reduce_func` in `_distn_infrastructure.py`:
    if dist.shapes:
        shapes = dist.shapes.replace(',', ' ').split()
        for j, s in enumerate(shapes):
            key = 'f' + str(j)
            names = [key, 'f' + s, 'fix_' + s]
            val = _get_fixed_fit_value(kwds, names)
            fshape_keys.append(key)
            fshapes.append(val)
            if val is not None:
                kwds[key] = val

    # determine if there are any unknown arguments in kwds
    known_keys = {'loc', 'scale', 'optimizer', 'method',
                  'floc', 'fscale', *fshape_keys}
    unknown_keys = set(kwds).difference(known_keys)
    if unknown_keys:
        raise TypeError(f"Unknown keyword arguments: {unknown_keys}.")

    if len(args) > num_shapes:
        raise TypeError("Too many positional arguments.")

    if None not in {floc, fscale, *fshapes}:
        # This check is for consistency with `rv_continuous.fit`.
        # Without this check, this function would just return the
        # parameters that were given.
        raise RuntimeError("All parameters fixed. There is nothing to "
                           "optimize.")

    if not np.isfinite(data).all():
        raise ValueError("The data contains non-finite values.")

    return (data, *fshapes, floc, fscale)


class levy_gen(rv_continuous):
    r"""A Levy continuous random variable.

    %(before_notes)s

    See Also
    --------
    levy_stable, levy_l

    Notes
    -----
    The probability density function for `levy` is:

    .. math::

        f(x) = \frac{1}{\sqrt{2\pi x^3}} \exp\left(-\frac{1}{2x}\right)

    for :math:`x >= 0`.

    This is the same as the Levy-stable distribution with :math:`a=1/2` and
    :math:`b=1`.

    %(after_notes)s

    %(example)s

    """
    _support_mask = rv_continuous._open_support_mask

    def _shape_info(self):
        return []

    def _pdf(self, x):
        # levy.pdf(x) = 1 / (x * sqrt(2*pi*x)) * exp(-1/(2*x))
        return 1 / np.sqrt(2*np.pi*x) / x * np.exp(-1/(2*x))

    def _cdf(self, x):
        # Equivalent to 2*norm.sf(np.sqrt(1/x))
        return sc.erfc(np.sqrt(0.5 / x))

    def _sf(self, x):
        return sc.erf(np.sqrt(0.5 / x))

    def _ppf(self, q):
        # Equivalent to 1.0/(norm.isf(q/2)**2) or 0.5/(erfcinv(q)**2)
        val = -sc.ndtri(q/2)
        return 1.0 / (val * val)

    def _stats(self):
        return np.inf, np.inf, np.nan, np.nan


levy = levy_gen(a=0.0, name="levy")


class levy_l_gen(rv_continuous):
    r"""A left-skewed Levy continuous random variable.

    %(before_notes)s

    See Also
    --------
    levy, levy_stable

    Notes
    -----
    The probability density function for `levy_l` is:

    .. math::
        f(x) = \frac{1}{|x| \sqrt{2\pi |x|}} \exp{ \left(-\frac{1}{2|x|} \right)}

    for :math:`x <= 0`.

    This is the same as the Levy-stable distribution with :math:`a=1/2` and
    :math:`b=-1`.

    %(after_notes)s

    %(example)s

    """
    _support_mask = rv_continuous._open_support_mask

    def _shape_info(self):
        return []

    def _pdf(self, x):
        # levy_l.pdf(x) = 1 / (abs(x) * sqrt(2*pi*abs(x))) * exp(-1/(2*abs(x)))
        ax = abs(x)
        return 1/np.sqrt(2*np.pi*ax)/ax*np.exp(-1/(2*ax))

    def _cdf(self, x):
        ax = abs(x)
        return 2 * _norm_cdf(1 / np.sqrt(ax)) - 1

    def _sf(self, x):
        ax = abs(x)
        return 2 * _norm_sf(1 / np.sqrt(ax))

    def _ppf(self, q):
        val = _norm_ppf((q + 1.0) / 2)
        return -1.0 / (val * val)

    def _isf(self, p):
        return -1/_norm_isf(p/2)**2

    def _stats(self):
        return np.inf, np.inf, np.nan, np.nan


levy_l = levy_l_gen(b=0.0, name="levy_l")


class logistic_gen(rv_continuous):
    r"""A logistic (or Sech-squared) continuous random variable.

    %(before_notes)s

    Notes
    -----
    The probability density function for `logistic` is:

    .. math::

        f(x) = \frac{\exp(-x)}
                    {(1+\exp(-x))^2}

    `logistic` is a special case of `genlogistic` with ``c=1``.

    Remark that the survival function (``logistic.sf``) is equal to the
    Fermi-Dirac distribution describing fermionic statistics.

    %(after_notes)s

    %(example)s

    """
    def _shape_info(self):
        return []

    def _rvs(self, size=None, random_state=None):
        return random_state.logistic(size=size)

    def _pdf(self, x):
        # logistic.pdf(x) = exp(-x) / (1+exp(-x))**2
        return np.exp(self._logpdf(x))

    def _logpdf(self, x):
        y = -np.abs(x)
        return y - 2. * sc.log1p(np.exp(y))

    def _cdf(self, x):
        return sc.expit(x)

    def _logcdf(self, x):
        return sc.log_expit(x)

    def _ppf(self, q):
        return sc.logit(q)

    def _sf(self, x):
        return sc.expit(-x)

    def _logsf(self, x):
        return sc.log_expit(-x)

    def _isf(self, q):
        return -sc.logit(q)

    def _stats(self):
        return 0, np.pi*np.pi/3.0, 0, 6.0/5.0

    def _entropy(self):
        # https://en.wikipedia.org/wiki/Logistic_distribution
        return 2.0

    @_call_super_mom
    @inherit_docstring_from(rv_continuous)
    def fit(self, data, *args, **kwds):
        data, floc, fscale = _check_fit_input_parameters(self, data,
                                                         args, kwds)

        # if user has provided `floc` or `fscale`, fall back on super fit
        # method. This scenario is not suitable for solving a system of
        # equations
        if floc is not None or fscale is not None:
            return super().fit(data, *args, **kwds)

        # rv_continuous provided guesses
        loc, scale = self._fitstart(data)
        # account for user provided guesses
        loc = kwds.pop('loc', loc)
        scale = kwds.pop('scale', scale)

        # the maximum likelihood estimators `a` and `b` of the location and
        # scale parameters are roots of the two equations described in `func`.
        # Source: Statistical Distributions, 3rd Edition. Evans, Hastings, and
        # Peacock (2000), Page 130
        def func(params, data):
            a, b = params
            n = len(data)
            c = (data - a) / b
            x1 = np.sum(sc.expit(c)) - n/2
            x2 = np.sum(c*np.tanh(c/2)) - n
            return x1, x2

        return tuple(optimize.root(func, (loc, scale), args=(data,)).x)


logistic = logistic_gen(name='logistic')


class loggamma_gen(rv_continuous):
    r"""A log gamma continuous random variable.

    %(before_notes)s

    Notes
    -----
    The probability density function for `loggamma` is:

    .. math::

        f(x, c) = \frac{\exp(c x - \exp(x))}
                       {\Gamma(c)}

    for all :math:`x, c > 0`. Here, :math:`\Gamma` is the
    gamma function (`scipy.special.gamma`).

    `loggamma` takes ``c`` as a shape parameter for :math:`c`.

    %(after_notes)s

    %(example)s

    """
    def _shape_info(self):
        return [_ShapeInfo("c", False, (0, np.inf), (False, False))]

    def _rvs(self, c, size=None, random_state=None):
        return np.log(random_state.gamma(c, size=size))

    def _pdf(self, x, c):
        # loggamma.pdf(x, c) = exp(c*x-exp(x)) / gamma(c)
        return np.exp(c*x-np.exp(x)-sc.gammaln(c))

    def _logpdf(self, x, c):
        return c*x - np.exp(x) - sc.gammaln(c)

    def _cdf(self, x, c):
        return sc.gammainc(c, np.exp(x))

    def _ppf(self, q, c):
        return np.log(sc.gammaincinv(c, q))

    def _sf(self, x, c):
        return sc.gammaincc(c, np.exp(x))

    def _isf(self, q, c):
        return np.log(sc.gammainccinv(c, q))

    def _stats(self, c):
        # See, for example, "A Statistical Study of Log-Gamma Distribution", by
        # Ping Shing Chan (thesis, McMaster University, 1993).
        mean = sc.digamma(c)
        var = sc.polygamma(1, c)
        skewness = sc.polygamma(2, c) / np.power(var, 1.5)
        excess_kurtosis = sc.polygamma(3, c) / (var*var)
        return mean, var, skewness, excess_kurtosis


loggamma = loggamma_gen(name='loggamma')


class loglaplace_gen(rv_continuous):
    r"""A log-Laplace continuous random variable.

    %(before_notes)s

    Notes
    -----
    The probability density function for `loglaplace` is:

    .. math::

        f(x, c) = \begin{cases}\frac{c}{2} x^{ c-1}  &\text{for } 0 < x < 1\\
                               \frac{c}{2} x^{-c-1}  &\text{for } x \ge 1
                  \end{cases}

    for :math:`c > 0`.

    `loglaplace` takes ``c`` as a shape parameter for :math:`c`.

    %(after_notes)s

    References
    ----------
    T.J. Kozubowski and K. Podgorski, "A log-Laplace growth rate model",
    The Mathematical Scientist, vol. 28, pp. 49-60, 2003.

    %(example)s

    """
    def _shape_info(self):
        return [_ShapeInfo("c", False, (0, np.inf), (False, False))]

    def _pdf(self, x, c):
        # loglaplace.pdf(x, c) = c / 2 * x**(c-1),   for 0 < x < 1
        #                      = c / 2 * x**(-c-1),  for x >= 1
        cd2 = c/2.0
        c = np.where(x < 1, c, -c)
        return cd2*x**(c-1)

    def _cdf(self, x, c):
        return np.where(x < 1, 0.5*x**c, 1-0.5*x**(-c))

    def _ppf(self, q, c):
        return np.where(q < 0.5, (2.0*q)**(1.0/c), (2*(1.0-q))**(-1.0/c))

    def _munp(self, n, c):
        return c**2 / (c**2 - n**2)

    def _entropy(self, c):
        return np.log(2.0/c) + 1.0


loglaplace = loglaplace_gen(a=0.0, name='loglaplace')


def _lognorm_logpdf(x, s):
    return _lazywhere(x != 0, (x, s),
                      lambda x, s: -np.log(x)**2 / (2*s**2) - np.log(s*x*np.sqrt(2*np.pi)),
                      -np.inf)


class lognorm_gen(rv_continuous):
    r"""A lognormal continuous random variable.

    %(before_notes)s

    Notes
    -----
    The probability density function for `lognorm` is:

    .. math::

        f(x, s) = \frac{1}{s x \sqrt{2\pi}}
                  \exp\left(-\frac{\log^2(x)}{2s^2}\right)

    for :math:`x > 0`, :math:`s > 0`.

    `lognorm` takes ``s`` as a shape parameter for :math:`s`.

    %(after_notes)s

    Suppose a normally distributed random variable ``X`` has  mean ``mu`` and
    standard deviation ``sigma``. Then ``Y = exp(X)`` is lognormally
    distributed with ``s = sigma`` and ``scale = exp(mu)``.

    %(example)s

    """
    _support_mask = rv_continuous._open_support_mask

    def _shape_info(self):
        return [_ShapeInfo("s", False, (0, np.inf), (False, False))]

    def _rvs(self, s, size=None, random_state=None):
        return np.exp(s * random_state.standard_normal(size))

    def _pdf(self, x, s):
        # lognorm.pdf(x, s) = 1 / (s*x*sqrt(2*pi)) * exp(-1/2*(log(x)/s)**2)
        return np.exp(self._logpdf(x, s))

    def _logpdf(self, x, s):
        return _lognorm_logpdf(x, s)

    def _cdf(self, x, s):
        return _norm_cdf(np.log(x) / s)

    def _logcdf(self, x, s):
        return _norm_logcdf(np.log(x) / s)

    def _ppf(self, q, s):
        return np.exp(s * _norm_ppf(q))

    def _sf(self, x, s):
        return _norm_sf(np.log(x) / s)

    def _logsf(self, x, s):
        return _norm_logsf(np.log(x) / s)

    def _stats(self, s):
        p = np.exp(s*s)
        mu = np.sqrt(p)
        mu2 = p*(p-1)
        g1 = np.sqrt((p-1))*(2+p)
        g2 = np.polyval([1, 2, 3, 0, -6.0], p)
        return mu, mu2, g1, g2

    def _entropy(self, s):
        return 0.5 * (1 + np.log(2*np.pi) + 2 * np.log(s))

    @_call_super_mom
    @extend_notes_in_docstring(rv_continuous, notes="""\
        When `method='MLE'` and
        the location parameter is fixed by using the `floc` argument,
        this function uses explicit formulas for the maximum likelihood
        estimation of the log-normal shape and scale parameters, so the
        `optimizer`, `loc` and `scale` keyword arguments are ignored.
        \n\n""")
    def fit(self, data, *args, **kwds):
        floc = kwds.get('floc', None)
        if floc is None:
            # fall back on the default fit method.
            return super().fit(data, *args, **kwds)

        f0 = (kwds.get('f0', None) or kwds.get('fs', None) or
              kwds.get('fix_s', None))
        fscale = kwds.get('fscale', None)

        if len(args) > 1:
            raise TypeError("Too many input arguments.")
        for name in ['f0', 'fs', 'fix_s', 'floc', 'fscale', 'loc', 'scale',
                     'optimizer', 'method']:
            kwds.pop(name, None)
        if kwds:
            raise TypeError("Unknown arguments: %s." % kwds)

        # Special case: loc is fixed.  Use the maximum likelihood formulas
        # instead of the numerical solver.

        if f0 is not None and fscale is not None:
            # This check is for consistency with `rv_continuous.fit`.
            raise ValueError("All parameters fixed. There is nothing to "
                             "optimize.")

        data = np.asarray(data)

        if not np.isfinite(data).all():
            raise ValueError("The data contains non-finite values.")

        floc = float(floc)
        if floc != 0:
            # Shifting the data by floc. Don't do the subtraction in-place,
            # because `data` might be a view of the input array.
            data = data - floc
        if np.any(data <= 0):
            raise FitDataError("lognorm", lower=floc, upper=np.inf)
        lndata = np.log(data)

        # Three cases to handle:
        # * shape and scale both free
        # * shape fixed, scale free
        # * shape free, scale fixed

        if fscale is None:
            # scale is free.
            scale = np.exp(lndata.mean())
            if f0 is None:
                # shape is free.
                shape = lndata.std()
            else:
                # shape is fixed.
                shape = float(f0)
        else:
            # scale is fixed, shape is free
            scale = float(fscale)
            shape = np.sqrt(((lndata - np.log(scale))**2).mean())

        return shape, floc, scale


lognorm = lognorm_gen(a=0.0, name='lognorm')


class gibrat_gen(rv_continuous):
    r"""A Gibrat continuous random variable.

    %(before_notes)s

    Notes
    -----
    The probability density function for `gibrat` is:

    .. math::

        f(x) = \frac{1}{x \sqrt{2\pi}} \exp(-\frac{1}{2} (\log(x))^2)

    `gibrat` is a special case of `lognorm` with ``s=1``.

    %(after_notes)s

    %(example)s

    """
    _support_mask = rv_continuous._open_support_mask

    def _shape_info(self):
        return []

    def _rvs(self, size=None, random_state=None):
        return np.exp(random_state.standard_normal(size))

    def _pdf(self, x):
        # gibrat.pdf(x) = 1/(x*sqrt(2*pi)) * exp(-1/2*(log(x))**2)
        return np.exp(self._logpdf(x))

    def _logpdf(self, x):
        return _lognorm_logpdf(x, 1.0)

    def _cdf(self, x):
        return _norm_cdf(np.log(x))

    def _ppf(self, q):
        return np.exp(_norm_ppf(q))

    def _stats(self):
        p = np.e
        mu = np.sqrt(p)
        mu2 = p * (p - 1)
        g1 = np.sqrt((p - 1)) * (2 + p)
        g2 = np.polyval([1, 2, 3, 0, -6.0], p)
        return mu, mu2, g1, g2

    def _entropy(self):
        return 0.5 * np.log(2 * np.pi) + 0.5


# deprecation of gilbrat, see #15911
deprmsg = ("`gilbrat` is a misspelling of the correct name for the `gibrat` "
           "distribution, and will be removed in SciPy 1.11.")


class gilbrat_gen(gibrat_gen):
    # override __call__ protocol from rv_generic to also
    # deprecate instantiation of frozen distributions
    def __call__(self, *args, **kwds):
        # align with warning text from np.deprecated that's used for methods
        msg = "`gilbrat` is deprecated, use `gibrat` instead!\n" + deprmsg
        warnings.warn(msg, DeprecationWarning, stacklevel=2)
        return self.freeze(*args, **kwds)


gibrat = gibrat_gen(a=0.0, name='gibrat')
gilbrat = gilbrat_gen(a=0.0, name='gilbrat')


# since the deprecated class gets intantiated upon import (and we only want to
# warn upon use), add the deprecation to each (documented) class method, c.f.
# https://docs.scipy.org/doc/scipy/reference/generated/scipy.stats.gilbrat.html
_gibrat_method_names = [
    "cdf", "entropy", "expect", "fit", "interval", "isf", "logcdf", "logpdf",
    "logsf", "mean", "median", "moment", "pdf", "ppf", "rvs", "sf", "stats",
    "std", "var"
]
for m in _gibrat_method_names:
    wrapper = np.deprecate(getattr(gilbrat, m), f"gilbrat.{m}", f"gibrat.{m}",
                           deprmsg)
    setattr(gilbrat, m, wrapper)


class maxwell_gen(rv_continuous):
    r"""A Maxwell continuous random variable.

    %(before_notes)s

    Notes
    -----
    A special case of a `chi` distribution,  with ``df=3``, ``loc=0.0``,
    and given ``scale = a``, where ``a`` is the parameter used in the
    Mathworld description [1]_.

    The probability density function for `maxwell` is:

    .. math::

        f(x) = \sqrt{2/\pi}x^2 \exp(-x^2/2)

    for :math:`x >= 0`.

    %(after_notes)s

    References
    ----------
    .. [1] http://mathworld.wolfram.com/MaxwellDistribution.html

    %(example)s
    """
    def _shape_info(self):
        return []

    def _rvs(self, size=None, random_state=None):
        return chi.rvs(3.0, size=size, random_state=random_state)

    def _pdf(self, x):
        # maxwell.pdf(x) = sqrt(2/pi)x**2 * exp(-x**2/2)
        return _SQRT_2_OVER_PI*x*x*np.exp(-x*x/2.0)

    def _logpdf(self, x):
        # Allow x=0 without 'divide by zero' warnings
        with np.errstate(divide='ignore'):
            return _LOG_SQRT_2_OVER_PI + 2*np.log(x) - 0.5*x*x

    def _cdf(self, x):
        return sc.gammainc(1.5, x*x/2.0)

    def _ppf(self, q):
        return np.sqrt(2*sc.gammaincinv(1.5, q))

    def _stats(self):
        val = 3*np.pi-8
        return (2*np.sqrt(2.0/np.pi),
                3-8/np.pi,
                np.sqrt(2)*(32-10*np.pi)/val**1.5,
                (-12*np.pi*np.pi + 160*np.pi - 384) / val**2.0)

    def _entropy(self):
        return _EULER + 0.5*np.log(2*np.pi)-0.5


maxwell = maxwell_gen(a=0.0, name='maxwell')


class mielke_gen(rv_continuous):
    r"""A Mielke Beta-Kappa / Dagum continuous random variable.

    %(before_notes)s

    Notes
    -----
    The probability density function for `mielke` is:

    .. math::

        f(x, k, s) = \frac{k x^{k-1}}{(1+x^s)^{1+k/s}}

    for :math:`x > 0` and :math:`k, s > 0`. The distribution is sometimes
    called Dagum distribution ([2]_). It was already defined in [3]_, called
    a Burr Type III distribution (`burr` with parameters ``c=s`` and
    ``d=k/s``).

    `mielke` takes ``k`` and ``s`` as shape parameters.

    %(after_notes)s

    References
    ----------
    .. [1] Mielke, P.W., 1973 "Another Family of Distributions for Describing
           and Analyzing Precipitation Data." J. Appl. Meteor., 12, 275-280
    .. [2] Dagum, C., 1977 "A new model for personal income distribution."
           Economie Appliquee, 33, 327-367.
    .. [3] Burr, I. W. "Cumulative frequency functions", Annals of
           Mathematical Statistics, 13(2), pp 215-232 (1942).

    %(example)s

    """
    def _shape_info(self):
        ik = _ShapeInfo("k", False, (0, np.inf), (False, False))
        i_s = _ShapeInfo("s", False, (0, np.inf), (False, False))
        return [ik, i_s]

    def _pdf(self, x, k, s):
        return k*x**(k-1.0) / (1.0+x**s)**(1.0+k*1.0/s)

    def _logpdf(self, x, k, s):
        # Allow x=0 without 'divide by zero' warnings.
        with np.errstate(divide='ignore'):
            return np.log(k) + np.log(x)*(k - 1) - np.log1p(x**s)*(1 + k/s)

    def _cdf(self, x, k, s):
        return x**k / (1.0+x**s)**(k*1.0/s)

    def _ppf(self, q, k, s):
        qsk = pow(q, s*1.0/k)
        return pow(qsk/(1.0-qsk), 1.0/s)

    def _munp(self, n, k, s):
        def nth_moment(n, k, s):
            # n-th moment is defined for -k < n < s
            return sc.gamma((k+n)/s)*sc.gamma(1-n/s)/sc.gamma(k/s)

        return _lazywhere(n < s, (n, k, s), nth_moment, np.inf)


mielke = mielke_gen(a=0.0, name='mielke')


class kappa4_gen(rv_continuous):
    r"""Kappa 4 parameter distribution.

    %(before_notes)s

    Notes
    -----
    The probability density function for kappa4 is:

    .. math::

        f(x, h, k) = (1 - k x)^{1/k - 1} (1 - h (1 - k x)^{1/k})^{1/h-1}

    if :math:`h` and :math:`k` are not equal to 0.

    If :math:`h` or :math:`k` are zero then the pdf can be simplified:

    h = 0 and k != 0::

        kappa4.pdf(x, h, k) = (1.0 - k*x)**(1.0/k - 1.0)*
                              exp(-(1.0 - k*x)**(1.0/k))

    h != 0 and k = 0::

        kappa4.pdf(x, h, k) = exp(-x)*(1.0 - h*exp(-x))**(1.0/h - 1.0)

    h = 0 and k = 0::

        kappa4.pdf(x, h, k) = exp(-x)*exp(-exp(-x))

    kappa4 takes :math:`h` and :math:`k` as shape parameters.

    The kappa4 distribution returns other distributions when certain
    :math:`h` and :math:`k` values are used.

    +------+-------------+----------------+------------------+
    | h    | k=0.0       | k=1.0          | -inf<=k<=inf     |
    +======+=============+================+==================+
    | -1.0 | Logistic    |                | Generalized      |
    |      |             |                | Logistic(1)      |
    |      |             |                |                  |
    |      | logistic(x) |                |                  |
    +------+-------------+----------------+------------------+
    |  0.0 | Gumbel      | Reverse        | Generalized      |
    |      |             | Exponential(2) | Extreme Value    |
    |      |             |                |                  |
    |      | gumbel_r(x) |                | genextreme(x, k) |
    +------+-------------+----------------+------------------+
    |  1.0 | Exponential | Uniform        | Generalized      |
    |      |             |                | Pareto           |
    |      |             |                |                  |
    |      | expon(x)    | uniform(x)     | genpareto(x, -k) |
    +------+-------------+----------------+------------------+

    (1) There are at least five generalized logistic distributions.
        Four are described here:
        https://en.wikipedia.org/wiki/Generalized_logistic_distribution
        The "fifth" one is the one kappa4 should match which currently
        isn't implemented in scipy:
        https://en.wikipedia.org/wiki/Talk:Generalized_logistic_distribution
        https://www.mathwave.com/help/easyfit/html/analyses/distributions/gen_logistic.html
    (2) This distribution is currently not in scipy.

    References
    ----------
    J.C. Finney, "Optimization of a Skewed Logistic Distribution With Respect
    to the Kolmogorov-Smirnov Test", A Dissertation Submitted to the Graduate
    Faculty of the Louisiana State University and Agricultural and Mechanical
    College, (August, 2004),
    https://digitalcommons.lsu.edu/gradschool_dissertations/3672

    J.R.M. Hosking, "The four-parameter kappa distribution". IBM J. Res.
    Develop. 38 (3), 25 1-258 (1994).

    B. Kumphon, A. Kaew-Man, P. Seenoi, "A Rainfall Distribution for the Lampao
    Site in the Chi River Basin, Thailand", Journal of Water Resource and
    Protection, vol. 4, 866-869, (2012).
    :doi:`10.4236/jwarp.2012.410101`

    C. Winchester, "On Estimation of the Four-Parameter Kappa Distribution", A
    Thesis Submitted to Dalhousie University, Halifax, Nova Scotia, (March
    2000).
    http://www.nlc-bnc.ca/obj/s4/f2/dsk2/ftp01/MQ57336.pdf

    %(after_notes)s

    %(example)s

    """
    def _argcheck(self, h, k):
        shape = np.broadcast_arrays(h, k)[0].shape
        return np.full(shape, fill_value=True)

    def _shape_info(self):
        ih = _ShapeInfo("h", False, (-np.inf, np.inf), (False, False))
        ik = _ShapeInfo("k", False, (-np.inf, np.inf), (False, False))
        return [ih, ik]

    def _get_support(self, h, k):
        condlist = [np.logical_and(h > 0, k > 0),
                    np.logical_and(h > 0, k == 0),
                    np.logical_and(h > 0, k < 0),
                    np.logical_and(h <= 0, k > 0),
                    np.logical_and(h <= 0, k == 0),
                    np.logical_and(h <= 0, k < 0)]

        def f0(h, k):
            return (1.0 - np.float_power(h, -k))/k

        def f1(h, k):
            return np.log(h)

        def f3(h, k):
            a = np.empty(np.shape(h))
            a[:] = -np.inf
            return a

        def f5(h, k):
            return 1.0/k

        _a = _lazyselect(condlist,
                             [f0, f1, f0, f3, f3, f5],
                             [h, k],
                             default=np.nan)

        def f0(h, k):
            return 1.0/k

        def f1(h, k):
            a = np.empty(np.shape(h))
            a[:] = np.inf
            return a

        _b = _lazyselect(condlist,
                             [f0, f1, f1, f0, f1, f1],
                             [h, k],
                             default=np.nan)
        return _a, _b

    def _pdf(self, x, h, k):
        # kappa4.pdf(x, h, k) = (1.0 - k*x)**(1.0/k - 1.0)*
        #                       (1.0 - h*(1.0 - k*x)**(1.0/k))**(1.0/h-1)
        return np.exp(self._logpdf(x, h, k))

    def _logpdf(self, x, h, k):
        condlist = [np.logical_and(h != 0, k != 0),
                    np.logical_and(h == 0, k != 0),
                    np.logical_and(h != 0, k == 0),
                    np.logical_and(h == 0, k == 0)]

        def f0(x, h, k):
            '''pdf = (1.0 - k*x)**(1.0/k - 1.0)*(
                      1.0 - h*(1.0 - k*x)**(1.0/k))**(1.0/h-1.0)
               logpdf = ...
            '''
            return (sc.xlog1py(1.0/k - 1.0, -k*x) +
                    sc.xlog1py(1.0/h - 1.0, -h*(1.0 - k*x)**(1.0/k)))

        def f1(x, h, k):
            '''pdf = (1.0 - k*x)**(1.0/k - 1.0)*np.exp(-(
                      1.0 - k*x)**(1.0/k))
               logpdf = ...
            '''
            return sc.xlog1py(1.0/k - 1.0, -k*x) - (1.0 - k*x)**(1.0/k)

        def f2(x, h, k):
            '''pdf = np.exp(-x)*(1.0 - h*np.exp(-x))**(1.0/h - 1.0)
               logpdf = ...
            '''
            return -x + sc.xlog1py(1.0/h - 1.0, -h*np.exp(-x))

        def f3(x, h, k):
            '''pdf = np.exp(-x-np.exp(-x))
               logpdf = ...
            '''
            return -x - np.exp(-x)

        return _lazyselect(condlist,
                           [f0, f1, f2, f3],
                           [x, h, k],
                           default=np.nan)

    def _cdf(self, x, h, k):
        return np.exp(self._logcdf(x, h, k))

    def _logcdf(self, x, h, k):
        condlist = [np.logical_and(h != 0, k != 0),
                    np.logical_and(h == 0, k != 0),
                    np.logical_and(h != 0, k == 0),
                    np.logical_and(h == 0, k == 0)]

        def f0(x, h, k):
            '''cdf = (1.0 - h*(1.0 - k*x)**(1.0/k))**(1.0/h)
               logcdf = ...
            '''
            return (1.0/h)*sc.log1p(-h*(1.0 - k*x)**(1.0/k))

        def f1(x, h, k):
            '''cdf = np.exp(-(1.0 - k*x)**(1.0/k))
               logcdf = ...
            '''
            return -(1.0 - k*x)**(1.0/k)

        def f2(x, h, k):
            '''cdf = (1.0 - h*np.exp(-x))**(1.0/h)
               logcdf = ...
            '''
            return (1.0/h)*sc.log1p(-h*np.exp(-x))

        def f3(x, h, k):
            '''cdf = np.exp(-np.exp(-x))
               logcdf = ...
            '''
            return -np.exp(-x)

        return _lazyselect(condlist,
                           [f0, f1, f2, f3],
                           [x, h, k],
                           default=np.nan)

    def _ppf(self, q, h, k):
        condlist = [np.logical_and(h != 0, k != 0),
                    np.logical_and(h == 0, k != 0),
                    np.logical_and(h != 0, k == 0),
                    np.logical_and(h == 0, k == 0)]

        def f0(q, h, k):
            return 1.0/k*(1.0 - ((1.0 - (q**h))/h)**k)

        def f1(q, h, k):
            return 1.0/k*(1.0 - (-np.log(q))**k)

        def f2(q, h, k):
            '''ppf = -np.log((1.0 - (q**h))/h)
            '''
            return -sc.log1p(-(q**h)) + np.log(h)

        def f3(q, h, k):
            return -np.log(-np.log(q))

        return _lazyselect(condlist,
                           [f0, f1, f2, f3],
                           [q, h, k],
                           default=np.nan)

    def _get_stats_info(self, h, k):
        condlist = [
            np.logical_and(h < 0, k >= 0),
            k < 0,
        ]

        def f0(h, k):
            return (-1.0/h*k).astype(int)

        def f1(h, k):
            return (-1.0/k).astype(int)

        return _lazyselect(condlist, [f0, f1], [h, k], default=5)

    def _stats(self, h, k):
        maxr = self._get_stats_info(h, k)
        outputs = [None if np.any(r < maxr) else np.nan for r in range(1, 5)]
        return outputs[:]

    def _mom1_sc(self, m, *args):
        maxr = self._get_stats_info(args[0], args[1])
        if m >= maxr:
            return np.nan
        return integrate.quad(self._mom_integ1, 0, 1, args=(m,)+args)[0]


kappa4 = kappa4_gen(name='kappa4')


class kappa3_gen(rv_continuous):
    r"""Kappa 3 parameter distribution.

    %(before_notes)s

    Notes
    -----
    The probability density function for `kappa3` is:

    .. math::

        f(x, a) = a (a + x^a)^{-(a + 1)/a}

    for :math:`x > 0` and :math:`a > 0`.

    `kappa3` takes ``a`` as a shape parameter for :math:`a`.

    References
    ----------
    P.W. Mielke and E.S. Johnson, "Three-Parameter Kappa Distribution Maximum
    Likelihood and Likelihood Ratio Tests", Methods in Weather Research,
    701-707, (September, 1973),
    :doi:`10.1175/1520-0493(1973)101<0701:TKDMLE>2.3.CO;2`

    B. Kumphon, "Maximum Entropy and Maximum Likelihood Estimation for the
    Three-Parameter Kappa Distribution", Open Journal of Statistics, vol 2,
    415-419 (2012), :doi:`10.4236/ojs.2012.24050`

    %(after_notes)s

    %(example)s

    """
    def _shape_info(self):
        return [_ShapeInfo("a", False, (0, np.inf), (False, False))]

    def _pdf(self, x, a):
        # kappa3.pdf(x, a) = a*(a + x**a)**(-(a + 1)/a),     for x > 0
        return a*(a + x**a)**(-1.0/a-1)

    def _cdf(self, x, a):
        return x*(a + x**a)**(-1.0/a)

    def _ppf(self, q, a):
        return (a/(q**-a - 1.0))**(1.0/a)

    def _stats(self, a):
        outputs = [None if np.any(i < a) else np.nan for i in range(1, 5)]
        return outputs[:]

    def _mom1_sc(self, m, *args):
        if np.any(m >= args[0]):
            return np.nan
        return integrate.quad(self._mom_integ1, 0, 1, args=(m,)+args)[0]


kappa3 = kappa3_gen(a=0.0, name='kappa3')


class moyal_gen(rv_continuous):
    r"""A Moyal continuous random variable.

    %(before_notes)s

    Notes
    -----
    The probability density function for `moyal` is:

    .. math::

        f(x) = \exp(-(x + \exp(-x))/2) / \sqrt{2\pi}

    for a real number :math:`x`.

    %(after_notes)s

    This distribution has utility in high-energy physics and radiation
    detection. It describes the energy loss of a charged relativistic
    particle due to ionization of the medium [1]_. It also provides an
    approximation for the Landau distribution. For an in depth description
    see [2]_. For additional description, see [3]_.

    References
    ----------
    .. [1] J.E. Moyal, "XXX. Theory of ionization fluctuations",
           The London, Edinburgh, and Dublin Philosophical Magazine
           and Journal of Science, vol 46, 263-280, (1955).
           :doi:`10.1080/14786440308521076` (gated)
    .. [2] G. Cordeiro et al., "The beta Moyal: a useful skew distribution",
           International Journal of Research and Reviews in Applied Sciences,
           vol 10, 171-192, (2012).
           http://www.arpapress.com/Volumes/Vol10Issue2/IJRRAS_10_2_02.pdf
    .. [3] C. Walck, "Handbook on Statistical Distributions for
           Experimentalists; International Report SUF-PFY/96-01", Chapter 26,
           University of Stockholm: Stockholm, Sweden, (2007).
           http://www.stat.rice.edu/~dobelman/textfiles/DistributionsHandbook.pdf

    .. versionadded:: 1.1.0

    %(example)s

    """
    def _shape_info(self):
        return []

    def _rvs(self, size=None, random_state=None):
        u1 = gamma.rvs(a=0.5, scale=2, size=size,
                       random_state=random_state)
        return -np.log(u1)

    def _pdf(self, x):
        return np.exp(-0.5 * (x + np.exp(-x))) / np.sqrt(2*np.pi)

    def _cdf(self, x):
        return sc.erfc(np.exp(-0.5 * x) / np.sqrt(2))

    def _sf(self, x):
        return sc.erf(np.exp(-0.5 * x) / np.sqrt(2))

    def _ppf(self, x):
        return -np.log(2 * sc.erfcinv(x)**2)

    def _stats(self):
        mu = np.log(2) + np.euler_gamma
        mu2 = np.pi**2 / 2
        g1 = 28 * np.sqrt(2) * sc.zeta(3) / np.pi**3
        g2 = 4.
        return mu, mu2, g1, g2

    def _munp(self, n):
        if n == 1.0:
            return np.log(2) + np.euler_gamma
        elif n == 2.0:
            return np.pi**2 / 2 + (np.log(2) + np.euler_gamma)**2
        elif n == 3.0:
            tmp1 = 1.5 * np.pi**2 * (np.log(2)+np.euler_gamma)
            tmp2 = (np.log(2)+np.euler_gamma)**3
            tmp3 = 14 * sc.zeta(3)
            return tmp1 + tmp2 + tmp3
        elif n == 4.0:
            tmp1 = 4 * 14 * sc.zeta(3) * (np.log(2) + np.euler_gamma)
            tmp2 = 3 * np.pi**2 * (np.log(2) + np.euler_gamma)**2
            tmp3 = (np.log(2) + np.euler_gamma)**4
            tmp4 = 7 * np.pi**4 / 4
            return tmp1 + tmp2 + tmp3 + tmp4
        else:
            # return generic for higher moments
            # return rv_continuous._mom1_sc(self, n, b)
            return self._mom1_sc(n)


moyal = moyal_gen(name="moyal")


class nakagami_gen(rv_continuous):
    r"""A Nakagami continuous random variable.

    %(before_notes)s

    Notes
    -----
    The probability density function for `nakagami` is:

    .. math::

        f(x, \nu) = \frac{2 \nu^\nu}{\Gamma(\nu)} x^{2\nu-1} \exp(-\nu x^2)

    for :math:`x >= 0`, :math:`\nu > 0`. The distribution was introduced in
    [2]_, see also [1]_ for further information.

    `nakagami` takes ``nu`` as a shape parameter for :math:`\nu`.

    %(after_notes)s

    References
    ----------
    .. [1] "Nakagami distribution", Wikipedia
           https://en.wikipedia.org/wiki/Nakagami_distribution
    .. [2] M. Nakagami, "The m-distribution - A general formula of intensity
           distribution of rapid fading", Statistical methods in radio wave
           propagation, Pergamon Press, 1960, 3-36.
           :doi:`10.1016/B978-0-08-009306-2.50005-4`

    %(example)s

    """
    def _shape_info(self):
        return [_ShapeInfo("nu", False, (0, np.inf), (False, False))]

    def _pdf(self, x, nu):
        return np.exp(self._logpdf(x, nu))

    def _logpdf(self, x, nu):
        # nakagami.pdf(x, nu) = 2 * nu**nu / gamma(nu) *
        #                       x**(2*nu-1) * exp(-nu*x**2)
        return (np.log(2) + sc.xlogy(nu, nu) - sc.gammaln(nu) +
                sc.xlogy(2*nu - 1, x) - nu*x**2)

    def _cdf(self, x, nu):
        return sc.gammainc(nu, nu*x*x)

    def _ppf(self, q, nu):
        return np.sqrt(1.0/nu*sc.gammaincinv(nu, q))

    def _sf(self, x, nu):
        return sc.gammaincc(nu, nu*x*x)

    def _isf(self, p, nu):
        return np.sqrt(1/nu * sc.gammainccinv(nu, p))

    def _stats(self, nu):
        mu = sc.gamma(nu+0.5)/sc.gamma(nu)/np.sqrt(nu)
        mu2 = 1.0-mu*mu
        g1 = mu * (1 - 4*nu*mu2) / 2.0 / nu / np.power(mu2, 1.5)
        g2 = -6*mu**4*nu + (8*nu-2)*mu**2-2*nu + 1
        g2 /= nu*mu2**2.0
        return mu, mu2, g1, g2

    def _rvs(self, nu, size=None, random_state=None):
        # this relationship can be found in [1] or by a direct calculation
        return np.sqrt(random_state.standard_gamma(nu, size=size) / nu)

    def _fitstart(self, data, args=None):
        if args is None:
            args = (1.0,) * self.numargs
        # Analytical justified estimates
        # see: https://docs.scipy.org/doc/scipy/reference/tutorial/stats/continuous_nakagami.html
        loc = np.min(data)
        scale = np.sqrt(np.sum((data - loc)**2) / len(data))
        return args + (loc, scale)


nakagami = nakagami_gen(a=0.0, name="nakagami")


# The function name ncx2 is an abbreviation for noncentral chi squared.
def _ncx2_log_pdf(x, df, nc):
    # We use (xs**2 + ns**2)/2 = (xs - ns)**2/2  + xs*ns, and include the
    # factor of exp(-xs*ns) into the ive function to improve numerical
    # stability at large values of xs. See also `rice.pdf`.
    df2 = df/2.0 - 1.0
    xs, ns = np.sqrt(x), np.sqrt(nc)
    res = sc.xlogy(df2/2.0, x/nc) - 0.5*(xs - ns)**2
    corr = sc.ive(df2, xs*ns) / 2.0
    # Return res + np.log(corr) avoiding np.log(0)
    return _lazywhere(
        corr > 0,
        (res, corr),
        f=lambda r, c: r + np.log(c),
        fillvalue=-np.inf)


class ncx2_gen(rv_continuous):
    r"""A non-central chi-squared continuous random variable.

    %(before_notes)s

    Notes
    -----
    The probability density function for `ncx2` is:

    .. math::

        f(x, k, \lambda) = \frac{1}{2} \exp(-(\lambda+x)/2)
            (x/\lambda)^{(k-2)/4}  I_{(k-2)/2}(\sqrt{\lambda x})

    for :math:`x >= 0`, :math:`k > 0` and :math:`\lambda \ge 0`.
    :math:`k` specifies the degrees of freedom (denoted ``df`` in the
    implementation) and :math:`\lambda` is the non-centrality parameter
    (denoted ``nc`` in the implementation). :math:`I_\nu` denotes the
    modified Bessel function of first order of degree :math:`\nu`
    (`scipy.special.iv`).

    `ncx2` takes ``df`` and ``nc`` as shape parameters.

    %(after_notes)s

    %(example)s

    """
    def _argcheck(self, df, nc):
        return (df > 0) & np.isfinite(df) & (nc >= 0)

    def _shape_info(self):
        idf = _ShapeInfo("df", False, (0, np.inf), (False, False))
        inc = _ShapeInfo("nc", False, (0, np.inf), (True, False))
        return [idf, inc]

    def _rvs(self, df, nc, size=None, random_state=None):
        return random_state.noncentral_chisquare(df, nc, size)

    def _logpdf(self, x, df, nc):
        cond = np.ones_like(x, dtype=bool) & (nc != 0)
        return _lazywhere(cond, (x, df, nc), f=_ncx2_log_pdf,
                          f2=lambda x, df, _: chi2._logpdf(x, df))

    def _pdf(self, x, df, nc):
        cond = np.ones_like(x, dtype=bool) & (nc != 0)
        with warnings.catch_warnings():
            message = "overflow encountered in _ncx2_pdf"
            warnings.filterwarnings("ignore", message=message)
            return _lazywhere(cond, (x, df, nc), f=_boost._ncx2_pdf,
                              f2=lambda x, df, _: chi2._pdf(x, df))

    def _cdf(self, x, df, nc):
        cond = np.ones_like(x, dtype=bool) & (nc != 0)
        return _lazywhere(cond, (x, df, nc), f=_boost._ncx2_cdf,
                          f2=lambda x, df, _: chi2._cdf(x, df))

    def _ppf(self, q, df, nc):
        cond = np.ones_like(q, dtype=bool) & (nc != 0)
        with warnings.catch_warnings():
            message = "overflow encountered in _ncx2_ppf"
            warnings.filterwarnings("ignore", message=message)
            return _lazywhere(cond, (q, df, nc), f=_boost._ncx2_ppf,
                              f2=lambda x, df, _: chi2._ppf(x, df))

    def _sf(self, x, df, nc):
        cond = np.ones_like(x, dtype=bool) & (nc != 0)
        return _lazywhere(cond, (x, df, nc), f=_boost._ncx2_sf,
                          f2=lambda x, df, _: chi2._sf(x, df))

    def _isf(self, x, df, nc):
        cond = np.ones_like(x, dtype=bool) & (nc != 0)
        with warnings.catch_warnings():
            message = "overflow encountered in _ncx2_isf"
            warnings.filterwarnings("ignore", message=message)
            return _lazywhere(cond, (x, df, nc), f=_boost._ncx2_isf,
                              f2=lambda x, df, _: chi2._isf(x, df))

    def _stats(self, df, nc):
        return (
            _boost._ncx2_mean(df, nc),
            _boost._ncx2_variance(df, nc),
            _boost._ncx2_skewness(df, nc),
            _boost._ncx2_kurtosis_excess(df, nc),
        )


ncx2 = ncx2_gen(a=0.0, name='ncx2')


class ncf_gen(rv_continuous):
    r"""A non-central F distribution continuous random variable.

    %(before_notes)s

    See Also
    --------
    scipy.stats.f : Fisher distribution

    Notes
    -----
    The probability density function for `ncf` is:

    .. math::

        f(x, n_1, n_2, \lambda) =
            \exp\left(\frac{\lambda}{2} +
                      \lambda n_1 \frac{x}{2(n_1 x + n_2)}
                \right)
            n_1^{n_1/2} n_2^{n_2/2} x^{n_1/2 - 1} \\
            (n_2 + n_1 x)^{-(n_1 + n_2)/2}
            \gamma(n_1/2) \gamma(1 + n_2/2) \\
            \frac{L^{\frac{n_1}{2}-1}_{n_2/2}
                \left(-\lambda n_1 \frac{x}{2(n_1 x + n_2)}\right)}
            {B(n_1/2, n_2/2)
                \gamma\left(\frac{n_1 + n_2}{2}\right)}

    for :math:`n_1, n_2 > 0`, :math:`\lambda \ge 0`.  Here :math:`n_1` is the
    degrees of freedom in the numerator, :math:`n_2` the degrees of freedom in
    the denominator, :math:`\lambda` the non-centrality parameter,
    :math:`\gamma` is the logarithm of the Gamma function, :math:`L_n^k` is a
    generalized Laguerre polynomial and :math:`B` is the beta function.

    `ncf` takes ``df1``, ``df2`` and ``nc`` as shape parameters. If ``nc=0``,
    the distribution becomes equivalent to the Fisher distribution.

    %(after_notes)s

    %(example)s

    """
    def _argcheck(self, df1, df2, nc):
        return (df1 > 0) & (df2 > 0) & (nc >= 0)

    def _shape_info(self):
        idf1 = _ShapeInfo("df1", False, (0, np.inf), (False, False))
        idf2 = _ShapeInfo("df2", False, (0, np.inf), (False, False))
        inc = _ShapeInfo("nc", False, (0, np.inf), (True, False))
        return [idf1, idf2, inc]

    def _rvs(self, dfn, dfd, nc, size=None, random_state=None):
        return random_state.noncentral_f(dfn, dfd, nc, size)

    def _pdf(self, x, dfn, dfd, nc):
        # ncf.pdf(x, df1, df2, nc) = exp(nc/2 + nc*df1*x/(2*(df1*x+df2))) *
        #             df1**(df1/2) * df2**(df2/2) * x**(df1/2-1) *
        #             (df2+df1*x)**(-(df1+df2)/2) *
        #             gamma(df1/2)*gamma(1+df2/2) *
        #             L^{v1/2-1}^{v2/2}(-nc*v1*x/(2*(v1*x+v2))) /
        #             (B(v1/2, v2/2) * gamma((v1+v2)/2))
        return _boost._ncf_pdf(x, dfn, dfd, nc)

    def _cdf(self, x, dfn, dfd, nc):
        return _boost._ncf_cdf(x, dfn, dfd, nc)

    def _ppf(self, q, dfn, dfd, nc):
        return _boost._ncf_ppf(q, dfn, dfd, nc)

    def _sf(self, x, dfn, dfd, nc):
        return _boost._ncf_sf(x, dfn, dfd, nc)

    def _isf(self, x, dfn, dfd, nc):
        return _boost._ncf_isf(x, dfn, dfd, nc)

    def _munp(self, n, dfn, dfd, nc):
        val = (dfn * 1.0/dfd)**n
        term = sc.gammaln(n+0.5*dfn) + sc.gammaln(0.5*dfd-n) - sc.gammaln(dfd*0.5)
        val *= np.exp(-nc / 2.0+term)
        val *= sc.hyp1f1(n+0.5*dfn, 0.5*dfn, 0.5*nc)
        return val

    def _stats(self, dfn, dfd, nc, moments='mv'):
        mu = _boost._ncf_mean(dfn, dfd, nc)
        mu2 = _boost._ncf_variance(dfn, dfd, nc)
        g1 = _boost._ncf_skewness(dfn, dfd, nc) if 's' in moments else None
        g2 = _boost._ncf_kurtosis_excess(
            dfn, dfd, nc) if 'k' in moments else None
        return mu, mu2, g1, g2


ncf = ncf_gen(a=0.0, name='ncf')


class t_gen(rv_continuous):
    r"""A Student's t continuous random variable.

    For the noncentral t distribution, see `nct`.

    %(before_notes)s

    See Also
    --------
    nct

    Notes
    -----
    The probability density function for `t` is:

    .. math::

        f(x, \nu) = \frac{\Gamma((\nu+1)/2)}
                        {\sqrt{\pi \nu} \Gamma(\nu/2)}
                    (1+x^2/\nu)^{-(\nu+1)/2}

    where :math:`x` is a real number and the degrees of freedom parameter
    :math:`\nu` (denoted ``df`` in the implementation) satisfies
    :math:`\nu > 0`. :math:`\Gamma` is the gamma function
    (`scipy.special.gamma`).

    %(after_notes)s

    %(example)s

    """
    def _shape_info(self):
        return [_ShapeInfo("df", False, (0, np.inf), (False, False))]

    def _rvs(self, df, size=None, random_state=None):
        return random_state.standard_t(df, size=size)

    def _pdf(self, x, df):
        return _lazywhere(
            df == np.inf, (x, df),
            f=lambda x, df: norm._pdf(x),
            f2=lambda x, df: (
                np.exp(sc.gammaln((df+1)/2)-sc.gammaln(df/2))
                / (np.sqrt(df*np.pi)*(1+(x**2)/df)**((df+1)/2))
            )
        )

    def _logpdf(self, x, df):
        return _lazywhere(
            df == np.inf, (x, df),
            f=lambda x, df: norm._logpdf(x),
            f2=lambda x, df: (
                sc.gammaln((df+1)/2) - sc.gammaln(df/2)
                - (0.5*np.log(df*np.pi)
                   + (df+1)/2*np.log(1+(x**2)/df))
            )
        )

    def _cdf(self, x, df):
        return sc.stdtr(df, x)

    def _sf(self, x, df):
        return sc.stdtr(df, -x)

    def _ppf(self, q, df):
        return sc.stdtrit(df, q)

    def _isf(self, q, df):
        return -sc.stdtrit(df, q)

    def _stats(self, df):
        # infinite df -> normal distribution (0.0, 1.0, 0.0, 0.0)
        infinite_df = np.isposinf(df)

        mu = np.where(df > 1, 0.0, np.inf)

        condlist = ((df > 1) & (df <= 2),
                    (df > 2) & np.isfinite(df),
                    infinite_df)
        choicelist = (lambda df: np.broadcast_to(np.inf, df.shape),
                      lambda df: df / (df-2.0),
                      lambda df: np.broadcast_to(1, df.shape))
        mu2 = _lazyselect(condlist, choicelist, (df,), np.nan)

        g1 = np.where(df > 3, 0.0, np.nan)

        condlist = ((df > 2) & (df <= 4),
                    (df > 4) & np.isfinite(df),
                    infinite_df)
        choicelist = (lambda df: np.broadcast_to(np.inf, df.shape),
                      lambda df: 6.0 / (df-4.0),
                      lambda df: np.broadcast_to(0, df.shape))
        g2 = _lazyselect(condlist, choicelist, (df,), np.nan)

        return mu, mu2, g1, g2

    def _entropy(self, df):
        if df == np.inf:
            return norm._entropy()
        half = df/2
        half1 = (df + 1)/2
        return (half1*(sc.digamma(half1) - sc.digamma(half))
                + np.log(np.sqrt(df)*sc.beta(half, 0.5)))


t = t_gen(name='t')


class nct_gen(rv_continuous):
    r"""A non-central Student's t continuous random variable.

    %(before_notes)s

    Notes
    -----
    If :math:`Y` is a standard normal random variable and :math:`V` is
    an independent chi-square random variable (`chi2`) with :math:`k` degrees
    of freedom, then

    .. math::

        X = \frac{Y + c}{\sqrt{V/k}}

    has a non-central Student's t distribution on the real line.
    The degrees of freedom parameter :math:`k` (denoted ``df`` in the
    implementation) satisfies :math:`k > 0` and the noncentrality parameter
    :math:`c` (denoted ``nc`` in the implementation) is a real number.

    %(after_notes)s

    %(example)s

    """
    def _argcheck(self, df, nc):
        return (df > 0) & (nc == nc)

    def _shape_info(self):
        idf = _ShapeInfo("df", False, (0, np.inf), (False, False))
        inc = _ShapeInfo("nc", False, (-np.inf, np.inf), (False, False))
        return [idf, inc]

    def _rvs(self, df, nc, size=None, random_state=None):
        n = norm.rvs(loc=nc, size=size, random_state=random_state)
        c2 = chi2.rvs(df, size=size, random_state=random_state)
        return n * np.sqrt(df) / np.sqrt(c2)

    def _pdf(self, x, df, nc):
        # Boost version has accuracy issues in left tail; see gh-16591
        n = df*1.0
        nc = nc*1.0
        x2 = x*x
        ncx2 = nc*nc*x2
        fac1 = n + x2
        trm1 = (n/2.*np.log(n) + sc.gammaln(n+1)
                - (n*np.log(2) + nc*nc/2 + (n/2)*np.log(fac1)
                   + sc.gammaln(n/2)))
        Px = np.exp(trm1)
        valF = ncx2 / (2*fac1)
        trm1 = (np.sqrt(2)*nc*x*sc.hyp1f1(n/2+1, 1.5, valF)
                / np.asarray(fac1*sc.gamma((n+1)/2)))
        trm2 = (sc.hyp1f1((n+1)/2, 0.5, valF)
                / np.asarray(np.sqrt(fac1)*sc.gamma(n/2+1)))
        Px *= trm1+trm2
        return np.clip(Px, 0, None)

    def _cdf(self, x, df, nc):
        return np.clip(_boost._nct_cdf(x, df, nc), 0, 1)

    def _ppf(self, q, df, nc):
        return _boost._nct_ppf(q, df, nc)

    def _sf(self, x, df, nc):
        return np.clip(_boost._nct_sf(x, df, nc), 0, 1)

    def _isf(self, x, df, nc):
        return _boost._nct_isf(x, df, nc)

    def _stats(self, df, nc, moments='mv'):
        mu = _boost._nct_mean(df, nc)
        mu2 = _boost._nct_variance(df, nc)
        g1 = _boost._nct_skewness(df, nc) if 's' in moments else None
        g2 = _boost._nct_kurtosis_excess(df, nc)-3 if 'k' in moments else None
        return mu, mu2, g1, g2


nct = nct_gen(name="nct")


class pareto_gen(rv_continuous):
    r"""A Pareto continuous random variable.

    %(before_notes)s

    Notes
    -----
    The probability density function for `pareto` is:

    .. math::

        f(x, b) = \frac{b}{x^{b+1}}

    for :math:`x \ge 1`, :math:`b > 0`.

    `pareto` takes ``b`` as a shape parameter for :math:`b`.

    %(after_notes)s

    %(example)s

    """
    def _shape_info(self):
        return [_ShapeInfo("b", False, (0, np.inf), (False, False))]

    def _pdf(self, x, b):
        # pareto.pdf(x, b) = b / x**(b+1)
        return b * x**(-b-1)

    def _cdf(self, x, b):
        return 1 - x**(-b)

    def _ppf(self, q, b):
        return pow(1-q, -1.0/b)

    def _sf(self, x, b):
        return x**(-b)

    def _stats(self, b, moments='mv'):
        mu, mu2, g1, g2 = None, None, None, None
        if 'm' in moments:
            mask = b > 1
            bt = np.extract(mask, b)
            mu = np.full(np.shape(b), fill_value=np.inf)
            np.place(mu, mask, bt / (bt-1.0))
        if 'v' in moments:
            mask = b > 2
            bt = np.extract(mask, b)
            mu2 = np.full(np.shape(b), fill_value=np.inf)
            np.place(mu2, mask, bt / (bt-2.0) / (bt-1.0)**2)
        if 's' in moments:
            mask = b > 3
            bt = np.extract(mask, b)
            g1 = np.full(np.shape(b), fill_value=np.nan)
            vals = 2 * (bt + 1.0) * np.sqrt(bt - 2.0) / ((bt - 3.0) * np.sqrt(bt))
            np.place(g1, mask, vals)
        if 'k' in moments:
            mask = b > 4
            bt = np.extract(mask, b)
            g2 = np.full(np.shape(b), fill_value=np.nan)
            vals = (6.0*np.polyval([1.0, 1.0, -6, -2], bt) /
                    np.polyval([1.0, -7.0, 12.0, 0.0], bt))
            np.place(g2, mask, vals)
        return mu, mu2, g1, g2

    def _entropy(self, c):
        return 1 + 1.0/c - np.log(c)

    @_call_super_mom
    @inherit_docstring_from(rv_continuous)
    def fit(self, data, *args, **kwds):
        parameters = _check_fit_input_parameters(self, data, args, kwds)
        data, fshape, floc, fscale = parameters

        # ensure that any fixed parameters don't violate constraints of the
        # distribution before continuing.
        if floc is not None and np.min(data) - floc < (fscale or 0):
            raise FitDataError("pareto", lower=1, upper=np.inf)

        ndata = data.shape[0]

        def get_shape(scale, location):
            # The first-order necessary condition on `shape` can be solved in
            # closed form
            return ndata / np.sum(np.log((data - location) / scale))

        if floc is fscale is None:
            # The support of the distribution is `(x - loc)/scale > 0`.
            # The method of Lagrange multipliers turns this constraint
            # into an equation that can be solved numerically.
            # See gh-12545 for details.

            def dL_dScale(shape, scale):
                # The partial derivative of the log-likelihood function w.r.t.
                # the scale.
                return ndata * shape / scale

            def dL_dLocation(shape, location):
                # The partial derivative of the log-likelihood function w.r.t.
                # the location.
                return (shape + 1) * np.sum(1 / (data - location))

            def fun_to_solve(scale):
                # optimize the scale by setting the partial derivatives
                # w.r.t. to location and scale equal and solving.
                location = np.min(data) - scale
                shape = fshape or get_shape(scale, location)
                return dL_dLocation(shape, location) - dL_dScale(shape, scale)

            def interval_contains_root(lbrack, rbrack):
                # return true if the signs disagree.
                return (np.sign(fun_to_solve(lbrack)) !=
                        np.sign(fun_to_solve(rbrack)))

            # set brackets for `root_scalar` to use when optimizing over the
            # scale such that a root is likely between them. Use user supplied
            # guess or default 1.
            brack_start = kwds.get('scale', 1)
            lbrack, rbrack = brack_start / 2, brack_start * 2
            # if a root is not between the brackets, iteratively expand them
            # until they include a sign change, checking after each bracket is
            # modified.
            while (not interval_contains_root(lbrack, rbrack)
                   and (lbrack > 0 or rbrack < np.inf)):
                lbrack /= 2
                rbrack *= 2
            res = root_scalar(fun_to_solve, bracket=[lbrack, rbrack])
            if res.converged:
                scale = res.root
                loc = np.min(data) - scale
                shape = fshape or get_shape(scale, loc)

                # The Pareto distribution requires that its parameters satisfy
                # the condition `fscale + floc <= min(data)`. However, to
                # avoid numerical issues, we require that `fscale + floc`
                # is strictly less than `min(data)`. If this condition
                # is not satisfied, reduce the scale with `np.nextafter` to
                # ensure that data does not fall outside of the support.
                if not (scale + loc) < np.min(data):
                    scale = np.min(data) - loc
                    scale = np.nextafter(scale, 0)
                return shape, loc, scale
            else:
                return super().fit(data, **kwds)
        elif floc is None:
            loc = np.min(data) - fscale
        else:
            loc = floc
        # Source: Evans, Hastings, and Peacock (2000), Statistical
        # Distributions, 3rd. Ed., John Wiley and Sons. Page 149.
        scale = fscale or np.min(data) - loc
        shape = fshape or get_shape(scale, loc)
        return shape, loc, scale


pareto = pareto_gen(a=1.0, name="pareto")


class lomax_gen(rv_continuous):
    r"""A Lomax (Pareto of the second kind) continuous random variable.

    %(before_notes)s

    Notes
    -----
    The probability density function for `lomax` is:

    .. math::

        f(x, c) = \frac{c}{(1+x)^{c+1}}

    for :math:`x \ge 0`, :math:`c > 0`.

    `lomax` takes ``c`` as a shape parameter for :math:`c`.

    `lomax` is a special case of `pareto` with ``loc=-1.0``.

    %(after_notes)s

    %(example)s

    """
    def _shape_info(self):
        return [_ShapeInfo("c", False, (0, np.inf), (False, False))]

    def _pdf(self, x, c):
        # lomax.pdf(x, c) = c / (1+x)**(c+1)
        return c*1.0/(1.0+x)**(c+1.0)

    def _logpdf(self, x, c):
        return np.log(c) - (c+1)*sc.log1p(x)

    def _cdf(self, x, c):
        return -sc.expm1(-c*sc.log1p(x))

    def _sf(self, x, c):
        return np.exp(-c*sc.log1p(x))

    def _logsf(self, x, c):
        return -c*sc.log1p(x)

    def _ppf(self, q, c):
        return sc.expm1(-sc.log1p(-q)/c)

    def _stats(self, c):
        mu, mu2, g1, g2 = pareto.stats(c, loc=-1.0, moments='mvsk')
        return mu, mu2, g1, g2

    def _entropy(self, c):
        return 1+1.0/c-np.log(c)


lomax = lomax_gen(a=0.0, name="lomax")


class pearson3_gen(rv_continuous):
    r"""A pearson type III continuous random variable.

    %(before_notes)s

    Notes
    -----
    The probability density function for `pearson3` is:

    .. math::

        f(x, \kappa) = \frac{|\beta|}{\Gamma(\alpha)}
                       (\beta (x - \zeta))^{\alpha - 1}
                       \exp(-\beta (x - \zeta))

    where:

    .. math::

            \beta = \frac{2}{\kappa}

            \alpha = \beta^2 = \frac{4}{\kappa^2}

            \zeta = -\frac{\alpha}{\beta} = -\beta

    :math:`\Gamma` is the gamma function (`scipy.special.gamma`).
    Pass the skew :math:`\kappa` into `pearson3` as the shape parameter
    ``skew``.

    %(after_notes)s

    %(example)s

    References
    ----------
    R.W. Vogel and D.E. McMartin, "Probability Plot Goodness-of-Fit and
    Skewness Estimation Procedures for the Pearson Type 3 Distribution", Water
    Resources Research, Vol.27, 3149-3158 (1991).

    L.R. Salvosa, "Tables of Pearson's Type III Function", Ann. Math. Statist.,
    Vol.1, 191-198 (1930).

    "Using Modern Computing Tools to Fit the Pearson Type III Distribution to
    Aviation Loads Data", Office of Aviation Research (2003).

    """
    def _preprocess(self, x, skew):
        # The real 'loc' and 'scale' are handled in the calling pdf(...). The
        # local variables 'loc' and 'scale' within pearson3._pdf are set to
        # the defaults just to keep them as part of the equations for
        # documentation.
        loc = 0.0
        scale = 1.0

        # If skew is small, return _norm_pdf. The divide between pearson3
        # and norm was found by brute force and is approximately a skew of
        # 0.000016.  No one, I hope, would actually use a skew value even
        # close to this small.
        norm2pearson_transition = 0.000016

        ans, x, skew = np.broadcast_arrays(1.0, x, skew)
        ans = ans.copy()

        # mask is True where skew is small enough to use the normal approx.
        mask = np.absolute(skew) < norm2pearson_transition
        invmask = ~mask

        beta = 2.0 / (skew[invmask] * scale)
        alpha = (scale * beta)**2
        zeta = loc - alpha / beta

        transx = beta * (x[invmask] - zeta)
        return ans, x, transx, mask, invmask, beta, alpha, zeta

    def _argcheck(self, skew):
        # The _argcheck function in rv_continuous only allows positive
        # arguments.  The skew argument for pearson3 can be zero (which I want
        # to handle inside pearson3._pdf) or negative.  So just return True
        # for all skew args.
        return np.isfinite(skew)

    def _shape_info(self):
        return [_ShapeInfo("skew", False, (-np.inf, np.inf), (False, False))]

    def _stats(self, skew):
        m = 0.0
        v = 1.0
        s = skew
        k = 1.5*skew**2
        return m, v, s, k

    def _pdf(self, x, skew):
        # pearson3.pdf(x, skew) = abs(beta) / gamma(alpha) *
        #     (beta * (x - zeta))**(alpha - 1) * exp(-beta*(x - zeta))
        # Do the calculation in _logpdf since helps to limit
        # overflow/underflow problems
        ans = np.exp(self._logpdf(x, skew))
        if ans.ndim == 0:
            if np.isnan(ans):
                return 0.0
            return ans
        ans[np.isnan(ans)] = 0.0
        return ans

    def _logpdf(self, x, skew):
        #   PEARSON3 logpdf                           GAMMA logpdf
        #   np.log(abs(beta))
        # + (alpha - 1)*np.log(beta*(x - zeta))          + (a - 1)*np.log(x)
        # - beta*(x - zeta)                           - x
        # - sc.gammalnalpha)                              - sc.gammalna)
        ans, x, transx, mask, invmask, beta, alpha, _ = (
            self._preprocess(x, skew))

        ans[mask] = np.log(_norm_pdf(x[mask]))
        # use logpdf instead of _logpdf to fix issue mentioned in gh-12640
        # (_logpdf does not return correct result for alpha = 1)
        ans[invmask] = np.log(abs(beta)) + gamma.logpdf(transx, alpha)
        return ans

    def _cdf(self, x, skew):
        ans, x, transx, mask, invmask, _, alpha, _ = (
            self._preprocess(x, skew))

        ans[mask] = _norm_cdf(x[mask])

        skew = np.broadcast_to(skew, invmask.shape)
        invmask1a = np.logical_and(invmask, skew > 0)
        invmask1b = skew[invmask] > 0
        # use cdf instead of _cdf to fix issue mentioned in gh-12640
        # (_cdf produces NaNs for inputs outside support)
        ans[invmask1a] = gamma.cdf(transx[invmask1b], alpha[invmask1b])

        # The gamma._cdf approach wasn't working with negative skew.
        # Note that multiplying the skew by -1 reflects about x=0.
        # So instead of evaluating the CDF with negative skew at x,
        # evaluate the SF with positive skew at -x.
        invmask2a = np.logical_and(invmask, skew < 0)
        invmask2b = skew[invmask] < 0
        # gamma._sf produces NaNs when transx < 0, so use gamma.sf
        ans[invmask2a] = gamma.sf(transx[invmask2b], alpha[invmask2b])

        return ans

    def _rvs(self, skew, size=None, random_state=None):
        skew = np.broadcast_to(skew, size)
        ans, _, _, mask, invmask, beta, alpha, zeta = (
            self._preprocess([0], skew))

        nsmall = mask.sum()
        nbig = mask.size - nsmall
        ans[mask] = random_state.standard_normal(nsmall)
        ans[invmask] = random_state.standard_gamma(alpha, nbig)/beta + zeta

        if size == ():
            ans = ans[0]
        return ans

    def _ppf(self, q, skew):
        ans, q, _, mask, invmask, beta, alpha, zeta = (
            self._preprocess(q, skew))
        ans[mask] = _norm_ppf(q[mask])
        ans[invmask] = sc.gammaincinv(alpha, q[invmask])/beta + zeta
        return ans

    @_call_super_mom
    @extend_notes_in_docstring(rv_continuous, notes="""\
        Note that method of moments (`method='MM'`) is not
        available for this distribution.\n\n""")
    def fit(self, data, *args, **kwds):
        if kwds.get("method", None) == 'MM':
            raise NotImplementedError("Fit `method='MM'` is not available for "
                                      "the Pearson3 distribution. Please try "
                                      "the default `method='MLE'`.")
        else:
            return super(type(self), self).fit(data, *args, **kwds)


pearson3 = pearson3_gen(name="pearson3")


class powerlaw_gen(rv_continuous):
    r"""A power-function continuous random variable.

    %(before_notes)s

    See Also
    --------
    pareto

    Notes
    -----
    The probability density function for `powerlaw` is:

    .. math::

        f(x, a) = a x^{a-1}

    for :math:`0 \le x \le 1`, :math:`a > 0`.

    `powerlaw` takes ``a`` as a shape parameter for :math:`a`.

    %(after_notes)s

    For example, the support of `powerlaw` can be adjusted from the default
    interval ``[0, 1]`` to the interval ``[c, c+d]`` by setting ``loc=c`` and
    ``scale=d``. For a power-law distribution with infinite support, see
    `pareto`.

    `powerlaw` is a special case of `beta` with ``b=1``.

    %(example)s

    """
    def _shape_info(self):
        return [_ShapeInfo("a", False, (0, np.inf), (False, False))]

    def _pdf(self, x, a):
        # powerlaw.pdf(x, a) = a * x**(a-1)
        return a*x**(a-1.0)

    def _logpdf(self, x, a):
        return np.log(a) + sc.xlogy(a - 1, x)

    def _cdf(self, x, a):
        return x**(a*1.0)

    def _logcdf(self, x, a):
        return a*np.log(x)

    def _ppf(self, q, a):
        return pow(q, 1.0/a)

    def _stats(self, a):
        return (a / (a + 1.0),
                a / (a + 2.0) / (a + 1.0) ** 2,
                -2.0 * ((a - 1.0) / (a + 3.0)) * np.sqrt((a + 2.0) / a),
                6 * np.polyval([1, -1, -6, 2], a) / (a * (a + 3.0) * (a + 4)))

    def _entropy(self, a):
        return 1 - 1.0/a - np.log(a)


powerlaw = powerlaw_gen(a=0.0, b=1.0, name="powerlaw")


class powerlognorm_gen(rv_continuous):
    r"""A power log-normal continuous random variable.

    %(before_notes)s

    Notes
    -----
    The probability density function for `powerlognorm` is:

    .. math::

        f(x, c, s) = \frac{c}{x s} \phi(\log(x)/s)
                     (\Phi(-\log(x)/s))^{c-1}

    where :math:`\phi` is the normal pdf, and :math:`\Phi` is the normal cdf,
    and :math:`x > 0`, :math:`s, c > 0`.

    `powerlognorm` takes :math:`c` and :math:`s` as shape parameters.

    %(after_notes)s

    %(example)s

    """
    _support_mask = rv_continuous._open_support_mask

    def _shape_info(self):
        ic = _ShapeInfo("c", False, (0, np.inf), (False, False))
        i_s = _ShapeInfo("s", False, (0, np.inf), (False, False))
        return [ic, i_s]

    def _pdf(self, x, c, s):
        # powerlognorm.pdf(x, c, s) = c / (x*s) * phi(log(x)/s) *
        #                                         (Phi(-log(x)/s))**(c-1),
        return (c/(x*s) * _norm_pdf(np.log(x)/s) *
                pow(_norm_cdf(-np.log(x)/s), c*1.0-1.0))

    def _cdf(self, x, c, s):
        return 1.0 - pow(_norm_cdf(-np.log(x)/s), c*1.0)

    def _ppf(self, q, c, s):
        return np.exp(-s * _norm_ppf(pow(1.0 - q, 1.0 / c)))


powerlognorm = powerlognorm_gen(a=0.0, name="powerlognorm")


class powernorm_gen(rv_continuous):
    r"""A power normal continuous random variable.

    %(before_notes)s

    Notes
    -----
    The probability density function for `powernorm` is:

    .. math::

        f(x, c) = c \phi(x) (\Phi(-x))^{c-1}

    where :math:`\phi` is the normal pdf, and :math:`\Phi` is the normal cdf,
    and :math:`x >= 0`, :math:`c > 0`.

    `powernorm` takes ``c`` as a shape parameter for :math:`c`.

    %(after_notes)s

    %(example)s

    """
    def _shape_info(self):
        return [_ShapeInfo("c", False, (0, np.inf), (False, False))]

    def _pdf(self, x, c):
        # powernorm.pdf(x, c) = c * phi(x) * (Phi(-x))**(c-1)
        return c*_norm_pdf(x) * (_norm_cdf(-x)**(c-1.0))

    def _logpdf(self, x, c):
        return np.log(c) + _norm_logpdf(x) + (c-1)*_norm_logcdf(-x)

    def _cdf(self, x, c):
        return 1.0-_norm_cdf(-x)**(c*1.0)

    def _ppf(self, q, c):
        return -_norm_ppf(pow(1.0 - q, 1.0 / c))


powernorm = powernorm_gen(name='powernorm')


class rdist_gen(rv_continuous):
    r"""An R-distributed (symmetric beta) continuous random variable.

    %(before_notes)s

    Notes
    -----
    The probability density function for `rdist` is:

    .. math::

        f(x, c) = \frac{(1-x^2)^{c/2-1}}{B(1/2, c/2)}

    for :math:`-1 \le x \le 1`, :math:`c > 0`. `rdist` is also called the
    symmetric beta distribution: if B has a `beta` distribution with
    parameters (c/2, c/2), then X = 2*B - 1 follows a R-distribution with
    parameter c.

    `rdist` takes ``c`` as a shape parameter for :math:`c`.

    This distribution includes the following distribution kernels as
    special cases::

        c = 2:  uniform
        c = 3:  `semicircular`
        c = 4:  Epanechnikov (parabolic)
        c = 6:  quartic (biweight)
        c = 8:  triweight

    %(after_notes)s

    %(example)s

    """
    def _shape_info(self):
        return [_ShapeInfo("c", False, (0, np.inf), (False, False))]

    # use relation to the beta distribution for pdf, cdf, etc
    def _pdf(self, x, c):
        return np.exp(self._logpdf(x, c))

    def _logpdf(self, x, c):
        return -np.log(2) + beta._logpdf((x + 1)/2, c/2, c/2)

    def _cdf(self, x, c):
        return beta._cdf((x + 1)/2, c/2, c/2)

    def _ppf(self, q, c):
        return 2*beta._ppf(q, c/2, c/2) - 1

    def _rvs(self, c, size=None, random_state=None):
        return 2 * random_state.beta(c/2, c/2, size) - 1

    def _munp(self, n, c):
        numerator = (1 - (n % 2)) * sc.beta((n + 1.0) / 2, c / 2.0)
        return numerator / sc.beta(1. / 2, c / 2.)


rdist = rdist_gen(a=-1.0, b=1.0, name="rdist")


def _rayleigh_fit_check_error(ier, msg):
    if ier != 1:
        raise RuntimeError('rayleigh.fit: fsolve failed to find the root of '
                           'the first-order conditions of the log-likelihood '
                           f'function: {msg} (ier={ier})')


class rayleigh_gen(rv_continuous):
    r"""A Rayleigh continuous random variable.

    %(before_notes)s

    Notes
    -----
    The probability density function for `rayleigh` is:

    .. math::

        f(x) = x \exp(-x^2/2)

    for :math:`x \ge 0`.

    `rayleigh` is a special case of `chi` with ``df=2``.

    %(after_notes)s

    %(example)s

    """
    _support_mask = rv_continuous._open_support_mask

    def _shape_info(self):
        return []

    def _rvs(self, size=None, random_state=None):
        return chi.rvs(2, size=size, random_state=random_state)

    def _pdf(self, r):
        # rayleigh.pdf(r) = r * exp(-r**2/2)
        return np.exp(self._logpdf(r))

    def _logpdf(self, r):
        return np.log(r) - 0.5 * r * r

    def _cdf(self, r):
        return -sc.expm1(-0.5 * r**2)

    def _ppf(self, q):
        return np.sqrt(-2 * sc.log1p(-q))

    def _sf(self, r):
        return np.exp(self._logsf(r))

    def _logsf(self, r):
        return -0.5 * r * r

    def _isf(self, q):
        return np.sqrt(-2 * np.log(q))

    def _stats(self):
        val = 4 - np.pi
        return (np.sqrt(np.pi/2),
                val/2,
                2*(np.pi-3)*np.sqrt(np.pi)/val**1.5,
                6*np.pi/val-16/val**2)

    def _entropy(self):
        return _EULER/2.0 + 1 - 0.5*np.log(2)

    @_call_super_mom
    @extend_notes_in_docstring(rv_continuous, notes="""\
        Notes specifically for ``rayleigh.fit``: If the location is fixed with
        the `floc` parameter, this method uses an analytical formula to find
        the scale.  Otherwise, this function uses a numerical root finder on
        the first order conditions of the log-likelihood function to find the
        MLE.  Only the (optional) `loc` parameter is used as the initial guess
        for the root finder; the `scale` parameter and any other parameters
        for the optimizer are ignored.\n\n""")
    def fit(self, data, *args, **kwds):
        data, floc, fscale = _check_fit_input_parameters(self, data,
                                                         args, kwds)

        def scale_mle(loc, data):
            # Source: Statistical Distributions, 3rd Edition. Evans, Hastings,
            # and Peacock (2000), Page 175
            return (np.sum((data - loc) ** 2) / (2 * len(data))) ** .5

        def loc_mle(loc, data):
            # This implicit equation for `loc` is used when
            # both `loc` and `scale` are free.
            xm = data - loc
            s1 = xm.sum()
            s2 = (xm**2).sum()
            s3 = (1/xm).sum()
            return s1 - s2/(2*len(data))*s3

        def loc_mle_scale_fixed(loc, scale, data):
            # This implicit equation for `loc` is used when
            # `scale` is fixed but `loc` is not.
            xm = data - loc
            return xm.sum() - scale**2 * (1/xm).sum()

        if floc is not None:
            # `loc` is fixed, analytically determine `scale`.
            if np.any(data - floc <= 0):
                raise FitDataError("rayleigh", lower=1, upper=np.inf)
            else:
                return floc, scale_mle(floc, data)

        # Account for user provided guess of `loc`.
        loc0 = kwds.get('loc')
        if loc0 is None:
            # Use _fitstart to estimate loc; ignore the returned scale.
            loc0 = self._fitstart(data)[0]

        if fscale is not None:
            # `scale` is fixed
            x, info, ier, msg = optimize.fsolve(loc_mle_scale_fixed, x0=loc0,
                                                args=(fscale, data,),
                                                xtol=1e-10, full_output=True)
            _rayleigh_fit_check_error(ier, msg)
            return x[0], fscale
        else:
            # Neither `loc` nor `scale` are fixed.
            x, info, ier, msg = optimize.fsolve(loc_mle, x0=loc0, args=(data,),
                                                xtol=1e-10, full_output=True)
            _rayleigh_fit_check_error(ier, msg)
            return x[0], scale_mle(x[0], data)


rayleigh = rayleigh_gen(a=0.0, name="rayleigh")


class reciprocal_gen(rv_continuous):
    r"""A loguniform or reciprocal continuous random variable.

    %(before_notes)s

    Notes
    -----
    The probability density function for this class is:

    .. math::

        f(x, a, b) = \frac{1}{x \log(b/a)}

    for :math:`a \le x \le b`, :math:`b > a > 0`. This class takes
    :math:`a` and :math:`b` as shape parameters.

    %(after_notes)s

    %(example)s

    This doesn't show the equal probability of ``0.01``, ``0.1`` and
    ``1``. This is best when the x-axis is log-scaled:

    >>> import numpy as np
    >>> fig, ax = plt.subplots(1, 1)
    >>> ax.hist(np.log10(r))
    >>> ax.set_ylabel("Frequency")
    >>> ax.set_xlabel("Value of random variable")
    >>> ax.xaxis.set_major_locator(plt.FixedLocator([-2, -1, 0]))
    >>> ticks = ["$10^{{ {} }}$".format(i) for i in [-2, -1, 0]]
    >>> ax.set_xticklabels(ticks)  # doctest: +SKIP
    >>> plt.show()

    This random variable will be log-uniform regardless of the base chosen for
    ``a`` and ``b``. Let's specify with base ``2`` instead:

    >>> rvs = %(name)s(2**-2, 2**0).rvs(size=1000)

    Values of ``1/4``, ``1/2`` and ``1`` are equally likely with this random
    variable.  Here's the histogram:

    >>> fig, ax = plt.subplots(1, 1)
    >>> ax.hist(np.log2(rvs))
    >>> ax.set_ylabel("Frequency")
    >>> ax.set_xlabel("Value of random variable")
    >>> ax.xaxis.set_major_locator(plt.FixedLocator([-2, -1, 0]))
    >>> ticks = ["$2^{{ {} }}$".format(i) for i in [-2, -1, 0]]
    >>> ax.set_xticklabels(ticks)  # doctest: +SKIP
    >>> plt.show()

    """
    def _argcheck(self, a, b):
        return (a > 0) & (b > a)

    def _shape_info(self):
        ia = _ShapeInfo("a", False, (0, np.inf), (False, False))
        ib = _ShapeInfo("b", False, (0, np.inf), (False, False))
        return [ia, ib]

    def _fitstart(self, data):
        # Reasonable, since support is [a, b]
        return super()._fitstart(data, args=(np.min(data), np.max(data)))

    def _get_support(self, a, b):
        return a, b

    def _pdf(self, x, a, b):
        # reciprocal.pdf(x, a, b) = 1 / (x*log(b/a))
        return 1.0 / (x * np.log(b * 1.0 / a))

    def _logpdf(self, x, a, b):
        return -np.log(x) - np.log(np.log(b * 1.0 / a))

    def _cdf(self, x, a, b):
        return (np.log(x)-np.log(a)) / np.log(b * 1.0 / a)

    def _ppf(self, q, a, b):
        return a*pow(b*1.0/a, q)

    def _munp(self, n, a, b):
        return 1.0/np.log(b*1.0/a) / n * (pow(b*1.0, n) - pow(a*1.0, n))

    def _entropy(self, a, b):
        return 0.5*np.log(a*b)+np.log(np.log(b*1.0/a))

    fit_note = """\
        `loguniform`/`reciprocal` is over-parameterized. `fit` automatically
         fixes `scale` to 1 unless `fscale` is provided by the user.\n\n"""

    @extend_notes_in_docstring(rv_continuous, notes=fit_note)
    def fit(self, data, *args, **kwds):
        fscale = kwds.pop('fscale', 1)
        return super().fit(data, *args, fscale=fscale, **kwds)


loguniform = reciprocal_gen(name="loguniform")
reciprocal = reciprocal_gen(name="reciprocal")


class rice_gen(rv_continuous):
    r"""A Rice continuous random variable.

    %(before_notes)s

    Notes
    -----
    The probability density function for `rice` is:

    .. math::

        f(x, b) = x \exp(- \frac{x^2 + b^2}{2}) I_0(x b)

    for :math:`x >= 0`, :math:`b > 0`. :math:`I_0` is the modified Bessel
    function of order zero (`scipy.special.i0`).

    `rice` takes ``b`` as a shape parameter for :math:`b`.

    %(after_notes)s

    The Rice distribution describes the length, :math:`r`, of a 2-D vector with
    components :math:`(U+u, V+v)`, where :math:`U, V` are constant, :math:`u,
    v` are independent Gaussian random variables with standard deviation
    :math:`s`.  Let :math:`R = \sqrt{U^2 + V^2}`. Then the pdf of :math:`r` is
    ``rice.pdf(x, R/s, scale=s)``.

    %(example)s

    """
    def _argcheck(self, b):
        return b >= 0

    def _shape_info(self):
        return [_ShapeInfo("b", False, (0, np.inf), (True, False))]

    def _rvs(self, b, size=None, random_state=None):
        # https://en.wikipedia.org/wiki/Rice_distribution
        t = b/np.sqrt(2) + random_state.standard_normal(size=(2,) + size)
        return np.sqrt((t*t).sum(axis=0))

    def _cdf(self, x, b):
        return sc.chndtr(np.square(x), 2, np.square(b))

    def _ppf(self, q, b):
        return np.sqrt(sc.chndtrix(q, 2, np.square(b)))

    def _pdf(self, x, b):
        # rice.pdf(x, b) = x * exp(-(x**2+b**2)/2) * I[0](x*b)
        #
        # We use (x**2 + b**2)/2 = ((x-b)**2)/2 + xb.
        # The factor of np.exp(-xb) is then included in the i0e function
        # in place of the modified Bessel function, i0, improving
        # numerical stability for large values of xb.
        return x * np.exp(-(x-b)*(x-b)/2.0) * sc.i0e(x*b)

    def _munp(self, n, b):
        nd2 = n/2.0
        n1 = 1 + nd2
        b2 = b*b/2.0
        return (2.0**(nd2) * np.exp(-b2) * sc.gamma(n1) *
                sc.hyp1f1(n1, 1, b2))


rice = rice_gen(a=0.0, name="rice")


class recipinvgauss_gen(rv_continuous):
    r"""A reciprocal inverse Gaussian continuous random variable.

    %(before_notes)s

    Notes
    -----
    The probability density function for `recipinvgauss` is:

    .. math::

        f(x, \mu) = \frac{1}{\sqrt{2\pi x}}
                    \exp\left(\frac{-(1-\mu x)^2}{2\mu^2x}\right)

    for :math:`x \ge 0`.

    `recipinvgauss` takes ``mu`` as a shape parameter for :math:`\mu`.

    %(after_notes)s

    %(example)s

    """
    def _shape_info(self):
        return [_ShapeInfo("mu", False, (0, np.inf), (False, False))]

    def _pdf(self, x, mu):
        # recipinvgauss.pdf(x, mu) =
        #                     1/sqrt(2*pi*x) * exp(-(1-mu*x)**2/(2*x*mu**2))
        return np.exp(self._logpdf(x, mu))

    def _logpdf(self, x, mu):
        return _lazywhere(x > 0, (x, mu),
                          lambda x, mu: (-(1 - mu*x)**2.0 / (2*x*mu**2.0)
                                         - 0.5*np.log(2*np.pi*x)),
                          fillvalue=-np.inf)

    def _cdf(self, x, mu):
        trm1 = 1.0/mu - x
        trm2 = 1.0/mu + x
        isqx = 1.0/np.sqrt(x)
        return _norm_cdf(-isqx*trm1) - np.exp(2.0/mu)*_norm_cdf(-isqx*trm2)

    def _sf(self, x, mu):
        trm1 = 1.0/mu - x
        trm2 = 1.0/mu + x
        isqx = 1.0/np.sqrt(x)
        return _norm_cdf(isqx*trm1) + np.exp(2.0/mu)*_norm_cdf(-isqx*trm2)

    def _rvs(self, mu, size=None, random_state=None):
        return 1.0/random_state.wald(mu, 1.0, size=size)


recipinvgauss = recipinvgauss_gen(a=0.0, name='recipinvgauss')


class semicircular_gen(rv_continuous):
    r"""A semicircular continuous random variable.

    %(before_notes)s

    See Also
    --------
    rdist

    Notes
    -----
    The probability density function for `semicircular` is:

    .. math::

        f(x) = \frac{2}{\pi} \sqrt{1-x^2}

    for :math:`-1 \le x \le 1`.

    The distribution is a special case of `rdist` with `c = 3`.

    %(after_notes)s

    References
    ----------
    .. [1] "Wigner semicircle distribution",
           https://en.wikipedia.org/wiki/Wigner_semicircle_distribution

    %(example)s

    """
    def _shape_info(self):
        return []

    def _pdf(self, x):
        return 2.0/np.pi*np.sqrt(1-x*x)

    def _logpdf(self, x):
        return np.log(2/np.pi) + 0.5*sc.log1p(-x*x)

    def _cdf(self, x):
        return 0.5+1.0/np.pi*(x*np.sqrt(1-x*x) + np.arcsin(x))

    def _ppf(self, q):
        return rdist._ppf(q, 3)

    def _rvs(self, size=None, random_state=None):
        # generate values uniformly distributed on the area under the pdf
        # (semi-circle) by randomly generating the radius and angle
        r = np.sqrt(random_state.uniform(size=size))
        a = np.cos(np.pi * random_state.uniform(size=size))
        return r * a

    def _stats(self):
        return 0, 0.25, 0, -1.0

    def _entropy(self):
        return 0.64472988584940017414


semicircular = semicircular_gen(a=-1.0, b=1.0, name="semicircular")


class skewcauchy_gen(rv_continuous):
    r"""A skewed Cauchy random variable.

    %(before_notes)s

    See Also
    --------
    cauchy : Cauchy distribution

    Notes
    -----

    The probability density function for `skewcauchy` is:

    .. math::

        f(x) = \frac{1}{\pi \left(\frac{x^2}{\left(a\, \text{sign}(x) + 1
                                                   \right)^2} + 1 \right)}

    for a real number :math:`x` and skewness parameter :math:`-1 < a < 1`.

    When :math:`a=0`, the distribution reduces to the usual Cauchy
    distribution.

    %(after_notes)s

    References
    ----------
    .. [1] "Skewed generalized *t* distribution", Wikipedia
       https://en.wikipedia.org/wiki/Skewed_generalized_t_distribution#Skewed_Cauchy_distribution

    %(example)s

    """
    def _argcheck(self, a):
        return np.abs(a) < 1

    def _shape_info(self):
        return [_ShapeInfo("a", False, (-1.0, 1.0), (False, False))]

    def _pdf(self, x, a):
        return 1 / (np.pi * (x**2 / (a * np.sign(x) + 1)**2 + 1))

    def _cdf(self, x, a):
        return np.where(x <= 0,
                        (1 - a) / 2 + (1 - a) / np.pi * np.arctan(x / (1 - a)),
                        (1 - a) / 2 + (1 + a) / np.pi * np.arctan(x / (1 + a)))

    def _ppf(self, x, a):
        i = x < self._cdf(0, a)
        return np.where(i,
                        np.tan(np.pi / (1 - a) * (x - (1 - a) / 2)) * (1 - a),
                        np.tan(np.pi / (1 + a) * (x - (1 - a) / 2)) * (1 + a))

    def _stats(self, a, moments='mvsk'):
        return np.nan, np.nan, np.nan, np.nan

    def _fitstart(self, data):
        # Use 0 as the initial guess of the skewness shape parameter.
        # For the location and scale, estimate using the median and
        # quartiles.
        p25, p50, p75 = np.percentile(data, [25, 50, 75])
        return 0.0, p50, (p75 - p25)/2


skewcauchy = skewcauchy_gen(name='skewcauchy')


class skew_norm_gen(rv_continuous):
    r"""A skew-normal random variable.

    %(before_notes)s

    Notes
    -----
    The pdf is::

        skewnorm.pdf(x, a) = 2 * norm.pdf(x) * norm.cdf(a*x)

    `skewnorm` takes a real number :math:`a` as a skewness parameter
    When ``a = 0`` the distribution is identical to a normal distribution
    (`norm`). `rvs` implements the method of [1]_.

    %(after_notes)s

    %(example)s

    References
    ----------
    .. [1] A. Azzalini and A. Capitanio (1999). Statistical applications of the
        multivariate skew-normal distribution. J. Roy. Statist. Soc., B 61, 579-602.
        :arxiv:`0911.2093`

    """
    def _argcheck(self, a):
        return np.isfinite(a)

    def _shape_info(self):
        return [_ShapeInfo("a", False, (-np.inf, np.inf), (False, False))]

    def _pdf(self, x, a):
        return _lazywhere(
            a == 0, (x, a), lambda x, a: _norm_pdf(x),
            f2=lambda x, a: 2.*_norm_pdf(x)*_norm_cdf(a*x)
        )

    def _cdf_single(self, x, *args):
        _a, _b = self._get_support(*args)
        if x <= 0:
            cdf = integrate.quad(self._pdf, _a, x, args=args)[0]
        else:
            t1 = integrate.quad(self._pdf, _a, 0, args=args)[0]
            t2 = integrate.quad(self._pdf, 0, x, args=args)[0]
            cdf = t1 + t2
        if cdf > 1:
            # Presumably numerical noise, e.g. 1.0000000000000002
            cdf = 1.0
        return cdf

    def _sf(self, x, a):
        return self._cdf(-x, -a)

    def _rvs(self, a, size=None, random_state=None):
        u0 = random_state.normal(size=size)
        v = random_state.normal(size=size)
        d = a/np.sqrt(1 + a**2)
        u1 = d*u0 + v*np.sqrt(1 - d**2)
        return np.where(u0 >= 0, u1, -u1)

    def _stats(self, a, moments='mvsk'):
        output = [None, None, None, None]
        const = np.sqrt(2/np.pi) * a/np.sqrt(1 + a**2)

        if 'm' in moments:
            output[0] = const
        if 'v' in moments:
            output[1] = 1 - const**2
        if 's' in moments:
            output[2] = ((4 - np.pi)/2) * (const/np.sqrt(1 - const**2))**3
        if 'k' in moments:
            output[3] = (2*(np.pi - 3)) * (const**4/(1 - const**2)**2)

        return output


skewnorm = skew_norm_gen(name='skewnorm')


class trapezoid_gen(rv_continuous):
    r"""A trapezoidal continuous random variable.

    %(before_notes)s

    Notes
    -----
    The trapezoidal distribution can be represented with an up-sloping line
    from ``loc`` to ``(loc + c*scale)``, then constant to ``(loc + d*scale)``
    and then downsloping from ``(loc + d*scale)`` to ``(loc+scale)``.  This
    defines the trapezoid base from ``loc`` to ``(loc+scale)`` and the flat
    top from ``c`` to ``d`` proportional to the position along the base
    with ``0 <= c <= d <= 1``.  When ``c=d``, this is equivalent to `triang`
    with the same values for `loc`, `scale` and `c`.
    The method of [1]_ is used for computing moments.

    `trapezoid` takes :math:`c` and :math:`d` as shape parameters.

    %(after_notes)s

    The standard form is in the range [0, 1] with c the mode.
    The location parameter shifts the start to `loc`.
    The scale parameter changes the width from 1 to `scale`.

    %(example)s

    References
    ----------
    .. [1] Kacker, R.N. and Lawrence, J.F. (2007). Trapezoidal and triangular
       distributions for Type B evaluation of standard uncertainty.
       Metrologia 44, 117-127. :doi:`10.1088/0026-1394/44/2/003`


    """
    def _argcheck(self, c, d):
        return (c >= 0) & (c <= 1) & (d >= 0) & (d <= 1) & (d >= c)

    def _shape_info(self):
        ic = _ShapeInfo("c", False, (0, 1.0), (True, True))
        id = _ShapeInfo("d", False, (0, 1.0), (True, True))
        return [ic, id]

    def _pdf(self, x, c, d):
        u = 2 / (d-c+1)

        return _lazyselect([x < c,
                            (c <= x) & (x <= d),
                            x > d],
                           [lambda x, c, d, u: u * x / c,
                            lambda x, c, d, u: u,
                            lambda x, c, d, u: u * (1-x) / (1-d)],
                            (x, c, d, u))

    def _cdf(self, x, c, d):
        return _lazyselect([x < c,
                            (c <= x) & (x <= d),
                            x > d],
                           [lambda x, c, d: x**2 / c / (d-c+1),
                            lambda x, c, d: (c + 2 * (x-c)) / (d-c+1),
                            lambda x, c, d: 1-((1-x) ** 2
                                               / (d-c+1) / (1-d))],
                            (x, c, d))

    def _ppf(self, q, c, d):
        qc, qd = self._cdf(c, c, d), self._cdf(d, c, d)
        condlist = [q < qc, q <= qd, q > qd]
        choicelist = [np.sqrt(q * c * (1 + d - c)),
                      0.5 * q * (1 + d - c) + 0.5 * c,
                      1 - np.sqrt((1 - q) * (d - c + 1) * (1 - d))]
        return np.select(condlist, choicelist)

    def _munp(self, n, c, d):
        # Using the parameterization from Kacker, 2007, with
        # a=bottom left, c=top left, d=top right, b=bottom right, then
        #     E[X^n] = h/(n+1)/(n+2) [(b^{n+2}-d^{n+2})/(b-d)
        #                             - ((c^{n+2} - a^{n+2})/(c-a)]
        # with h = 2/((b-a) - (d-c)). The corresponding parameterization
        # in scipy, has a'=loc, c'=loc+c*scale, d'=loc+d*scale, b'=loc+scale,
        # which for standard form reduces to a'=0, b'=1, c'=c, d'=d.
        # Substituting into E[X^n] gives the bd' term as (1 - d^{n+2})/(1 - d)
        # and the ac' term as c^{n-1} for the standard form. The bd' term has
        # numerical difficulties near d=1, so replace (1 - d^{n+2})/(1-d)
        # with expm1((n+2)*log(d))/(d-1).
        # Testing with n=18 for c=(1e-30,1-eps) shows that this is stable.
        # We still require an explicit test for d=1 to prevent divide by zero,
        # and now a test for d=0 to prevent log(0).
        ab_term = c**(n+1)
        dc_term = _lazyselect(
            [d == 0.0, (0.0 < d) & (d < 1.0), d == 1.0],
            [lambda d: 1.0,
             lambda d: np.expm1((n+2) * np.log(d)) / (d-1.0),
             lambda d: n+2],
            [d])
        val = 2.0 / (1.0+d-c) * (dc_term - ab_term) / ((n+1) * (n+2))
        return val

    def _entropy(self, c, d):
        # Using the parameterization from Wikipedia (van Dorp, 2003)
        # with a=bottom left, c=top left, d=top right, b=bottom right
        # gives a'=loc, b'=loc+c*scale, c'=loc+d*scale, d'=loc+scale,
        # which for loc=0, scale=1 is a'=0, b'=c, c'=d, d'=1.
        # Substituting into the entropy formula from Wikipedia gives
        # the following result.
        return 0.5 * (1.0-d+c) / (1.0+d-c) + np.log(0.5 * (1.0+d-c))


trapezoid = trapezoid_gen(a=0.0, b=1.0, name="trapezoid")
# Note: alias kept for backwards compatibility. Rename was done
# because trapz is a slur in colloquial English (see gh-12924).
trapz = trapezoid_gen(a=0.0, b=1.0, name="trapz")
if trapz.__doc__:
    trapz.__doc__ = "trapz is an alias for `trapezoid`"


class triang_gen(rv_continuous):
    r"""A triangular continuous random variable.

    %(before_notes)s

    Notes
    -----
    The triangular distribution can be represented with an up-sloping line from
    ``loc`` to ``(loc + c*scale)`` and then downsloping for ``(loc + c*scale)``
    to ``(loc + scale)``.

    `triang` takes ``c`` as a shape parameter for :math:`0 \le c \le 1`.

    %(after_notes)s

    The standard form is in the range [0, 1] with c the mode.
    The location parameter shifts the start to `loc`.
    The scale parameter changes the width from 1 to `scale`.

    %(example)s

    """
    def _rvs(self, c, size=None, random_state=None):
        return random_state.triangular(0, c, 1, size)

    def _argcheck(self, c):
        return (c >= 0) & (c <= 1)

    def _shape_info(self):
        return [_ShapeInfo("c", False, (0, 1.0), (True, True))]

    def _pdf(self, x, c):
        # 0: edge case where c=0
        # 1: generalised case for x < c, don't use x <= c, as it doesn't cope
        #    with c = 0.
        # 2: generalised case for x >= c, but doesn't cope with c = 1
        # 3: edge case where c=1
        r = _lazyselect([c == 0,
                         x < c,
                         (x >= c) & (c != 1),
                         c == 1],
                        [lambda x, c: 2 - 2 * x,
                         lambda x, c: 2 * x / c,
                         lambda x, c: 2 * (1 - x) / (1 - c),
                         lambda x, c: 2 * x],
                        (x, c))
        return r

    def _cdf(self, x, c):
        r = _lazyselect([c == 0,
                         x < c,
                         (x >= c) & (c != 1),
                         c == 1],
                        [lambda x, c: 2*x - x*x,
                         lambda x, c: x * x / c,
                         lambda x, c: (x*x - 2*x + c) / (c-1),
                         lambda x, c: x * x],
                        (x, c))
        return r

    def _ppf(self, q, c):
        return np.where(q < c, np.sqrt(c * q), 1-np.sqrt((1-c) * (1-q)))

    def _stats(self, c):
        return ((c+1.0)/3.0,
                (1.0-c+c*c)/18,
                np.sqrt(2)*(2*c-1)*(c+1)*(c-2) / (5*np.power((1.0-c+c*c), 1.5)),
                -3.0/5.0)

    def _entropy(self, c):
        return 0.5-np.log(2)


triang = triang_gen(a=0.0, b=1.0, name="triang")


class truncexpon_gen(rv_continuous):
    r"""A truncated exponential continuous random variable.

    %(before_notes)s

    Notes
    -----
    The probability density function for `truncexpon` is:

    .. math::

        f(x, b) = \frac{\exp(-x)}{1 - \exp(-b)}

    for :math:`0 <= x <= b`.

    `truncexpon` takes ``b`` as a shape parameter for :math:`b`.

    %(after_notes)s

    %(example)s

    """
    def _shape_info(self):
        return [_ShapeInfo("b", False, (0, np.inf), (False, False))]

    def _get_support(self, b):
        return self.a, b

    def _pdf(self, x, b):
        # truncexpon.pdf(x, b) = exp(-x) / (1-exp(-b))
        return np.exp(-x)/(-sc.expm1(-b))

    def _logpdf(self, x, b):
        return -x - np.log(-sc.expm1(-b))

    def _cdf(self, x, b):
        return sc.expm1(-x)/sc.expm1(-b)

    def _ppf(self, q, b):
        return -sc.log1p(q*sc.expm1(-b))

    def _munp(self, n, b):
        # wrong answer with formula, same as in continuous.pdf
        # return sc.gamman+1)-sc.gammainc1+n, b)
        if n == 1:
            return (1-(b+1)*np.exp(-b))/(-sc.expm1(-b))
        elif n == 2:
            return 2*(1-0.5*(b*b+2*b+2)*np.exp(-b))/(-sc.expm1(-b))
        else:
            # return generic for higher moments
            # return rv_continuous._mom1_sc(self, n, b)
            return self._mom1_sc(n, b)

    def _entropy(self, b):
        eB = np.exp(b)
        return np.log(eB-1)+(1+eB*(b-1.0))/(1.0-eB)


truncexpon = truncexpon_gen(a=0.0, name='truncexpon')


# logsumexp trick for log(p + q) with only log(p) and log(q)
def _log_sum(log_p, log_q):
    return sc.logsumexp([log_p, log_q], axis=0)


<<<<<<< HEAD
=======
def _truncnorm_get_delta_scalar(a, b):
    if (a > TRUNCNORM_TAIL_X) or (b < -TRUNCNORM_TAIL_X):
        return 0
    if a > 0:
        delta = _norm_sf(a) - _norm_sf(b)
    else:
        delta = _norm_cdf(b) - _norm_cdf(a)
    delta = max(delta, 0)
    return delta


def _truncnorm_get_delta(a, b):
    if np.isscalar(a) and np.isscalar(b):
        return _truncnorm_get_delta_scalar(a, b)
    a, b = np.atleast_1d(a), np.atleast_1d(b)
    if a.size == 1 and b.size == 1:
        return _truncnorm_get_delta_scalar(a.item(), b.item())
    delta = np.zeros(np.shape(a))
    condinner = (a <= TRUNCNORM_TAIL_X) & (b >= -TRUNCNORM_TAIL_X)
    conda = (a > 0) & condinner
    condb = (a <= 0) & condinner
    if np.any(conda):
        np.place(delta, conda, _norm_sf(a[conda]) - _norm_sf(b[conda]))
    if np.any(condb):
        np.place(delta, condb, _norm_cdf(b[condb]) - _norm_cdf(a[condb]))
    delta[delta < 0] = 0
    return delta


def _truncnorm_get_logdelta_scalar(a, b):
    if (a <= TRUNCNORM_TAIL_X) and (b >= -TRUNCNORM_TAIL_X):
        if a > 0:
            delta = _norm_sf(a) - _norm_sf(b)
        else:
            delta = _norm_cdf(b) - _norm_cdf(a)
        delta = max(delta, 0)
        if delta > 0:
            return np.log(delta)

    if b < 0 or (np.abs(a) >= np.abs(b)):
        nla, nlb = _norm_logcdf(a), _norm_logcdf(b)
        logdelta = nlb + np.log1p(-np.exp(nla - nlb))
    else:
        sla, slb = _norm_logsf(a), _norm_logsf(b)
        logdelta = sla + np.log1p(-np.exp(slb - sla))
    return logdelta


def _truncnorm_logpdf_scalar(x, a, b):
    with np.errstate(invalid='ignore'):
        if np.isscalar(x):
            if x < a:
                return -np.inf
            if x > b:
                return -np.inf
        shp = np.shape(x)
        x = np.atleast_1d(x)
        out = np.full_like(x, np.nan, dtype=np.double)
        condlta, condgtb = (x < a), (x > b)
        if np.any(condlta):
            np.place(out, condlta, -np.inf)
        if np.any(condgtb):
            np.place(out, condgtb, -np.inf)
        cond_inner = ~condlta & ~condgtb
        if np.any(cond_inner):
            _logdelta = _truncnorm_get_logdelta_scalar(a, b)
            np.place(out, cond_inner, _norm_logpdf(x[cond_inner]) - _logdelta)
        return (out[0] if (shp == ()) else out)


def _truncnorm_pdf_scalar(x, a, b):
    with np.errstate(invalid='ignore'):
        if np.isscalar(x):
            if x < a:
                return 0.0
            if x > b:
                return 0.0
        shp = np.shape(x)
        x = np.atleast_1d(x)
        out = np.full_like(x, np.nan, dtype=np.double)
        condlta, condgtb = (x < a), (x > b)
        if np.any(condlta):
            np.place(out, condlta, 0.0)
        if np.any(condgtb):
            np.place(out, condgtb, 0.0)
        cond_inner = ~condlta & ~condgtb
        if np.any(cond_inner):
            delta = _truncnorm_get_delta_scalar(a, b)
            if delta > 0:
                np.place(out, cond_inner, _norm_pdf(x[cond_inner]) / delta)
            else:
                np.place(out, cond_inner,
                         np.exp(_truncnorm_logpdf_scalar(x[cond_inner], a, b)))
        return (out[0] if (shp == ()) else out)


def _truncnorm_logsf_scalar(x, a, b):
    with np.errstate(invalid='ignore'):
        if np.isscalar(x):
            if x <= a:
                return 0.0
            if x >= b:
                return -np.inf
        shp = np.shape(x)
        x = np.atleast_1d(x)
        out = np.full_like(x, np.nan, dtype=np.double)

        condlea, condgeb = (x <= a), (x >= b)
        if np.any(condlea):
            np.place(out, condlea, 0)
        if np.any(condgeb):
            np.place(out, condgeb, -np.inf)
        cond_inner = ~condlea & ~condgeb
        if np.any(cond_inner):
            delta = _truncnorm_get_delta_scalar(a, b)
            if delta > 0:
                np.place(out, cond_inner,
                         np.log((_norm_sf(x[cond_inner]) - _norm_sf(b))
                                / delta))
            else:
                with np.errstate(divide='ignore'):
                    if b < 0:
                        nla, nlb = _norm_logcdf(a), _norm_logcdf(b)
                        np.place(out, cond_inner,
                                 np.log1p(-np.exp(_norm_logcdf(x[cond_inner])
                                                  - nlb))
                                 - np.log1p(-np.exp(nla - nlb)))
                    else:
                        sla, slb = _norm_logsf(a), _norm_logsf(b)
                        tab = np.log1p(-np.exp(slb - sla))
                        slx = _norm_logsf(x[cond_inner])
                        tax = np.log1p(-np.exp(slb - slx))
                        np.place(out, cond_inner, slx + tax - (sla + tab))
        return (out[0] if (shp == ()) else out)


def _truncnorm_sf_scalar(x, a, b):
    with np.errstate(invalid='ignore'):
        if np.isscalar(x):
            if x <= a:
                return 1.0
            if x >= b:
                return 0.0
        shp = np.shape(x)
        x = np.atleast_1d(x)
        out = np.full_like(x, np.nan, dtype=np.double)

        condlea, condgeb = (x <= a), (x >= b)
        if np.any(condlea):
            np.place(out, condlea, 1.0)
        if np.any(condgeb):
            np.place(out, condgeb, 0.0)
        cond_inner = ~condlea & ~condgeb
        if np.any(cond_inner):
            delta = _truncnorm_get_delta_scalar(a, b)
            if delta > 0:
                np.place(out, cond_inner,
                         (_norm_sf(x[cond_inner]) - _norm_sf(b)) / delta)
            else:
                np.place(out, cond_inner,
                         np.exp(_truncnorm_logsf_scalar(x[cond_inner], a, b)))
        return (out[0] if (shp == ()) else out)


def _norm_logcdfprime(z):
    # derivative of special.log_ndtr (See special/cephes/ndtr.c)
    # Differentiate formula for log Phi(z)_truncnorm_ppf
    # log Phi(z) = -z^2/2 - log(-z) - log(2pi)/2
    #              + log(1 + sum (-1)^n (2n-1)!! / z^(2n))
    # Convergence of series is slow for |z| < 10, but can use
    #     d(log Phi(z))/dz = dPhi(z)/dz / Phi(z)
    # Just take the first 10 terms because that is sufficient for use
    # in _norm_ilogcdf
    assert np.all(z <= -10)
    lhs = -z - 1/z
    denom_cons = 1/z**2
    numerator = 1
    pwr = 1.0
    denom_total, numerator_total = 0, 0
    sign = -1
    for i in range(1, 11):
        pwr *= denom_cons
        numerator *= 2 * i - 1
        term = sign * numerator * pwr
        denom_total += term
        numerator_total += term * (2 * i) / z
        sign = -sign
    return lhs - numerator_total / (1 + denom_total)


def _norm_ilogcdf(y):
    """Inverse function to _norm_logcdf==sc.log_ndtr."""
    # Apply approximate Newton-Raphson
    # Only use for very negative values of y.
    # At minimum requires y <= -(log(2pi)+2^2)/2 ~= -2.9
    # Much better convergence for y <= -10
    z = -np.sqrt(-2 * (y + np.log(2*np.pi)/2))
    for _ in range(4):
        z = z - (_norm_logcdf(z) - y) / _norm_logcdfprime(z)
    return z


# logsumexp trick for log(p + q) with only log(p) and log(q)
def _log_sum(log_p, log_q):
    return sc.logsumexp([log_p, log_q], axis=0)


>>>>>>> 0bb3a79e
# same as above, but using -exp(x) = exp(x + πi)
def _log_diff(log_p, log_q):
    # need to broadcast in case a or b is 0.5; logsumexp doesn't
    log_p, log_q = np.broadcast_arrays(log_p, log_q)
    return sc.logsumexp([log_p, log_q+np.pi*1j], axis=0)


def _log_gauss_mass(a, b):
    """Log of Gaussian probability mass within an interval"""
    a, b = np.atleast_1d(a), np.atleast_1d(b)
    a, b = np.broadcast_arrays(a, b)

    # Calculations in right tail are inaccurate, so we'll exploit the
    # symmetry and work only in the left tail
    case_left = b <= 0.5
    case_right = a > 0.5
    case_central = ~(case_left | case_right)

    def mass_case_left(a, b):
        return _log_diff(sc.log_ndtr(b), sc.log_ndtr(a))

    def mass_case_right(a, b):
        return mass_case_left(-b, -a)

    def mass_case_central(a, b):
        left_mass = mass_case_left(a, 0.5)
        right_mass = mass_case_right(0.5, b)
        return _log_sum(left_mass, right_mass)

    # _lazyselect not working; don't care to debug it
    out = np.full_like(a, fill_value=np.nan, dtype=np.complex128)
    if a[case_left].size:
        out[case_left] = mass_case_left(a[case_left], b[case_left])
    if a[case_right].size:
        out[case_right] = mass_case_right(a[case_right], b[case_right])
    if a[case_central].size:
        out[case_central] = mass_case_central(a[case_central], b[case_central])
    return np.real(out)  # discard ~0j


class truncnorm_gen(rv_continuous):
    r"""A truncated normal continuous random variable.

    %(before_notes)s

    Notes
    -----
    The standard form of this distribution is a standard normal truncated to
    the range ``[a, b]``, where ``a`` and ``b`` are user-provided shape
    parameters. The parameter ``loc`` shifts the mean of the underlying normal
    distribution, and ``scale`` controls the standard deviation of the
    underlying normal, but ``a`` and ``b`` are still defined with respect to
    the *standard* normal. If ``myclip_a`` and ``myclip_b`` are clip values
    defined with respect to a shifted and scaled normal, they can be converted
    the required form according to::

        a, b = (myclip_a - loc) / scale, (myclip_b - loc) / scale

    %(example)s

    """

    def _argcheck(self, a, b):
        return a < b

    def _shape_info(self):
        ia = _ShapeInfo("a", False, (-np.inf, np.inf), (True, False))
        ib = _ShapeInfo("b", False, (-np.inf, np.inf), (False, True))
        return [ia, ib]

    def _fitstart(self, data):
        # Reasonable, since support is [a, b]
        return super()._fitstart(data, args=(np.min(data), np.max(data)))

    def _get_support(self, a, b):
        return a, b

    def _pdf(self, x, a, b):
        return np.exp(self._logpdf(x, a, b))

    def _logpdf(self, x, a, b):
        return _norm_logpdf(x) - _log_gauss_mass(a, b)

    def _cdf(self, x, a, b):
        return np.exp(self._logcdf(x, a, b))

    def _logcdf(self, x, a, b):
        return _log_gauss_mass(a, x) - _log_gauss_mass(a, b)

    def _sf(self, x, a, b):
        return np.exp(self._logsf(x, a, b))

    def _logsf(self, x, a, b):
        return _log_gauss_mass(x, b) - _log_gauss_mass(a, b)

    def _ppf(self, q, a, b):
        q, a, b = np.broadcast_arrays(q, a, b)

        case_left = a < 0
        case_right = ~case_left

        def ppf_left(q, a, b):
            log_Phi_x = _log_sum(sc.log_ndtr(a),
                                 np.log(q) + _log_gauss_mass(a, b))
            return sc.ndtri_exp(log_Phi_x)

        def ppf_right(q, a, b):
            log_Phi_x = _log_sum(sc.log_ndtr(-b),
                                 np.log1p(-q) + _log_gauss_mass(a, b))
            return -sc.ndtri_exp(log_Phi_x)

<<<<<<< HEAD
        out = np.empty_like(q)
=======
        out = np.empty_like(q, dtype=np.complex128)
>>>>>>> 0bb3a79e

        q_left = q[case_left]
        q_right = q[case_right]

        if q_left.size:
            out[case_left] = ppf_left(q_left, a[case_left], b[case_left])
        if q_right.size:
            out[case_right] = ppf_right(q_right, a[case_right], b[case_right])

<<<<<<< HEAD
        return out

    def _isf(self, q, a, b):
        # Mostly copy-paste of _ppf, but I think this is simpler than combining
        q, a, b = np.broadcast_arrays(q, a, b)

        case_left = b < 0
        case_right = ~case_left

        def isf_left(q, a, b):
            log_Phi_x = _log_diff(sc.log_ndtr(b),
                                  np.log(q) + _log_gauss_mass(a, b))
            return sc.ndtri_exp(np.real(log_Phi_x))

        def isf_right(q, a, b):
            log_Phi_x = _log_diff(sc.log_ndtr(-a),
                                  np.log1p(-q) + _log_gauss_mass(a, b))
            return -sc.ndtri_exp(np.real(log_Phi_x))

        out = np.empty_like(q)

        q_left = q[case_left]
        q_right = q[case_right]

        if q_left.size:
            out[case_left] = isf_left(q_left, a[case_left], b[case_left])
        if q_right.size:
            out[case_right] = isf_right(q_right, a[case_right], b[case_right])

        return out
=======
        return np.real(out)
>>>>>>> 0bb3a79e

    def _munp(self, n, a, b):
        def n_th_moment(n, a, b):
            """
            Returns n-th moment. Defined only if n >= 0.
            Function cannot broadcast due to the loop over n
            """
            pA, pB = self._pdf([a, b], a, b)
            probs = [pA, -pB]
            moments = [0, 1]
            for k in range(1, n+1):
                # a or b might be infinite, and the corresponding pdf value
                # is 0 in that case, but nan is returned for the
                # multiplication.  However, as b->infinity,  pdf(b)*b**k -> 0.
                # So it is safe to use _lazywhere to avoid the nan.
                vals = _lazywhere(probs, [probs, [a, b]],
                                  lambda x, y: x * y**(k-1), fillvalue=0)
                mk = np.sum(vals) + (k-1) * moments[-2]
                moments.append(mk)
            return moments[-1]

        return _lazywhere((n >= 0) & (a == a) & (b == b), (n, a, b),
                          np.vectorize(n_th_moment, otypes=[np.float64]),
                          np.nan)

    def _stats(self, a, b, moments='mv'):
        pA, pB = self.pdf(np.array([a, b]), a, b)

        def _truncnorm_stats_scalar(a, b, pA, pB, moments):
            m1 = pA - pB
            mu = m1
            # use _lazywhere to avoid nan (See detailed comment in _munp)
            probs = [pA, -pB]
            vals = _lazywhere(probs, [probs, [a, b]], lambda x, y: x*y,
                              fillvalue=0)
            m2 = 1 + np.sum(vals)
            vals = _lazywhere(probs, [probs, [a-mu, b-mu]], lambda x, y: x*y,
                              fillvalue=0)
            # mu2 = m2 - mu**2, but not as numerically stable as:
            # mu2 = (a-mu)*pA - (b-mu)*pB + 1
            mu2 = 1 + np.sum(vals)
            vals = _lazywhere(probs, [probs, [a, b]], lambda x, y: x*y**2,
                              fillvalue=0)
            m3 = 2*m1 + np.sum(vals)
            vals = _lazywhere(probs, [probs, [a, b]], lambda x, y: x*y**3,
                              fillvalue=0)
            m4 = 3*m2 + np.sum(vals)

            mu3 = m3 + m1 * (-3*m2 + 2*m1**2)
            g1 = mu3 / np.power(mu2, 1.5)
            mu4 = m4 + m1*(-4*m3 + 3*m1*(2*m2 - m1**2))
            g2 = mu4 / mu2**2 - 3
            return mu, mu2, g1, g2

        _truncnorm_stats = np.vectorize(_truncnorm_stats_scalar,
                                        excluded=('moments',))
        return _truncnorm_stats(a, b, pA, pB, moments)


truncnorm = truncnorm_gen(name='truncnorm', momtype=1)


class truncpareto_gen(rv_continuous):
    r"""An upper truncated Pareto continuous random variable.

    %(before_notes)s

    See Also
    --------
    pareto : Pareto distribution

    Notes
    -----
    The probability density function for `truncpareto` is:

    .. math::

        f(x, b, c) = \frac{b}{1 - c^{-b}} \frac{1}{x^{b+1}}

    for :math:`b > 0`, :math:`c > 1` and :math:`1 \le x \le c`.

    `truncpareto` takes `b` and `c` as shape parameters for :math:`b` and
    :math:`c`.

    Notice that the upper truncation value :math:`c` is defined in
    standardized form so that random values of an unscaled, unshifted variable
    are within the range ``[1, c]``.
    If ``u_r`` is the upper bound to a scaled and/or shifted variable,
    then ``c = (u_r - loc) / scale``. In other words, the support of the
    distribution becomes ``(scale + loc) <= x <= (c*scale + loc)`` when
    `scale` and/or `loc` are provided.

    %(after_notes)s

    References
    ----------
    .. [1] Burroughs, S. M., and Tebbens S. F.
        "Upper-truncated power laws in natural systems."
        Pure and Applied Geophysics 158.4 (2001): 741-757.

    %(example)s

    """

    def _shape_info(self):
        ib = _ShapeInfo("b", False, (0.0, np.inf), (False, False))
        ic = _ShapeInfo("c", False, (1.0, np.inf), (False, False))
        return [ib, ic]

    def _argcheck(self, b, c):
        return (b > 0) & (c > 1)

    def _get_support(self, b, c):
        return self.a, c

    def _pdf(self, x, b, c):
        return b * x**-(b+1) / (1 - c**-b)

    def _logpdf(self, x, b, c):
        return np.log(b) - np.log1p(-c**-b) - (b+1)*np.log(x)

    def _cdf(self, x, b, c):
        return (1 - x**-b) / (1 - c**-b)

    def _logcdf(self, x, b, c):
        return np.log1p(-x**-b) - np.log1p(-c**-b)

    def _ppf(self, q, b, c):
        return pow(1 - (1 - c**-b)*q, -1/b)

    def _sf(self, x, b, c):
        return (x**-b - c**-b) / (1 - c**-b)

    def _logsf(self, x, b, c):
        return np.log(x**-b - c**-b) - np.log1p(-c**-b)

    def _isf(self, q, b, c):
        return pow(c**-b + (1 - c**-b)*q, -1/b)

    def _entropy(self, b, c):
        return -(np.log(b/(1 - c**-b))
                 + (b+1)*(np.log(c)/(c**b - 1) - 1/b))

    def _munp(self, n, b, c):
        if n == b:
            return b*np.log(c) / (1 - c**-b)
        else:
            return b / (b-n) * (c**b - c**n) / (c**b - 1)

    def _fitstart(self, data):
        b, loc, scale = pareto.fit(data)
        c = (max(data) - loc)/scale
        return b, c, loc, scale


truncpareto = truncpareto_gen(a=1.0, name='truncpareto')


class tukeylambda_gen(rv_continuous):
    r"""A Tukey-Lamdba continuous random variable.

    %(before_notes)s

    Notes
    -----
    A flexible distribution, able to represent and interpolate between the
    following distributions:

    - Cauchy                (:math:`lambda = -1`)
    - logistic              (:math:`lambda = 0`)
    - approx Normal         (:math:`lambda = 0.14`)
    - uniform from -1 to 1  (:math:`lambda = 1`)

    `tukeylambda` takes a real number :math:`lambda` (denoted ``lam``
    in the implementation) as a shape parameter.

    %(after_notes)s

    %(example)s

    """
    def _argcheck(self, lam):
        return np.isfinite(lam)

    def _shape_info(self):
        return [_ShapeInfo("lam", False, (-np.inf, np.inf), (False, False))]

    def _pdf(self, x, lam):
        Fx = np.asarray(sc.tklmbda(x, lam))
        Px = Fx**(lam-1.0) + (np.asarray(1-Fx))**(lam-1.0)
        Px = 1.0/np.asarray(Px)
        return np.where((lam <= 0) | (abs(x) < 1.0/np.asarray(lam)), Px, 0.0)

    def _cdf(self, x, lam):
        return sc.tklmbda(x, lam)

    def _ppf(self, q, lam):
        return sc.boxcox(q, lam) - sc.boxcox1p(-q, lam)

    def _stats(self, lam):
        return 0, _tlvar(lam), 0, _tlkurt(lam)

    def _entropy(self, lam):
        def integ(p):
            return np.log(pow(p, lam-1)+pow(1-p, lam-1))
        return integrate.quad(integ, 0, 1)[0]


tukeylambda = tukeylambda_gen(name='tukeylambda')


class FitUniformFixedScaleDataError(FitDataError):
    def __init__(self, ptp, fscale):
        self.args = (
            "Invalid values in `data`.  Maximum likelihood estimation with "
            "the uniform distribution and fixed scale requires that "
            "data.ptp() <= fscale, but data.ptp() = %r and fscale = %r." %
            (ptp, fscale),
        )


class uniform_gen(rv_continuous):
    r"""A uniform continuous random variable.

    In the standard form, the distribution is uniform on ``[0, 1]``. Using
    the parameters ``loc`` and ``scale``, one obtains the uniform distribution
    on ``[loc, loc + scale]``.

    %(before_notes)s

    %(example)s

    """
    def _shape_info(self):
        return []

    def _rvs(self, size=None, random_state=None):
        return random_state.uniform(0.0, 1.0, size)

    def _pdf(self, x):
        return 1.0*(x == x)

    def _cdf(self, x):
        return x

    def _ppf(self, q):
        return q

    def _stats(self):
        return 0.5, 1.0/12, 0, -1.2

    def _entropy(self):
        return 0.0

    @_call_super_mom
    def fit(self, data, *args, **kwds):
        """
        Maximum likelihood estimate for the location and scale parameters.

        `uniform.fit` uses only the following parameters.  Because exact
        formulas are used, the parameters related to optimization that are
        available in the `fit` method of other distributions are ignored
        here.  The only positional argument accepted is `data`.

        Parameters
        ----------
        data : array_like
            Data to use in calculating the maximum likelihood estimate.
        floc : float, optional
            Hold the location parameter fixed to the specified value.
        fscale : float, optional
            Hold the scale parameter fixed to the specified value.

        Returns
        -------
        loc, scale : float
            Maximum likelihood estimates for the location and scale.

        Notes
        -----
        An error is raised if `floc` is given and any values in `data` are
        less than `floc`, or if `fscale` is given and `fscale` is less
        than ``data.max() - data.min()``.  An error is also raised if both
        `floc` and `fscale` are given.

        Examples
        --------
        >>> from scipy.stats import uniform

        We'll fit the uniform distribution to `x`:

        >>> x = np.array([2, 2.5, 3.1, 9.5, 13.0])

        For a uniform distribution MLE, the location is the minimum of the
        data, and the scale is the maximum minus the minimum.

        >>> loc, scale = uniform.fit(x)
        >>> loc
        2.0
        >>> scale
        11.0

        If we know the data comes from a uniform distribution where the support
        starts at 0, we can use `floc=0`:

        >>> loc, scale = uniform.fit(x, floc=0)
        >>> loc
        0.0
        >>> scale
        13.0

        Alternatively, if we know the length of the support is 12, we can use
        `fscale=12`:

        >>> loc, scale = uniform.fit(x, fscale=12)
        >>> loc
        1.5
        >>> scale
        12.0

        In that last example, the support interval is [1.5, 13.5].  This
        solution is not unique.  For example, the distribution with ``loc=2``
        and ``scale=12`` has the same likelihood as the one above.  When
        `fscale` is given and it is larger than ``data.max() - data.min()``,
        the parameters returned by the `fit` method center the support over
        the interval ``[data.min(), data.max()]``.

        """
        if len(args) > 0:
            raise TypeError("Too many arguments.")

        floc = kwds.pop('floc', None)
        fscale = kwds.pop('fscale', None)

        _remove_optimizer_parameters(kwds)

        if floc is not None and fscale is not None:
            # This check is for consistency with `rv_continuous.fit`.
            raise ValueError("All parameters fixed. There is nothing to "
                             "optimize.")

        data = np.asarray(data)

        if not np.isfinite(data).all():
            raise ValueError("The data contains non-finite values.")

        # MLE for the uniform distribution
        # --------------------------------
        # The PDF is
        #
        #     f(x, loc, scale) = {1/scale  for loc <= x <= loc + scale
        #                        {0        otherwise}
        #
        # The likelihood function is
        #     L(x, loc, scale) = (1/scale)**n
        # where n is len(x), assuming loc <= x <= loc + scale for all x.
        # The log-likelihood is
        #     l(x, loc, scale) = -n*log(scale)
        # The log-likelihood is maximized by making scale as small as possible,
        # while keeping loc <= x <= loc + scale.   So if neither loc nor scale
        # are fixed, the log-likelihood is maximized by choosing
        #     loc = x.min()
        #     scale = x.ptp()
        # If loc is fixed, it must be less than or equal to x.min(), and then
        # the scale is
        #     scale = x.max() - loc
        # If scale is fixed, it must not be less than x.ptp().  If scale is
        # greater than x.ptp(), the solution is not unique.  Note that the
        # likelihood does not depend on loc, except for the requirement that
        # loc <= x <= loc + scale.  All choices of loc for which
        #     x.max() - scale <= loc <= x.min()
        # have the same log-likelihood.  In this case, we choose loc such that
        # the support is centered over the interval [data.min(), data.max()]:
        #     loc = x.min() = 0.5*(scale - x.ptp())

        if fscale is None:
            # scale is not fixed.
            if floc is None:
                # loc is not fixed, scale is not fixed.
                loc = data.min()
                scale = data.ptp()
            else:
                # loc is fixed, scale is not fixed.
                loc = floc
                scale = data.max() - loc
                if data.min() < loc:
                    raise FitDataError("uniform", lower=loc, upper=loc + scale)
        else:
            # loc is not fixed, scale is fixed.
            ptp = data.ptp()
            if ptp > fscale:
                raise FitUniformFixedScaleDataError(ptp=ptp, fscale=fscale)
            # If ptp < fscale, the ML estimate is not unique; see the comments
            # above.  We choose the distribution for which the support is
            # centered over the interval [data.min(), data.max()].
            loc = data.min() - 0.5*(fscale - ptp)
            scale = fscale

        # We expect the return values to be floating point, so ensure it
        # by explicitly converting to float.
        return float(loc), float(scale)


uniform = uniform_gen(a=0.0, b=1.0, name='uniform')


class vonmises_gen(rv_continuous):
    r"""A Von Mises continuous random variable.

    %(before_notes)s

    Notes
    -----
    The probability density function for `vonmises` and `vonmises_line` is:

    .. math::

        f(x, \kappa) = \frac{ \exp(\kappa \cos(x)) }{ 2 \pi I_0(\kappa) }

    for :math:`-\pi \le x \le \pi`, :math:`\kappa > 0`. :math:`I_0` is the
    modified Bessel function of order zero (`scipy.special.i0`).

    `vonmises` is a circular distribution which does not restrict the
    distribution to a fixed interval. Currently, there is no circular
    distribution framework in scipy. The ``cdf`` is implemented such that
    ``cdf(x + 2*np.pi) == cdf(x) + 1``.

    `vonmises_line` is the same distribution, defined on :math:`[-\pi, \pi]`
    on the real line. This is a regular (i.e. non-circular) distribution.

    `vonmises` and `vonmises_line` take ``kappa`` as a shape parameter.

    %(after_notes)s

    %(example)s

    """
    def _shape_info(self):
        return [_ShapeInfo("kappa", False, (0, np.inf), (False, False))]

    def _rvs(self, kappa, size=None, random_state=None):
        return random_state.vonmises(0.0, kappa, size=size)

    @inherit_docstring_from(rv_continuous)
    def rvs(self, *args, **kwds):
        rvs = super().rvs(*args, **kwds)
        return np.mod(rvs + np.pi, 2*np.pi) - np.pi

    def _pdf(self, x, kappa):
        # vonmises.pdf(x, kappa) = exp(kappa * cos(x)) / (2*pi*I[0](kappa))
        #                        = exp(kappa * (cos(x) - 1)) /
        #                          (2*pi*exp(-kappa)*I[0](kappa))
        #                        = exp(kappa * cosm1(x)) / (2*pi*i0e(kappa))
        return np.exp(kappa*sc.cosm1(x)) / (2*np.pi*sc.i0e(kappa))

    def _logpdf(self, x, kappa):
        # vonmises.pdf(x, kappa) = exp(kappa * cosm1(x)) / (2*pi*i0e(kappa))
        return kappa * sc.cosm1(x) - np.log(2*np.pi) - np.log(sc.i0e(kappa))

    def _cdf(self, x, kappa):
        return _stats.von_mises_cdf(kappa, x)

    def _stats_skip(self, kappa):
        return 0, None, 0, None

    def _entropy(self, kappa):
        return (-kappa * sc.i1(kappa) / sc.i0(kappa) +
                np.log(2 * np.pi * sc.i0(kappa)))


vonmises = vonmises_gen(name='vonmises')
vonmises_line = vonmises_gen(a=-np.pi, b=np.pi, name='vonmises_line')


class wald_gen(invgauss_gen):
    r"""A Wald continuous random variable.

    %(before_notes)s

    Notes
    -----
    The probability density function for `wald` is:

    .. math::

        f(x) = \frac{1}{\sqrt{2\pi x^3}} \exp(- \frac{ (x-1)^2 }{ 2x })

    for :math:`x >= 0`.

    `wald` is a special case of `invgauss` with ``mu=1``.

    %(after_notes)s

    %(example)s
    """
    _support_mask = rv_continuous._open_support_mask

    def _shape_info(self):
        return []

    def _rvs(self, size=None, random_state=None):
        return random_state.wald(1.0, 1.0, size=size)

    def _pdf(self, x):
        # wald.pdf(x) = 1/sqrt(2*pi*x**3) * exp(-(x-1)**2/(2*x))
        return invgauss._pdf(x, 1.0)

    def _cdf(self, x):
        return invgauss._cdf(x, 1.0)

    def _sf(self, x):
        return invgauss._sf(x, 1.0)

    def _logpdf(self, x):
        return invgauss._logpdf(x, 1.0)

    def _logcdf(self, x):
        return invgauss._logcdf(x, 1.0)

    def _logsf(self, x):
        return invgauss._logsf(x, 1.0)

    def _stats(self):
        return 1.0, 1.0, 3.0, 15.0


wald = wald_gen(a=0.0, name="wald")


class wrapcauchy_gen(rv_continuous):
    r"""A wrapped Cauchy continuous random variable.

    %(before_notes)s

    Notes
    -----
    The probability density function for `wrapcauchy` is:

    .. math::

        f(x, c) = \frac{1-c^2}{2\pi (1+c^2 - 2c \cos(x))}

    for :math:`0 \le x \le 2\pi`, :math:`0 < c < 1`.

    `wrapcauchy` takes ``c`` as a shape parameter for :math:`c`.

    %(after_notes)s

    %(example)s

    """
    def _argcheck(self, c):
        return (c > 0) & (c < 1)

    def _shape_info(self):
        return [_ShapeInfo("c", False, (0, 1), (False, False))]

    def _pdf(self, x, c):
        # wrapcauchy.pdf(x, c) = (1-c**2) / (2*pi*(1+c**2-2*c*cos(x)))
        return (1.0-c*c)/(2*np.pi*(1+c*c-2*c*np.cos(x)))

    def _cdf(self, x, c):

        def f1(x, cr):
            # CDF for 0 <= x < pi
            return 1/np.pi * np.arctan(cr*np.tan(x/2))

        def f2(x, cr):
            # CDF for pi <= x <= 2*pi
            return 1 - 1/np.pi * np.arctan(cr*np.tan((2*np.pi - x)/2))

        cr = (1 + c)/(1 - c)
        return _lazywhere(x < np.pi, (x, cr), f=f1, f2=f2)

    def _ppf(self, q, c):
        val = (1.0-c)/(1.0+c)
        rcq = 2*np.arctan(val*np.tan(np.pi*q))
        rcmq = 2*np.pi-2*np.arctan(val*np.tan(np.pi*(1-q)))
        return np.where(q < 1.0/2, rcq, rcmq)

    def _entropy(self, c):
        return np.log(2*np.pi*(1-c*c))

    def _fitstart(self, data):
        # Use 0.5 as the initial guess of the shape parameter.
        # For the location and scale, use the minimum and
        # peak-to-peak/(2*pi), respectively.
        return 0.5, np.min(data), np.ptp(data)/(2*np.pi)


wrapcauchy = wrapcauchy_gen(a=0.0, b=2*np.pi, name='wrapcauchy')


class gennorm_gen(rv_continuous):
    r"""A generalized normal continuous random variable.

    %(before_notes)s

    See Also
    --------
    laplace : Laplace distribution
    norm : normal distribution

    Notes
    -----
    The probability density function for `gennorm` is [1]_:

    .. math::

        f(x, \beta) = \frac{\beta}{2 \Gamma(1/\beta)} \exp(-|x|^\beta),

    where :math:`x` is a real number, :math:`\beta > 0` and
    :math:`\Gamma` is the gamma function (`scipy.special.gamma`).

    `gennorm` takes ``beta`` as a shape parameter for :math:`\beta`.
    For :math:`\beta = 1`, it is identical to a Laplace distribution.
    For :math:`\beta = 2`, it is identical to a normal distribution
    (with ``scale=1/sqrt(2)``).

    References
    ----------

    .. [1] "Generalized normal distribution, Version 1",
           https://en.wikipedia.org/wiki/Generalized_normal_distribution#Version_1

    .. [2] Nardon, Martina, and Paolo Pianca. "Simulation techniques for
           generalized Gaussian densities." Journal of Statistical
           Computation and Simulation 79.11 (2009): 1317-1329

    .. [3] Wicklin, Rick. "Simulate data from a generalized Gaussian
           distribution" in The DO Loop blog, September 21, 2016,
           https://blogs.sas.com/content/iml/2016/09/21/simulate-generalized-gaussian-sas.html

    %(example)s

    """
    def _shape_info(self):
        return [_ShapeInfo("beta", False, (0, np.inf), (False, False))]

    def _pdf(self, x, beta):
        return np.exp(self._logpdf(x, beta))

    def _logpdf(self, x, beta):
        return np.log(0.5*beta) - sc.gammaln(1.0/beta) - abs(x)**beta

    def _cdf(self, x, beta):
        c = 0.5 * np.sign(x)
        # evaluating (.5 + c) first prevents numerical cancellation
        return (0.5 + c) - c * sc.gammaincc(1.0/beta, abs(x)**beta)

    def _ppf(self, x, beta):
        c = np.sign(x - 0.5)
        # evaluating (1. + c) first prevents numerical cancellation
        return c * sc.gammainccinv(1.0/beta, (1.0 + c) - 2.0*c*x)**(1.0/beta)

    def _sf(self, x, beta):
        return self._cdf(-x, beta)

    def _isf(self, x, beta):
        return -self._ppf(x, beta)

    def _stats(self, beta):
        c1, c3, c5 = sc.gammaln([1.0/beta, 3.0/beta, 5.0/beta])
        return 0., np.exp(c3 - c1), 0., np.exp(c5 + c1 - 2.0*c3) - 3.

    def _entropy(self, beta):
        return 1. / beta - np.log(.5 * beta) + sc.gammaln(1. / beta)

    def _rvs(self, beta, size=None, random_state=None):
        # see [2]_ for the algorithm
        # see [3]_ for reference implementation in SAS
        z = random_state.gamma(1/beta, size=size)
        y = z ** (1/beta)
        # convert y to array to ensure masking support
        y = np.asarray(y)
        mask = random_state.random(size=y.shape) < 0.5
        y[mask] = -y[mask]
        return y


gennorm = gennorm_gen(name='gennorm')


class halfgennorm_gen(rv_continuous):
    r"""The upper half of a generalized normal continuous random variable.

    %(before_notes)s

    See Also
    --------
    gennorm : generalized normal distribution
    expon : exponential distribution
    halfnorm : half normal distribution

    Notes
    -----
    The probability density function for `halfgennorm` is:

    .. math::

        f(x, \beta) = \frac{\beta}{\Gamma(1/\beta)} \exp(-|x|^\beta)

    for :math:`x, \beta > 0`. :math:`\Gamma` is the gamma function
    (`scipy.special.gamma`).

    `halfgennorm` takes ``beta`` as a shape parameter for :math:`\beta`.
    For :math:`\beta = 1`, it is identical to an exponential distribution.
    For :math:`\beta = 2`, it is identical to a half normal distribution
    (with ``scale=1/sqrt(2)``).

    References
    ----------

    .. [1] "Generalized normal distribution, Version 1",
           https://en.wikipedia.org/wiki/Generalized_normal_distribution#Version_1

    %(example)s

    """
    def _shape_info(self):
        return [_ShapeInfo("beta", False, (0, np.inf), (False, False))]

    def _pdf(self, x, beta):
        #                                 beta
        # halfgennorm.pdf(x, beta) =  -------------  exp(-|x|**beta)
        #                             gamma(1/beta)
        return np.exp(self._logpdf(x, beta))

    def _logpdf(self, x, beta):
        return np.log(beta) - sc.gammaln(1.0/beta) - x**beta

    def _cdf(self, x, beta):
        return sc.gammainc(1.0/beta, x**beta)

    def _ppf(self, x, beta):
        return sc.gammaincinv(1.0/beta, x)**(1.0/beta)

    def _sf(self, x, beta):
        return sc.gammaincc(1.0/beta, x**beta)

    def _isf(self, x, beta):
        return sc.gammainccinv(1.0/beta, x)**(1.0/beta)

    def _entropy(self, beta):
        return 1.0/beta - np.log(beta) + sc.gammaln(1.0/beta)


halfgennorm = halfgennorm_gen(a=0, name='halfgennorm')


class crystalball_gen(rv_continuous):
    r"""
    Crystalball distribution

    %(before_notes)s

    Notes
    -----
    The probability density function for `crystalball` is:

    .. math::

        f(x, \beta, m) =  \begin{cases}
                            N \exp(-x^2 / 2),  &\text{for } x > -\beta\\
                            N A (B - x)^{-m}  &\text{for } x \le -\beta
                          \end{cases}

    where :math:`A = (m / |\beta|)^m  \exp(-\beta^2 / 2)`,
    :math:`B = m/|\beta| - |\beta|` and :math:`N` is a normalisation constant.

    `crystalball` takes :math:`\beta > 0` and :math:`m > 1` as shape
    parameters.  :math:`\beta` defines the point where the pdf changes
    from a power-law to a Gaussian distribution.  :math:`m` is the power
    of the power-law tail.

    References
    ----------
    .. [1] "Crystal Ball Function",
           https://en.wikipedia.org/wiki/Crystal_Ball_function

    %(after_notes)s

    .. versionadded:: 0.19.0

    %(example)s
    """
    def _argcheck(self, beta, m):
        """
        Shape parameter bounds are m > 1 and beta > 0.
        """
        return (m > 1) & (beta > 0)

    def _shape_info(self):
        ibeta = _ShapeInfo("beta", False, (0, np.inf), (False, False))
        im = _ShapeInfo("m", False, (1, np.inf), (False, False))
        return [ibeta, im]

    def _fitstart(self, data):
        # Arbitrary, but the default m=1 is not valid
        return super()._fitstart(data, args=(1, 1.5))

    def _pdf(self, x, beta, m):
        """
        Return PDF of the crystalball function.

                                            --
                                           | exp(-x**2 / 2),  for x > -beta
        crystalball.pdf(x, beta, m) =  N * |
                                           | A * (B - x)**(-m), for x <= -beta
                                            --
        """
        N = 1.0 / (m/beta / (m-1) * np.exp(-beta**2 / 2.0) +
                   _norm_pdf_C * _norm_cdf(beta))

        def rhs(x, beta, m):
            return np.exp(-x**2 / 2)

        def lhs(x, beta, m):
            return ((m/beta)**m * np.exp(-beta**2 / 2.0) *
                    (m/beta - beta - x)**(-m))

        return N * _lazywhere(x > -beta, (x, beta, m), f=rhs, f2=lhs)

    def _logpdf(self, x, beta, m):
        """
        Return the log of the PDF of the crystalball function.
        """
        N = 1.0 / (m/beta / (m-1) * np.exp(-beta**2 / 2.0) +
                   _norm_pdf_C * _norm_cdf(beta))

        def rhs(x, beta, m):
            return -x**2/2

        def lhs(x, beta, m):
            return m*np.log(m/beta) - beta**2/2 - m*np.log(m/beta - beta - x)

        return np.log(N) + _lazywhere(x > -beta, (x, beta, m), f=rhs, f2=lhs)

    def _cdf(self, x, beta, m):
        """
        Return CDF of the crystalball function
        """
        N = 1.0 / (m/beta / (m-1) * np.exp(-beta**2 / 2.0) +
                   _norm_pdf_C * _norm_cdf(beta))

        def rhs(x, beta, m):
            return ((m/beta) * np.exp(-beta**2 / 2.0) / (m-1) +
                    _norm_pdf_C * (_norm_cdf(x) - _norm_cdf(-beta)))

        def lhs(x, beta, m):
            return ((m/beta)**m * np.exp(-beta**2 / 2.0) *
                    (m/beta - beta - x)**(-m+1) / (m-1))

        return N * _lazywhere(x > -beta, (x, beta, m), f=rhs, f2=lhs)

    def _ppf(self, p, beta, m):
        N = 1.0 / (m/beta / (m-1) * np.exp(-beta**2 / 2.0) +
                   _norm_pdf_C * _norm_cdf(beta))
        pbeta = N * (m/beta) * np.exp(-beta**2/2) / (m - 1)

        def ppf_less(p, beta, m):
            eb2 = np.exp(-beta**2/2)
            C = (m/beta) * eb2 / (m-1)
            N = 1/(C + _norm_pdf_C * _norm_cdf(beta))
            return (m/beta - beta -
                    ((m - 1)*(m/beta)**(-m)/eb2*p/N)**(1/(1-m)))

        def ppf_greater(p, beta, m):
            eb2 = np.exp(-beta**2/2)
            C = (m/beta) * eb2 / (m-1)
            N = 1/(C + _norm_pdf_C * _norm_cdf(beta))
            return _norm_ppf(_norm_cdf(-beta) + (1/_norm_pdf_C)*(p/N - C))

        return _lazywhere(p < pbeta, (p, beta, m), f=ppf_less, f2=ppf_greater)

    def _munp(self, n, beta, m):
        """
        Returns the n-th non-central moment of the crystalball function.
        """
        N = 1.0 / (m/beta / (m-1) * np.exp(-beta**2 / 2.0) +
                   _norm_pdf_C * _norm_cdf(beta))

        def n_th_moment(n, beta, m):
            """
            Returns n-th moment. Defined only if n+1 < m
            Function cannot broadcast due to the loop over n
            """
            A = (m/beta)**m * np.exp(-beta**2 / 2.0)
            B = m/beta - beta
            rhs = (2**((n-1)/2.0) * sc.gamma((n+1)/2) *
                   (1.0 + (-1)**n * sc.gammainc((n+1)/2, beta**2 / 2)))
            lhs = np.zeros(rhs.shape)
            for k in range(n + 1):
                lhs += (sc.binom(n, k) * B**(n-k) * (-1)**k / (m - k - 1) *
                        (m/beta)**(-m + k + 1))
            return A * lhs + rhs

        return N * _lazywhere(n + 1 < m, (n, beta, m),
                              np.vectorize(n_th_moment, otypes=[np.float64]),
                              np.inf)


crystalball = crystalball_gen(name='crystalball', longname="A Crystalball Function")


def _argus_phi(chi):
    """
    Utility function for the argus distribution used in the pdf, sf and
    moment calculation.
    Note that for all x > 0:
    gammainc(1.5, x**2/2) = 2 * (_norm_cdf(x) - x * _norm_pdf(x) - 0.5).
    This can be verified directly by noting that the cdf of Gamma(1.5) can
    be written as erf(sqrt(x)) - 2*sqrt(x)*exp(-x)/sqrt(Pi).
    We use gammainc instead of the usual definition because it is more precise
    for small chi.
    """
    return sc.gammainc(1.5, chi**2/2) / 2


class argus_gen(rv_continuous):
    r"""
    Argus distribution

    %(before_notes)s

    Notes
    -----
    The probability density function for `argus` is:

    .. math::

        f(x, \chi) = \frac{\chi^3}{\sqrt{2\pi} \Psi(\chi)} x \sqrt{1-x^2}
                     \exp(-\chi^2 (1 - x^2)/2)

    for :math:`0 < x < 1` and :math:`\chi > 0`, where

    .. math::

        \Psi(\chi) = \Phi(\chi) - \chi \phi(\chi) - 1/2

    with :math:`\Phi` and :math:`\phi` being the CDF and PDF of a standard
    normal distribution, respectively.

    `argus` takes :math:`\chi` as shape a parameter.

    %(after_notes)s

    References
    ----------
    .. [1] "ARGUS distribution",
           https://en.wikipedia.org/wiki/ARGUS_distribution

    .. versionadded:: 0.19.0

    %(example)s
    """
    def _shape_info(self):
        return [_ShapeInfo("chi", False, (0, np.inf), (False, False))]

    def _logpdf(self, x, chi):
        # for x = 0 or 1, logpdf returns -np.inf
        with np.errstate(divide='ignore'):
            y = 1.0 - x*x
            A = 3*np.log(chi) - _norm_pdf_logC - np.log(_argus_phi(chi))
            return A + np.log(x) + 0.5*np.log1p(-x*x) - chi**2 * y / 2

    def _pdf(self, x, chi):
        return np.exp(self._logpdf(x, chi))

    def _cdf(self, x, chi):
        return 1.0 - self._sf(x, chi)

    def _sf(self, x, chi):
        return _argus_phi(chi * np.sqrt(1 - x**2)) / _argus_phi(chi)

    def _rvs(self, chi, size=None, random_state=None):
        chi = np.asarray(chi)
        if chi.size == 1:
            out = self._rvs_scalar(chi, numsamples=size,
                                   random_state=random_state)
        else:
            shp, bc = _check_shape(chi.shape, size)
            numsamples = int(np.prod(shp))
            out = np.empty(size)
            it = np.nditer([chi],
                           flags=['multi_index'],
                           op_flags=[['readonly']])
            while not it.finished:
                idx = tuple((it.multi_index[j] if not bc[j] else slice(None))
                            for j in range(-len(size), 0))
                r = self._rvs_scalar(it[0], numsamples=numsamples,
                                     random_state=random_state)
                out[idx] = r.reshape(shp)
                it.iternext()

        if size == ():
            out = out[()]
        return out

    def _rvs_scalar(self, chi, numsamples=None, random_state=None):
        # if chi <= 1.8:
        # use rejection method, see Devroye:
        # Non-Uniform Random Variate Generation, 1986, section II.3.2.
        # write: PDF f(x) = c * g(x) * h(x), where
        # h is [0,1]-valued and g is a density
        # we use two ways to write f
        #
        # Case 1:
        # write g(x) = 3*x*sqrt(1-x**2), h(x) = exp(-chi**2 (1-x**2) / 2)
        # If X has a distribution with density g its ppf G_inv is given by:
        # G_inv(u) = np.sqrt(1 - u**(2/3))
        #
        # Case 2:
        # g(x) = chi**2 * x * exp(-chi**2 * (1-x**2)/2) / (1 - exp(-chi**2 /2))
        # h(x) = sqrt(1 - x**2), 0 <= x <= 1
        # one can show that
        # G_inv(u) = np.sqrt(2*np.log(u*(np.exp(chi**2/2)-1)+1))/chi
        #          = np.sqrt(1 + 2*np.log(np.exp(-chi**2/2)*(1-u)+u)/chi**2)
        # the latter expression is used for precision with small chi
        #
        # In both cases, the inverse cdf of g can be written analytically, and
        # we can apply the rejection method:
        #
        # REPEAT
        #    Generate U uniformly distributed on [0, 1]
        #    Generate X with density g (e.g. via inverse transform sampling:
        #    X = G_inv(V) with V uniformly distributed on [0, 1])
        # UNTIL X <= h(X)
        # RETURN X
        #
        # We use case 1 for chi <= 0.5 as it maintains precision for small chi
        # and case 2 for 0.5 < chi <= 1.8 due to its speed for moderate chi.
        #
        # if chi > 1.8:
        # use relation to the Gamma distribution: if X is ARGUS with parameter
        # chi), then Y = chi**2 * (1 - X**2) / 2 has density proportional to
        # sqrt(u) * exp(-u) on [0, chi**2 / 2], i.e. a Gamma(3/2) distribution
        # conditioned on [0, chi**2 / 2]). Therefore, to sample X from the
        # ARGUS distribution, we sample Y from the gamma distribution, keeping
        # only samples on [0, chi**2 / 2], and apply the inverse
        # transformation X = (1 - 2*Y/chi**2)**(1/2). Since we only
        # look at chi > 1.8, gamma(1.5).cdf(chi**2/2) is large enough such
        # Y falls in the inteval [0, chi**2 / 2] with a high probability:
        # stats.gamma(1.5).cdf(1.8**2/2) = 0.644...
        #
        # The points to switch between the different methods are determined
        # by a comparison of the runtime of the different methods. However,
        # the runtime is platform-dependent. The implemented values should
        # ensure a good overall performance and are supported by an analysis
        # of the rejection constants of different methods.

        size1d = tuple(np.atleast_1d(numsamples))
        N = int(np.prod(size1d))
        x = np.zeros(N)
        simulated = 0
        chi2 = chi * chi
        if chi <= 0.5:
            d = -chi2 / 2
            while simulated < N:
                k = N - simulated
                u = random_state.uniform(size=k)
                v = random_state.uniform(size=k)
                z = v**(2/3)
                # acceptance condition: u <= h(G_inv(v)). This simplifies to
                accept = (np.log(u) <= d * z)
                num_accept = np.sum(accept)
                if num_accept > 0:
                    # we still need to transform z=v**(2/3) to X = G_inv(v)
                    rvs = np.sqrt(1 - z[accept])
                    x[simulated:(simulated + num_accept)] = rvs
                    simulated += num_accept
        elif chi <= 1.8:
            echi = np.exp(-chi2 / 2)
            while simulated < N:
                k = N - simulated
                u = random_state.uniform(size=k)
                v = random_state.uniform(size=k)
                z = 2 * np.log(echi * (1 - v) + v) / chi2
                # as in case one, simplify u <= h(G_inv(v)) and then transform
                # z to the target distribution X = G_inv(v)
                accept = (u**2 + z <= 0)
                num_accept = np.sum(accept)
                if num_accept > 0:
                    rvs = np.sqrt(1 + z[accept])
                    x[simulated:(simulated + num_accept)] = rvs
                    simulated += num_accept
        else:
            # conditional Gamma for chi > 1.8
            while simulated < N:
                k = N - simulated
                g = random_state.standard_gamma(1.5, size=k)
                accept = (g <= chi2 / 2)
                num_accept = np.sum(accept)
                if num_accept > 0:
                    x[simulated:(simulated + num_accept)] = g[accept]
                    simulated += num_accept
            x = np.sqrt(1 - 2 * x / chi2)

        return np.reshape(x, size1d)

    def _stats(self, chi):
        # need to ensure that dtype is float
        # otherwise the mask below does not work for integers
        chi = np.asarray(chi, dtype=float)
        phi = _argus_phi(chi)
        m = np.sqrt(np.pi/8) * chi * sc.ive(1, chi**2/4) / phi
        # compute second moment, use Taylor expansion for small chi (<= 0.1)
        mu2 = np.empty_like(chi)
        mask = chi > 0.1
        c = chi[mask]
        mu2[mask] = 1 - 3 / c**2 + c * _norm_pdf(c) / phi[mask]
        c = chi[~mask]
        coef = [-358/65690625, 0, -94/1010625, 0, 2/2625, 0, 6/175, 0, 0.4]
        mu2[~mask] = np.polyval(coef, c)
        return m, mu2 - m**2, None, None


argus = argus_gen(name='argus', longname="An Argus Function", a=0.0, b=1.0)


class rv_histogram(rv_continuous):
    """
    Generates a distribution given by a histogram.
    This is useful to generate a template distribution from a binned
    datasample.

    As a subclass of the `rv_continuous` class, `rv_histogram` inherits from it
    a collection of generic methods (see `rv_continuous` for the full list),
    and implements them based on the properties of the provided binned
    datasample.

    Parameters
    ----------
    histogram : tuple of array_like
      Tuple containing two array_like objects
      The first containing the content of n bins
      The second containing the (n+1) bin boundaries
      In particular the return value np.histogram is accepted

    Notes
    -----
    There are no additional shape parameters except for the loc and scale.
    The pdf is defined as a stepwise function from the provided histogram
    The cdf is a linear interpolation of the pdf.

    .. versionadded:: 0.19.0

    Examples
    --------

    Create a scipy.stats distribution from a numpy histogram

    >>> import scipy.stats
    >>> import numpy as np
    >>> data = scipy.stats.norm.rvs(size=100000, loc=0, scale=1.5, random_state=123)
    >>> hist = np.histogram(data, bins=100)
    >>> hist_dist = scipy.stats.rv_histogram(hist)

    Behaves like an ordinary scipy rv_continuous distribution

    >>> hist_dist.pdf(1.0)
    0.20538577847618705
    >>> hist_dist.cdf(2.0)
    0.90818568543056499

    PDF is zero above (below) the highest (lowest) bin of the histogram,
    defined by the max (min) of the original dataset

    >>> hist_dist.pdf(np.max(data))
    0.0
    >>> hist_dist.cdf(np.max(data))
    1.0
    >>> hist_dist.pdf(np.min(data))
    7.7591907244498314e-05
    >>> hist_dist.cdf(np.min(data))
    0.0

    PDF and CDF follow the histogram

    >>> import matplotlib.pyplot as plt
    >>> X = np.linspace(-5.0, 5.0, 100)
    >>> plt.title("PDF from Template")
    >>> plt.hist(data, density=True, bins=100)
    >>> plt.plot(X, hist_dist.pdf(X), label='PDF')
    >>> plt.plot(X, hist_dist.cdf(X), label='CDF')
    >>> plt.show()

    """
    _support_mask = rv_continuous._support_mask

    def __init__(self, histogram, *args, **kwargs):
        """
        Create a new distribution using the given histogram

        Parameters
        ----------
        histogram : tuple of array_like
          Tuple containing two array_like objects
          The first containing the content of n bins
          The second containing the (n+1) bin boundaries
          In particular the return value np.histogram is accepted
        """
        self._histogram = histogram
        if len(histogram) != 2:
            raise ValueError("Expected length 2 for parameter histogram")
        self._hpdf = np.asarray(histogram[0])
        self._hbins = np.asarray(histogram[1])
        if len(self._hpdf) + 1 != len(self._hbins):
            raise ValueError("Number of elements in histogram content "
                             "and histogram boundaries do not match, "
                             "expected n and n+1.")
        self._hbin_widths = self._hbins[1:] - self._hbins[:-1]
        self._hpdf = self._hpdf / float(np.sum(self._hpdf * self._hbin_widths))
        self._hcdf = np.cumsum(self._hpdf * self._hbin_widths)
        self._hpdf = np.hstack([0.0, self._hpdf, 0.0])
        self._hcdf = np.hstack([0.0, self._hcdf])
        # Set support
        kwargs['a'] = self.a = self._hbins[0]
        kwargs['b'] = self.b = self._hbins[-1]
        super().__init__(*args, **kwargs)

    def _pdf(self, x):
        """
        PDF of the histogram
        """
        return self._hpdf[np.searchsorted(self._hbins, x, side='right')]

    def _cdf(self, x):
        """
        CDF calculated from the histogram
        """
        return np.interp(x, self._hbins, self._hcdf)

    def _ppf(self, x):
        """
        Percentile function calculated from the histogram
        """
        return np.interp(x, self._hcdf, self._hbins)

    def _munp(self, n):
        """Compute the n-th non-central moment."""
        integrals = (self._hbins[1:]**(n+1) - self._hbins[:-1]**(n+1)) / (n+1)
        return np.sum(self._hpdf[1:-1] * integrals)

    def _entropy(self):
        """Compute entropy of distribution"""
        res = _lazywhere(self._hpdf[1:-1] > 0.0,
                         (self._hpdf[1:-1],),
                         np.log,
                         0.0)
        return -np.sum(self._hpdf[1:-1] * res * self._hbin_widths)

    def _updated_ctor_param(self):
        """
        Set the histogram as additional constructor argument
        """
        dct = super()._updated_ctor_param()
        dct['histogram'] = self._histogram
        return dct


class studentized_range_gen(rv_continuous):
    r"""A studentized range continuous random variable.

    %(before_notes)s

    See Also
    --------
    t: Student's t distribution

    Notes
    -----
    The probability density function for `studentized_range` is:

    .. math::

         f(x; k, \nu) = \frac{k(k-1)\nu^{\nu/2}}{\Gamma(\nu/2)
                        2^{\nu/2-1}} \int_{0}^{\infty} \int_{-\infty}^{\infty}
                        s^{\nu} e^{-\nu s^2/2} \phi(z) \phi(sx + z)
                        [\Phi(sx + z) - \Phi(z)]^{k-2} \,dz \,ds

    for :math:`x ≥ 0`, :math:`k > 1`, and :math:`\nu > 0`.

    `studentized_range` takes ``k`` for :math:`k` and ``df`` for :math:`\nu`
    as shape parameters.

    When :math:`\nu` exceeds 100,000, an asymptotic approximation (infinite
    degrees of freedom) is used to compute the cumulative distribution
    function [4]_ and probability distribution function.

    %(after_notes)s

    References
    ----------

    .. [1] "Studentized range distribution",
           https://en.wikipedia.org/wiki/Studentized_range_distribution
    .. [2] Batista, Ben Dêivide, et al. "Externally Studentized Normal Midrange
           Distribution." Ciência e Agrotecnologia, vol. 41, no. 4, 2017, pp.
           378-389., doi:10.1590/1413-70542017414047716.
    .. [3] Harter, H. Leon. "Tables of Range and Studentized Range." The Annals
           of Mathematical Statistics, vol. 31, no. 4, 1960, pp. 1122-1147.
           JSTOR, www.jstor.org/stable/2237810. Accessed 18 Feb. 2021.
    .. [4] Lund, R. E., and J. R. Lund. "Algorithm AS 190: Probabilities and
           Upper Quantiles for the Studentized Range." Journal of the Royal
           Statistical Society. Series C (Applied Statistics), vol. 32, no. 2,
           1983, pp. 204-210. JSTOR, www.jstor.org/stable/2347300. Accessed 18
           Feb. 2021.

    Examples
    --------
    >>> from scipy.stats import studentized_range
    >>> import matplotlib.pyplot as plt
    >>> fig, ax = plt.subplots(1, 1)

    Calculate the first four moments:

    >>> k, df = 3, 10
    >>> mean, var, skew, kurt = studentized_range.stats(k, df, moments='mvsk')

    Display the probability density function (``pdf``):

    >>> x = np.linspace(studentized_range.ppf(0.01, k, df),
    ...                 studentized_range.ppf(0.99, k, df), 100)
    >>> ax.plot(x, studentized_range.pdf(x, k, df),
    ...         'r-', lw=5, alpha=0.6, label='studentized_range pdf')

    Alternatively, the distribution object can be called (as a function)
    to fix the shape, location and scale parameters. This returns a "frozen"
    RV object holding the given parameters fixed.

    Freeze the distribution and display the frozen ``pdf``:

    >>> rv = studentized_range(k, df)
    >>> ax.plot(x, rv.pdf(x), 'k-', lw=2, label='frozen pdf')

    Check accuracy of ``cdf`` and ``ppf``:

    >>> vals = studentized_range.ppf([0.001, 0.5, 0.999], k, df)
    >>> np.allclose([0.001, 0.5, 0.999], studentized_range.cdf(vals, k, df))
    True

    Rather than using (``studentized_range.rvs``) to generate random variates,
    which is very slow for this distribution, we can approximate the inverse
    CDF using an interpolator, and then perform inverse transform sampling
    with this approximate inverse CDF.

    This distribution has an infinite but thin right tail, so we focus our
    attention on the leftmost 99.9 percent.

    >>> a, b = studentized_range.ppf([0, .999], k, df)
    >>> a, b
    0, 7.41058083802274

    >>> from scipy.interpolate import interp1d
    >>> rng = np.random.default_rng()
    >>> xs = np.linspace(a, b, 50)
    >>> cdf = studentized_range.cdf(xs, k, df)
    # Create an interpolant of the inverse CDF
    >>> ppf = interp1d(cdf, xs, fill_value='extrapolate')
    # Perform inverse transform sampling using the interpolant
    >>> r = ppf(rng.uniform(size=1000))

    And compare the histogram:

    >>> ax.hist(r, density=True, histtype='stepfilled', alpha=0.2)
    >>> ax.legend(loc='best', frameon=False)
    >>> plt.show()

    """

    def _argcheck(self, k, df):
        return (k > 1) & (df > 0)

    def _shape_info(self):
        ik = _ShapeInfo("k", False, (1, np.inf), (False, False))
        idf = _ShapeInfo("df", False, (0, np.inf), (False, False))
        return [ik, idf]

    def _fitstart(self, data):
        # Default is k=1, but that is not a valid value of the parameter.
        return super(studentized_range_gen, self)._fitstart(data, args=(2, 1))

    def _munp(self, K, k, df):
        cython_symbol = '_studentized_range_moment'
        _a, _b = self._get_support()
        # all three of these are used to create a numpy array so they must
        # be the same shape.

        def _single_moment(K, k, df):
            log_const = _stats._studentized_range_pdf_logconst(k, df)
            arg = [K, k, df, log_const]
            usr_data = np.array(arg, float).ctypes.data_as(ctypes.c_void_p)

            llc = LowLevelCallable.from_cython(_stats, cython_symbol, usr_data)

            ranges = [(-np.inf, np.inf), (0, np.inf), (_a, _b)]
            opts = dict(epsabs=1e-11, epsrel=1e-12)

            return integrate.nquad(llc, ranges=ranges, opts=opts)[0]

        ufunc = np.frompyfunc(_single_moment, 3, 1)
        return np.float64(ufunc(K, k, df))

    def _pdf(self, x, k, df):

        def _single_pdf(q, k, df):
            # The infinite form of the PDF is derived from the infinite
            # CDF.
            if df < 100000:
                cython_symbol = '_studentized_range_pdf'
                log_const = _stats._studentized_range_pdf_logconst(k, df)
                arg = [q, k, df, log_const]
                usr_data = np.array(arg, float).ctypes.data_as(ctypes.c_void_p)
                ranges = [(-np.inf, np.inf), (0, np.inf)]

            else:
                cython_symbol = '_studentized_range_pdf_asymptotic'
                arg = [q, k]
                usr_data = np.array(arg, float).ctypes.data_as(ctypes.c_void_p)
                ranges = [(-np.inf, np.inf)]

            llc = LowLevelCallable.from_cython(_stats, cython_symbol, usr_data)
            opts = dict(epsabs=1e-11, epsrel=1e-12)
            return integrate.nquad(llc, ranges=ranges, opts=opts)[0]

        ufunc = np.frompyfunc(_single_pdf, 3, 1)
        return np.float64(ufunc(x, k, df))

    def _cdf(self, x, k, df):

        def _single_cdf(q, k, df):
            # "When the degrees of freedom V are infinite the probability
            # integral takes [on a] simpler form," and a single asymptotic
            # integral is evaluated rather than the standard double integral.
            # (Lund, Lund, page 205)
            if df < 100000:
                cython_symbol = '_studentized_range_cdf'
                log_const = _stats._studentized_range_cdf_logconst(k, df)
                arg = [q, k, df, log_const]
                usr_data = np.array(arg, float).ctypes.data_as(ctypes.c_void_p)
                ranges = [(-np.inf, np.inf), (0, np.inf)]

            else:
                cython_symbol = '_studentized_range_cdf_asymptotic'
                arg = [q, k]
                usr_data = np.array(arg, float).ctypes.data_as(ctypes.c_void_p)
                ranges = [(-np.inf, np.inf)]

            llc = LowLevelCallable.from_cython(_stats, cython_symbol, usr_data)
            opts = dict(epsabs=1e-11, epsrel=1e-12)
            return integrate.nquad(llc, ranges=ranges, opts=opts)[0]

        ufunc = np.frompyfunc(_single_cdf, 3, 1)

        # clip p-values to ensure they are in [0, 1].
        return np.clip(np.float64(ufunc(x, k, df)), 0, 1)


studentized_range = studentized_range_gen(name='studentized_range', a=0,
                                          b=np.inf)


# Collect names of classes and objects in this module.
pairs = list(globals().copy().items())
_distn_names, _distn_gen_names = get_distribution_names(pairs, rv_continuous)

__all__ = _distn_names + _distn_gen_names + ['rv_histogram']<|MERGE_RESOLUTION|>--- conflicted
+++ resolved
@@ -8019,216 +8019,6 @@
     return sc.logsumexp([log_p, log_q], axis=0)
 
 
-<<<<<<< HEAD
-=======
-def _truncnorm_get_delta_scalar(a, b):
-    if (a > TRUNCNORM_TAIL_X) or (b < -TRUNCNORM_TAIL_X):
-        return 0
-    if a > 0:
-        delta = _norm_sf(a) - _norm_sf(b)
-    else:
-        delta = _norm_cdf(b) - _norm_cdf(a)
-    delta = max(delta, 0)
-    return delta
-
-
-def _truncnorm_get_delta(a, b):
-    if np.isscalar(a) and np.isscalar(b):
-        return _truncnorm_get_delta_scalar(a, b)
-    a, b = np.atleast_1d(a), np.atleast_1d(b)
-    if a.size == 1 and b.size == 1:
-        return _truncnorm_get_delta_scalar(a.item(), b.item())
-    delta = np.zeros(np.shape(a))
-    condinner = (a <= TRUNCNORM_TAIL_X) & (b >= -TRUNCNORM_TAIL_X)
-    conda = (a > 0) & condinner
-    condb = (a <= 0) & condinner
-    if np.any(conda):
-        np.place(delta, conda, _norm_sf(a[conda]) - _norm_sf(b[conda]))
-    if np.any(condb):
-        np.place(delta, condb, _norm_cdf(b[condb]) - _norm_cdf(a[condb]))
-    delta[delta < 0] = 0
-    return delta
-
-
-def _truncnorm_get_logdelta_scalar(a, b):
-    if (a <= TRUNCNORM_TAIL_X) and (b >= -TRUNCNORM_TAIL_X):
-        if a > 0:
-            delta = _norm_sf(a) - _norm_sf(b)
-        else:
-            delta = _norm_cdf(b) - _norm_cdf(a)
-        delta = max(delta, 0)
-        if delta > 0:
-            return np.log(delta)
-
-    if b < 0 or (np.abs(a) >= np.abs(b)):
-        nla, nlb = _norm_logcdf(a), _norm_logcdf(b)
-        logdelta = nlb + np.log1p(-np.exp(nla - nlb))
-    else:
-        sla, slb = _norm_logsf(a), _norm_logsf(b)
-        logdelta = sla + np.log1p(-np.exp(slb - sla))
-    return logdelta
-
-
-def _truncnorm_logpdf_scalar(x, a, b):
-    with np.errstate(invalid='ignore'):
-        if np.isscalar(x):
-            if x < a:
-                return -np.inf
-            if x > b:
-                return -np.inf
-        shp = np.shape(x)
-        x = np.atleast_1d(x)
-        out = np.full_like(x, np.nan, dtype=np.double)
-        condlta, condgtb = (x < a), (x > b)
-        if np.any(condlta):
-            np.place(out, condlta, -np.inf)
-        if np.any(condgtb):
-            np.place(out, condgtb, -np.inf)
-        cond_inner = ~condlta & ~condgtb
-        if np.any(cond_inner):
-            _logdelta = _truncnorm_get_logdelta_scalar(a, b)
-            np.place(out, cond_inner, _norm_logpdf(x[cond_inner]) - _logdelta)
-        return (out[0] if (shp == ()) else out)
-
-
-def _truncnorm_pdf_scalar(x, a, b):
-    with np.errstate(invalid='ignore'):
-        if np.isscalar(x):
-            if x < a:
-                return 0.0
-            if x > b:
-                return 0.0
-        shp = np.shape(x)
-        x = np.atleast_1d(x)
-        out = np.full_like(x, np.nan, dtype=np.double)
-        condlta, condgtb = (x < a), (x > b)
-        if np.any(condlta):
-            np.place(out, condlta, 0.0)
-        if np.any(condgtb):
-            np.place(out, condgtb, 0.0)
-        cond_inner = ~condlta & ~condgtb
-        if np.any(cond_inner):
-            delta = _truncnorm_get_delta_scalar(a, b)
-            if delta > 0:
-                np.place(out, cond_inner, _norm_pdf(x[cond_inner]) / delta)
-            else:
-                np.place(out, cond_inner,
-                         np.exp(_truncnorm_logpdf_scalar(x[cond_inner], a, b)))
-        return (out[0] if (shp == ()) else out)
-
-
-def _truncnorm_logsf_scalar(x, a, b):
-    with np.errstate(invalid='ignore'):
-        if np.isscalar(x):
-            if x <= a:
-                return 0.0
-            if x >= b:
-                return -np.inf
-        shp = np.shape(x)
-        x = np.atleast_1d(x)
-        out = np.full_like(x, np.nan, dtype=np.double)
-
-        condlea, condgeb = (x <= a), (x >= b)
-        if np.any(condlea):
-            np.place(out, condlea, 0)
-        if np.any(condgeb):
-            np.place(out, condgeb, -np.inf)
-        cond_inner = ~condlea & ~condgeb
-        if np.any(cond_inner):
-            delta = _truncnorm_get_delta_scalar(a, b)
-            if delta > 0:
-                np.place(out, cond_inner,
-                         np.log((_norm_sf(x[cond_inner]) - _norm_sf(b))
-                                / delta))
-            else:
-                with np.errstate(divide='ignore'):
-                    if b < 0:
-                        nla, nlb = _norm_logcdf(a), _norm_logcdf(b)
-                        np.place(out, cond_inner,
-                                 np.log1p(-np.exp(_norm_logcdf(x[cond_inner])
-                                                  - nlb))
-                                 - np.log1p(-np.exp(nla - nlb)))
-                    else:
-                        sla, slb = _norm_logsf(a), _norm_logsf(b)
-                        tab = np.log1p(-np.exp(slb - sla))
-                        slx = _norm_logsf(x[cond_inner])
-                        tax = np.log1p(-np.exp(slb - slx))
-                        np.place(out, cond_inner, slx + tax - (sla + tab))
-        return (out[0] if (shp == ()) else out)
-
-
-def _truncnorm_sf_scalar(x, a, b):
-    with np.errstate(invalid='ignore'):
-        if np.isscalar(x):
-            if x <= a:
-                return 1.0
-            if x >= b:
-                return 0.0
-        shp = np.shape(x)
-        x = np.atleast_1d(x)
-        out = np.full_like(x, np.nan, dtype=np.double)
-
-        condlea, condgeb = (x <= a), (x >= b)
-        if np.any(condlea):
-            np.place(out, condlea, 1.0)
-        if np.any(condgeb):
-            np.place(out, condgeb, 0.0)
-        cond_inner = ~condlea & ~condgeb
-        if np.any(cond_inner):
-            delta = _truncnorm_get_delta_scalar(a, b)
-            if delta > 0:
-                np.place(out, cond_inner,
-                         (_norm_sf(x[cond_inner]) - _norm_sf(b)) / delta)
-            else:
-                np.place(out, cond_inner,
-                         np.exp(_truncnorm_logsf_scalar(x[cond_inner], a, b)))
-        return (out[0] if (shp == ()) else out)
-
-
-def _norm_logcdfprime(z):
-    # derivative of special.log_ndtr (See special/cephes/ndtr.c)
-    # Differentiate formula for log Phi(z)_truncnorm_ppf
-    # log Phi(z) = -z^2/2 - log(-z) - log(2pi)/2
-    #              + log(1 + sum (-1)^n (2n-1)!! / z^(2n))
-    # Convergence of series is slow for |z| < 10, but can use
-    #     d(log Phi(z))/dz = dPhi(z)/dz / Phi(z)
-    # Just take the first 10 terms because that is sufficient for use
-    # in _norm_ilogcdf
-    assert np.all(z <= -10)
-    lhs = -z - 1/z
-    denom_cons = 1/z**2
-    numerator = 1
-    pwr = 1.0
-    denom_total, numerator_total = 0, 0
-    sign = -1
-    for i in range(1, 11):
-        pwr *= denom_cons
-        numerator *= 2 * i - 1
-        term = sign * numerator * pwr
-        denom_total += term
-        numerator_total += term * (2 * i) / z
-        sign = -sign
-    return lhs - numerator_total / (1 + denom_total)
-
-
-def _norm_ilogcdf(y):
-    """Inverse function to _norm_logcdf==sc.log_ndtr."""
-    # Apply approximate Newton-Raphson
-    # Only use for very negative values of y.
-    # At minimum requires y <= -(log(2pi)+2^2)/2 ~= -2.9
-    # Much better convergence for y <= -10
-    z = -np.sqrt(-2 * (y + np.log(2*np.pi)/2))
-    for _ in range(4):
-        z = z - (_norm_logcdf(z) - y) / _norm_logcdfprime(z)
-    return z
-
-
-# logsumexp trick for log(p + q) with only log(p) and log(q)
-def _log_sum(log_p, log_q):
-    return sc.logsumexp([log_p, log_q], axis=0)
-
-
->>>>>>> 0bb3a79e
 # same as above, but using -exp(x) = exp(x + πi)
 def _log_diff(log_p, log_q):
     # need to broadcast in case a or b is 0.5; logsumexp doesn't
@@ -8340,11 +8130,7 @@
                                  np.log1p(-q) + _log_gauss_mass(a, b))
             return -sc.ndtri_exp(log_Phi_x)
 
-<<<<<<< HEAD
         out = np.empty_like(q)
-=======
-        out = np.empty_like(q, dtype=np.complex128)
->>>>>>> 0bb3a79e
 
         q_left = q[case_left]
         q_right = q[case_right]
@@ -8354,7 +8140,6 @@
         if q_right.size:
             out[case_right] = ppf_right(q_right, a[case_right], b[case_right])
 
-<<<<<<< HEAD
         return out
 
     def _isf(self, q, a, b):
@@ -8385,9 +8170,6 @@
             out[case_right] = isf_right(q_right, a[case_right], b[case_right])
 
         return out
-=======
-        return np.real(out)
->>>>>>> 0bb3a79e
 
     def _munp(self, n, a, b):
         def n_th_moment(n, a, b):
