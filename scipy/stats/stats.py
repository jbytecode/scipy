# Copyright 2002 Gary Strangman.  All rights reserved
# Copyright 2002-2016 The SciPy Developers
#
# The original code from Gary Strangman was heavily adapted for
# use in SciPy by Travis Oliphant.  The original code came with the
# following disclaimer:
#
# This software is provided "as-is".  There are no expressed or implied
# warranties of any kind, including, but not limited to, the warranties
# of merchantability and fitness for a given application.  In no event
# shall Gary Strangman be liable for any direct, indirect, incidental,
# special, exemplary or consequential damages (including, but not limited
# to, loss of use, data or profits, or business interruption) however
# caused and on any theory of liability, whether in contract, strict
# liability or tort (including negligence or otherwise) arising in any way
# out of the use of this software, even if advised of the possibility of
# such damage.

"""
A collection of basic statistical functions for Python.

References
----------
.. [CRCProbStat2000] Zwillinger, D. and Kokoska, S. (2000). CRC Standard
   Probability and Statistics Tables and Formulae. Chapman & Hall: New
   York. 2000.

"""
import warnings
import math
from math import gcd
from collections import namedtuple

import numpy as np
from numpy import array, asarray, ma

from scipy.spatial.distance import cdist
from scipy.ndimage import _measurements
from scipy._lib._util import (check_random_state, MapWrapper,
                              rng_integers, float_factorial)
import scipy.special as special
from scipy import linalg
from . import distributions
from . import mstats_basic
from ._stats_mstats_common import (_find_repeats, linregress, theilslopes,
                                   siegelslopes)
from ._stats import (_kendall_dis, _toint64, _weightedrankedtau,
                     _local_correlations)
from dataclasses import make_dataclass
from ._hypotests import _all_partitions
from ._axis_nan_policy import (_axis_nan_policy_factory,
                               _broadcast_concatenate)


# Functions/classes in other files should be added in `__init__.py`, not here
__all__ = ['find_repeats', 'gmean', 'hmean', 'mode', 'tmean', 'tvar',
           'tmin', 'tmax', 'tstd', 'tsem', 'moment', 'variation',
           'skew', 'kurtosis', 'describe', 'skewtest', 'kurtosistest',
           'normaltest', 'jarque_bera', 'itemfreq',
           'scoreatpercentile', 'percentileofscore',
           'cumfreq', 'relfreq', 'obrientransform',
           'sem', 'zmap', 'zscore', 'iqr', 'gstd', 'median_absolute_deviation',
           'median_abs_deviation',
           'sigmaclip', 'trimboth', 'trim1', 'trim_mean',
           'f_oneway', 'F_onewayConstantInputWarning',
           'F_onewayBadInputSizesWarning',
           'PearsonRConstantInputWarning', 'PearsonRNearConstantInputWarning',
           'pearsonr', 'fisher_exact',
           'SpearmanRConstantInputWarning', 'spearmanr', 'pointbiserialr',
           'kendalltau', 'weightedtau', 'multiscale_graphcorr',
           'linregress', 'siegelslopes', 'theilslopes', 'ttest_1samp',
           'ttest_ind', 'ttest_ind_from_stats', 'ttest_rel',
           'kstest', 'ks_1samp', 'ks_2samp',
           'chisquare', 'power_divergence',
           'tiecorrect', 'ranksums', 'kruskal', 'friedmanchisquare',
           'rankdata',
           'combine_pvalues', 'wasserstein_distance', 'energy_distance',
           'brunnermunzel', 'alexandergovern']


def _contains_nan(a, nan_policy='propagate'):
    policies = ['propagate', 'raise', 'omit']
    if nan_policy not in policies:
        raise ValueError("nan_policy must be one of {%s}" %
                         ', '.join("'%s'" % s for s in policies))
    try:
        # Calling np.sum to avoid creating a huge array into memory
        # e.g. np.isnan(a).any()
        with np.errstate(invalid='ignore'):
            contains_nan = np.isnan(np.sum(a))
    except TypeError:
        # This can happen when attempting to sum things which are not
        # numbers (e.g. as in the function `mode`). Try an alternative method:
        try:
            contains_nan = np.nan in set(a.ravel())
        except TypeError:
            # Don't know what to do. Fall back to omitting nan values and
            # issue a warning.
            contains_nan = False
            nan_policy = 'omit'
            warnings.warn("The input array could not be properly "
                          "checked for nan values. nan values "
                          "will be ignored.", RuntimeWarning)

    if contains_nan and nan_policy == 'raise':
        raise ValueError("The input contains nan values")

    return contains_nan, nan_policy


def _chk_asarray(a, axis):
    if axis is None:
        a = np.ravel(a)
        outaxis = 0
    else:
        a = np.asarray(a)
        outaxis = axis

    if a.ndim == 0:
        a = np.atleast_1d(a)

    return a, outaxis


def _chk2_asarray(a, b, axis):
    if axis is None:
        a = np.ravel(a)
        b = np.ravel(b)
        outaxis = 0
    else:
        a = np.asarray(a)
        b = np.asarray(b)
        outaxis = axis

    if a.ndim == 0:
        a = np.atleast_1d(a)
    if b.ndim == 0:
        b = np.atleast_1d(b)

    return a, b, outaxis


def _shape_with_dropped_axis(a, axis):
    """
    Given an array `a` and an integer `axis`, return the shape
    of `a` with the `axis` dimension removed.

    Examples
    --------
    >>> a = np.zeros((3, 5, 2))
    >>> _shape_with_dropped_axis(a, 1)
    (3, 2)

    """
    shp = list(a.shape)
    try:
        del shp[axis]
    except IndexError:
        raise np.AxisError(axis, a.ndim) from None
    return tuple(shp)


def _broadcast_shapes(shape1, shape2):
    """
    Given two shapes (i.e. tuples of integers), return the shape
    that would result from broadcasting two arrays with the given
    shapes.

    Examples
    --------
    >>> _broadcast_shapes((2, 1), (4, 1, 3))
    (4, 2, 3)
    """
    d = len(shape1) - len(shape2)
    if d <= 0:
        shp1 = (1,)*(-d) + shape1
        shp2 = shape2
    else:
        shp1 = shape1
        shp2 = (1,)*d + shape2
    shape = []
    for n1, n2 in zip(shp1, shp2):
        if n1 == 1:
            n = n2
        elif n2 == 1 or n1 == n2:
            n = n1
        else:
            raise ValueError(f'shapes {shape1} and {shape2} could not be '
                             'broadcast together')
        shape.append(n)
    return tuple(shape)


def _broadcast_shapes_with_dropped_axis(a, b, axis):
    """
    Given two arrays `a` and `b` and an integer `axis`, find the
    shape of the broadcast result after dropping `axis` from the
    shapes of `a` and `b`.

    Examples
    --------
    >>> a = np.zeros((5, 2, 1))
    >>> b = np.zeros((1, 9, 3))
    >>> _broadcast_shapes_with_dropped_axis(a, b, 1)
    (5, 3)
    """
    shp1 = _shape_with_dropped_axis(a, axis)
    shp2 = _shape_with_dropped_axis(b, axis)
    try:
        shp = _broadcast_shapes(shp1, shp2)
    except ValueError:
        raise ValueError(f'non-axis shapes {shp1} and {shp2} could not be '
                         'broadcast together') from None
    return shp


def gmean(a, axis=0, dtype=None, weights=None):
    """Compute the geometric mean along the specified axis.

    Return the geometric average of the array elements.
    That is:  n-th root of (x1 * x2 * ... * xn)

    Parameters
    ----------
    a : array_like
        Input array or object that can be converted to an array.
    axis : int or None, optional
        Axis along which the geometric mean is computed. Default is 0.
        If None, compute over the whole array `a`.
    dtype : dtype, optional
        Type of the returned array and of the accumulator in which the
        elements are summed. If dtype is not specified, it defaults to the
        dtype of a, unless a has an integer dtype with a precision less than
        that of the default platform integer. In that case, the default
        platform integer is used.
    weights : array_like, optional
        The weights array can either be 1-D (in which case its length must be
        the size of `a` along the given `axis`) or of the same shape as `a`.
        Default is None, which gives each value a weight of 1.0.

    Returns
    -------
    gmean : ndarray
        See `dtype` parameter above.

    See Also
    --------
    numpy.mean : Arithmetic average
    numpy.average : Weighted average
    hmean : Harmonic mean

    Notes
    -----
    The geometric average is computed over a single dimension of the input
    array, axis=0 by default, or all values in the array if axis=None.
    float64 intermediate and return values are used for integer inputs.

    Use masked arrays to ignore any non-finite values in the input or that
    arise in the calculations such as Not a Number and infinity because masked
    arrays automatically mask any non-finite values.

    References
    ----------
    .. [1] "Weighted Geometric Mean", *Wikipedia*, https://en.wikipedia.org/wiki/Weighted_geometric_mean.

    Examples
    --------
    >>> from scipy.stats import gmean
    >>> gmean([1, 4])
    2.0
    >>> gmean([1, 2, 3, 4, 5, 6, 7])
    3.3800151591412964

    """
    if not isinstance(a, np.ndarray):
        # if not an ndarray object attempt to convert it
        log_a = np.log(np.array(a, dtype=dtype))
    elif dtype:
        # Must change the default dtype allowing array type
        if isinstance(a, np.ma.MaskedArray):
            log_a = np.log(np.ma.asarray(a, dtype=dtype))
        else:
            log_a = np.log(np.asarray(a, dtype=dtype))
    else:
        log_a = np.log(a)

    if weights is not None:
        weights = np.asanyarray(weights, dtype=dtype)

    return np.exp(np.average(log_a, axis=axis, weights=weights))


def hmean(a, axis=0, dtype=None):
    """Calculate the harmonic mean along the specified axis.

    That is:  n / (1/x1 + 1/x2 + ... + 1/xn)

    Parameters
    ----------
    a : array_like
        Input array, masked array or object that can be converted to an array.
    axis : int or None, optional
        Axis along which the harmonic mean is computed. Default is 0.
        If None, compute over the whole array `a`.
    dtype : dtype, optional
        Type of the returned array and of the accumulator in which the
        elements are summed. If `dtype` is not specified, it defaults to the
        dtype of `a`, unless `a` has an integer `dtype` with a precision less
        than that of the default platform integer. In that case, the default
        platform integer is used.

    Returns
    -------
    hmean : ndarray
        See `dtype` parameter above.

    See Also
    --------
    numpy.mean : Arithmetic average
    numpy.average : Weighted average
    gmean : Geometric mean

    Notes
    -----
    The harmonic mean is computed over a single dimension of the input
    array, axis=0 by default, or all values in the array if axis=None.
    float64 intermediate and return values are used for integer inputs.

    Use masked arrays to ignore any non-finite values in the input or that
    arise in the calculations such as Not a Number and infinity.

    Examples
    --------
    >>> from scipy.stats import hmean
    >>> hmean([1, 4])
    1.6000000000000001
    >>> hmean([1, 2, 3, 4, 5, 6, 7])
    2.6997245179063363

    """
    if not isinstance(a, np.ndarray):
        a = np.array(a, dtype=dtype)
    if np.all(a >= 0):
        # Harmonic mean only defined if greater than or equal to to zero.
        if isinstance(a, np.ma.MaskedArray):
            size = a.count(axis)
        else:
            if axis is None:
                a = a.ravel()
                size = a.shape[0]
            else:
                size = a.shape[axis]
        with np.errstate(divide='ignore'):
            return size / np.sum(1.0 / a, axis=axis, dtype=dtype)
    else:
        raise ValueError("Harmonic mean only defined if all elements greater "
                         "than or equal to zero")


ModeResult = namedtuple('ModeResult', ('mode', 'count'))


def mode(a, axis=0, nan_policy='propagate'):
    """Return an array of the modal (most common) value in the passed array.

    If there is more than one such value, only the smallest is returned.
    The bin-count for the modal bins is also returned.

    Parameters
    ----------
    a : array_like
        n-dimensional array of which to find mode(s).
    axis : int or None, optional
        Axis along which to operate. Default is 0. If None, compute over
        the whole array `a`.
    nan_policy : {'propagate', 'raise', 'omit'}, optional
        Defines how to handle when input contains nan.
        The following options are available (default is 'propagate'):

          * 'propagate': returns nan
          * 'raise': throws an error
          * 'omit': performs the calculations ignoring nan values

    Returns
    -------
    mode : ndarray
        Array of modal values.
    count : ndarray
        Array of counts for each mode.

    Examples
    --------
    >>> a = np.array([[6, 8, 3, 0],
    ...               [3, 2, 1, 7],
    ...               [8, 1, 8, 4],
    ...               [5, 3, 0, 5],
    ...               [4, 7, 5, 9]])
    >>> from scipy import stats
    >>> stats.mode(a)
    ModeResult(mode=array([[3, 1, 0, 0]]), count=array([[1, 1, 1, 1]]))

    To get mode of whole array, specify ``axis=None``:

    >>> stats.mode(a, axis=None)
    ModeResult(mode=array([3]), count=array([3]))

    """
    a, axis = _chk_asarray(a, axis)
    if a.size == 0:
        return ModeResult(np.array([]), np.array([]))

    contains_nan, nan_policy = _contains_nan(a, nan_policy)

    if contains_nan and nan_policy == 'omit':
        a = ma.masked_invalid(a)
        return mstats_basic.mode(a, axis)

    if a.dtype == object and np.nan in set(a.ravel()):
        # Fall back to a slower method since np.unique does not work with NaN
        scores = set(np.ravel(a))  # get ALL unique values
        testshape = list(a.shape)
        testshape[axis] = 1
        oldmostfreq = np.zeros(testshape, dtype=a.dtype)
        oldcounts = np.zeros(testshape, dtype=int)

        for score in scores:
            template = (a == score)
            counts = np.sum(template, axis, keepdims=True)
            mostfrequent = np.where(counts > oldcounts, score, oldmostfreq)
            oldcounts = np.maximum(counts, oldcounts)
            oldmostfreq = mostfrequent

        return ModeResult(mostfrequent, oldcounts)

    def _mode1D(a):
        vals, cnts = np.unique(a, return_counts=True)
        return vals[cnts.argmax()], cnts.max()

    # np.apply_along_axis will convert the _mode1D tuples to a numpy array,
    # casting types in the process.
    # This recreates the results without that issue
    # View of a, rotated so the requested axis is last
    in_dims = list(range(a.ndim))
    a_view = np.transpose(a, in_dims[:axis] + in_dims[axis+1:] + [axis])

    inds = np.ndindex(a_view.shape[:-1])
    modes = np.empty(a_view.shape[:-1], dtype=a.dtype)
    counts = np.empty(a_view.shape[:-1], dtype=np.int_)
    for ind in inds:
        modes[ind], counts[ind] = _mode1D(a_view[ind])
    newshape = list(a.shape)
    newshape[axis] = 1
    return ModeResult(modes.reshape(newshape), counts.reshape(newshape))


def _mask_to_limits(a, limits, inclusive):
    """Mask an array for values outside of given limits.

    This is primarily a utility function.

    Parameters
    ----------
    a : array
    limits : (float or None, float or None)
        A tuple consisting of the (lower limit, upper limit).  Values in the
        input array less than the lower limit or greater than the upper limit
        will be masked out. None implies no limit.
    inclusive : (bool, bool)
        A tuple consisting of the (lower flag, upper flag).  These flags
        determine whether values exactly equal to lower or upper are allowed.

    Returns
    -------
    A MaskedArray.

    Raises
    ------
    A ValueError if there are no values within the given limits.

    """
    lower_limit, upper_limit = limits
    lower_include, upper_include = inclusive
    am = ma.MaskedArray(a)
    if lower_limit is not None:
        if lower_include:
            am = ma.masked_less(am, lower_limit)
        else:
            am = ma.masked_less_equal(am, lower_limit)

    if upper_limit is not None:
        if upper_include:
            am = ma.masked_greater(am, upper_limit)
        else:
            am = ma.masked_greater_equal(am, upper_limit)

    if am.count() == 0:
        raise ValueError("No array values within given limits")

    return am


def tmean(a, limits=None, inclusive=(True, True), axis=None):
    """Compute the trimmed mean.

    This function finds the arithmetic mean of given values, ignoring values
    outside the given `limits`.

    Parameters
    ----------
    a : array_like
        Array of values.
    limits : None or (lower limit, upper limit), optional
        Values in the input array less than the lower limit or greater than the
        upper limit will be ignored.  When limits is None (default), then all
        values are used.  Either of the limit values in the tuple can also be
        None representing a half-open interval.
    inclusive : (bool, bool), optional
        A tuple consisting of the (lower flag, upper flag).  These flags
        determine whether values exactly equal to the lower or upper limits
        are included.  The default value is (True, True).
    axis : int or None, optional
        Axis along which to compute test. Default is None.

    Returns
    -------
    tmean : float
        Trimmed mean.

    See Also
    --------
    trim_mean : Returns mean after trimming a proportion from both tails.

    Examples
    --------
    >>> from scipy import stats
    >>> x = np.arange(20)
    >>> stats.tmean(x)
    9.5
    >>> stats.tmean(x, (3,17))
    10.0

    """
    a = asarray(a)
    if limits is None:
        return np.mean(a, None)

    am = _mask_to_limits(a.ravel(), limits, inclusive)
    return am.mean(axis=axis)


def tvar(a, limits=None, inclusive=(True, True), axis=0, ddof=1):
    """Compute the trimmed variance.

    This function computes the sample variance of an array of values,
    while ignoring values which are outside of given `limits`.

    Parameters
    ----------
    a : array_like
        Array of values.
    limits : None or (lower limit, upper limit), optional
        Values in the input array less than the lower limit or greater than the
        upper limit will be ignored. When limits is None, then all values are
        used. Either of the limit values in the tuple can also be None
        representing a half-open interval.  The default value is None.
    inclusive : (bool, bool), optional
        A tuple consisting of the (lower flag, upper flag).  These flags
        determine whether values exactly equal to the lower or upper limits
        are included.  The default value is (True, True).
    axis : int or None, optional
        Axis along which to operate. Default is 0. If None, compute over the
        whole array `a`.
    ddof : int, optional
        Delta degrees of freedom.  Default is 1.

    Returns
    -------
    tvar : float
        Trimmed variance.

    Notes
    -----
    `tvar` computes the unbiased sample variance, i.e. it uses a correction
    factor ``n / (n - 1)``.

    Examples
    --------
    >>> from scipy import stats
    >>> x = np.arange(20)
    >>> stats.tvar(x)
    35.0
    >>> stats.tvar(x, (3,17))
    20.0

    """
    a = asarray(a)
    a = a.astype(float)
    if limits is None:
        return a.var(ddof=ddof, axis=axis)
    am = _mask_to_limits(a, limits, inclusive)
    amnan = am.filled(fill_value=np.nan)
    return np.nanvar(amnan, ddof=ddof, axis=axis)


def tmin(a, lowerlimit=None, axis=0, inclusive=True, nan_policy='propagate'):
    """Compute the trimmed minimum.

    This function finds the miminum value of an array `a` along the
    specified axis, but only considering values greater than a specified
    lower limit.

    Parameters
    ----------
    a : array_like
        Array of values.
    lowerlimit : None or float, optional
        Values in the input array less than the given limit will be ignored.
        When lowerlimit is None, then all values are used. The default value
        is None.
    axis : int or None, optional
        Axis along which to operate. Default is 0. If None, compute over the
        whole array `a`.
    inclusive : {True, False}, optional
        This flag determines whether values exactly equal to the lower limit
        are included.  The default value is True.
    nan_policy : {'propagate', 'raise', 'omit'}, optional
        Defines how to handle when input contains nan.
        The following options are available (default is 'propagate'):

          * 'propagate': returns nan
          * 'raise': throws an error
          * 'omit': performs the calculations ignoring nan values

    Returns
    -------
    tmin : float, int or ndarray
        Trimmed minimum.

    Examples
    --------
    >>> from scipy import stats
    >>> x = np.arange(20)
    >>> stats.tmin(x)
    0

    >>> stats.tmin(x, 13)
    13

    >>> stats.tmin(x, 13, inclusive=False)
    14

    """
    a, axis = _chk_asarray(a, axis)
    am = _mask_to_limits(a, (lowerlimit, None), (inclusive, False))

    contains_nan, nan_policy = _contains_nan(am, nan_policy)

    if contains_nan and nan_policy == 'omit':
        am = ma.masked_invalid(am)

    res = ma.minimum.reduce(am, axis).data
    if res.ndim == 0:
        return res[()]
    return res


def tmax(a, upperlimit=None, axis=0, inclusive=True, nan_policy='propagate'):
    """Compute the trimmed maximum.

    This function computes the maximum value of an array along a given axis,
    while ignoring values larger than a specified upper limit.

    Parameters
    ----------
    a : array_like
        Array of values.
    upperlimit : None or float, optional
        Values in the input array greater than the given limit will be ignored.
        When upperlimit is None, then all values are used. The default value
        is None.
    axis : int or None, optional
        Axis along which to operate. Default is 0. If None, compute over the
        whole array `a`.
    inclusive : {True, False}, optional
        This flag determines whether values exactly equal to the upper limit
        are included.  The default value is True.
    nan_policy : {'propagate', 'raise', 'omit'}, optional
        Defines how to handle when input contains nan.
        The following options are available (default is 'propagate'):

          * 'propagate': returns nan
          * 'raise': throws an error
          * 'omit': performs the calculations ignoring nan values

    Returns
    -------
    tmax : float, int or ndarray
        Trimmed maximum.

    Examples
    --------
    >>> from scipy import stats
    >>> x = np.arange(20)
    >>> stats.tmax(x)
    19

    >>> stats.tmax(x, 13)
    13

    >>> stats.tmax(x, 13, inclusive=False)
    12

    """
    a, axis = _chk_asarray(a, axis)
    am = _mask_to_limits(a, (None, upperlimit), (False, inclusive))

    contains_nan, nan_policy = _contains_nan(am, nan_policy)

    if contains_nan and nan_policy == 'omit':
        am = ma.masked_invalid(am)

    res = ma.maximum.reduce(am, axis).data
    if res.ndim == 0:
        return res[()]
    return res


def tstd(a, limits=None, inclusive=(True, True), axis=0, ddof=1):
    """Compute the trimmed sample standard deviation.

    This function finds the sample standard deviation of given values,
    ignoring values outside the given `limits`.

    Parameters
    ----------
    a : array_like
        Array of values.
    limits : None or (lower limit, upper limit), optional
        Values in the input array less than the lower limit or greater than the
        upper limit will be ignored. When limits is None, then all values are
        used. Either of the limit values in the tuple can also be None
        representing a half-open interval.  The default value is None.
    inclusive : (bool, bool), optional
        A tuple consisting of the (lower flag, upper flag).  These flags
        determine whether values exactly equal to the lower or upper limits
        are included.  The default value is (True, True).
    axis : int or None, optional
        Axis along which to operate. Default is 0. If None, compute over the
        whole array `a`.
    ddof : int, optional
        Delta degrees of freedom.  Default is 1.

    Returns
    -------
    tstd : float
        Trimmed sample standard deviation.

    Notes
    -----
    `tstd` computes the unbiased sample standard deviation, i.e. it uses a
    correction factor ``n / (n - 1)``.

    Examples
    --------
    >>> from scipy import stats
    >>> x = np.arange(20)
    >>> stats.tstd(x)
    5.9160797830996161
    >>> stats.tstd(x, (3,17))
    4.4721359549995796

    """
    return np.sqrt(tvar(a, limits, inclusive, axis, ddof))


def tsem(a, limits=None, inclusive=(True, True), axis=0, ddof=1):
    """Compute the trimmed standard error of the mean.

    This function finds the standard error of the mean for given
    values, ignoring values outside the given `limits`.

    Parameters
    ----------
    a : array_like
        Array of values.
    limits : None or (lower limit, upper limit), optional
        Values in the input array less than the lower limit or greater than the
        upper limit will be ignored. When limits is None, then all values are
        used. Either of the limit values in the tuple can also be None
        representing a half-open interval.  The default value is None.
    inclusive : (bool, bool), optional
        A tuple consisting of the (lower flag, upper flag).  These flags
        determine whether values exactly equal to the lower or upper limits
        are included.  The default value is (True, True).
    axis : int or None, optional
        Axis along which to operate. Default is 0. If None, compute over the
        whole array `a`.
    ddof : int, optional
        Delta degrees of freedom.  Default is 1.

    Returns
    -------
    tsem : float
        Trimmed standard error of the mean.

    Notes
    -----
    `tsem` uses unbiased sample standard deviation, i.e. it uses a
    correction factor ``n / (n - 1)``.

    Examples
    --------
    >>> from scipy import stats
    >>> x = np.arange(20)
    >>> stats.tsem(x)
    1.3228756555322954
    >>> stats.tsem(x, (3,17))
    1.1547005383792515

    """
    a = np.asarray(a).ravel()
    if limits is None:
        return a.std(ddof=ddof) / np.sqrt(a.size)

    am = _mask_to_limits(a, limits, inclusive)
    sd = np.sqrt(np.ma.var(am, ddof=ddof, axis=axis))
    return sd / np.sqrt(am.count())


#####################################
#              MOMENTS              #
#####################################


def moment(a, moment=1, axis=0, nan_policy='propagate'):
    r"""Calculate the nth moment about the mean for a sample.

    A moment is a specific quantitative measure of the shape of a set of
    points. It is often used to calculate coefficients of skewness and kurtosis
    due to its close relationship with them.

    Parameters
    ----------
    a : array_like
       Input array.
    moment : int or array_like of ints, optional
       Order of central moment that is returned. Default is 1.
    axis : int or None, optional
       Axis along which the central moment is computed. Default is 0.
       If None, compute over the whole array `a`.
    nan_policy : {'propagate', 'raise', 'omit'}, optional
        Defines how to handle when input contains nan.
        The following options are available (default is 'propagate'):

          * 'propagate': returns nan
          * 'raise': throws an error
          * 'omit': performs the calculations ignoring nan values

    Returns
    -------
    n-th central moment : ndarray or float
       The appropriate moment along the given axis or over all values if axis
       is None. The denominator for the moment calculation is the number of
       observations, no degrees of freedom correction is done.

    See Also
    --------
    kurtosis, skew, describe

    Notes
    -----
    The k-th central moment of a data sample is:

    .. math::

        m_k = \frac{1}{n} \sum_{i = 1}^n (x_i - \bar{x})^k

    Where n is the number of samples and x-bar is the mean. This function uses
    exponentiation by squares [1]_ for efficiency.

    References
    ----------
    .. [1] https://eli.thegreenplace.net/2009/03/21/efficient-integer-exponentiation-algorithms

    Examples
    --------
    >>> from scipy.stats import moment
    >>> moment([1, 2, 3, 4, 5], moment=1)
    0.0
    >>> moment([1, 2, 3, 4, 5], moment=2)
    2.0

    """
    a, axis = _chk_asarray(a, axis)

    contains_nan, nan_policy = _contains_nan(a, nan_policy)

    if contains_nan and nan_policy == 'omit':
        a = ma.masked_invalid(a)
        return mstats_basic.moment(a, moment, axis)

    if a.size == 0:
        moment_shape = list(a.shape)
        del moment_shape[axis]
        dtype = a.dtype.type if a.dtype.kind in 'fc' else np.float64
        # empty array, return nan(s) with shape matching `moment`
        out_shape = (moment_shape if np.isscalar(moment)
                    else [len(moment)] + moment_shape)
        if len(out_shape) == 0:
            return dtype(np.nan)
        else:
            return np.full(out_shape, np.nan, dtype=dtype)

    # for array_like moment input, return a value for each.
    if not np.isscalar(moment):
        mean = a.mean(axis, keepdims=True)
        mmnt = [_moment(a, i, axis, mean=mean) for i in moment]
        return np.array(mmnt)
    else:
        return _moment(a, moment, axis)


# Moment with optional pre-computed mean, equal to a.mean(axis, keepdims=True)
def _moment(a, moment, axis, *, mean=None):
    if np.abs(moment - np.round(moment)) > 0:
        raise ValueError("All moment parameters must be integers")

    if moment == 0 or moment == 1:
        # By definition the zeroth moment about the mean is 1, and the first
        # moment is 0.
        shape = list(a.shape)
        del shape[axis]
        dtype = a.dtype.type if a.dtype.kind in 'fc' else np.float64

        if len(shape) == 0:
            return dtype(1.0 if moment == 0 else 0.0)
        else:
            return (np.ones(shape, dtype=dtype) if moment == 0
                    else np.zeros(shape, dtype=dtype))
    else:
        # Exponentiation by squares: form exponent sequence
        n_list = [moment]
        current_n = moment
        while current_n > 2:
            if current_n % 2:
                current_n = (current_n - 1) / 2
            else:
                current_n /= 2
            n_list.append(current_n)

        # Starting point for exponentiation by squares
        mean = a.mean(axis, keepdims=True) if mean is None else mean
        a_zero_mean = a - mean
        if n_list[-1] == 1:
            s = a_zero_mean.copy()
        else:
            s = a_zero_mean**2

        # Perform multiplications
        for n in n_list[-2::-1]:
            s = s**2
            if n % 2:
                s *= a_zero_mean
        return np.mean(s, axis)


def variation(a, axis=0, nan_policy='propagate', ddof=0):
    """Compute the coefficient of variation.

    The coefficient of variation is the standard deviation divided by the
    mean.  This function is equivalent to::

        np.std(x, axis=axis, ddof=ddof) / np.mean(x)

    The default for ``ddof`` is 0, but many definitions of the coefficient
    of variation use the square root of the unbiased sample variance
    for the sample standard deviation, which corresponds to ``ddof=1``.

    Parameters
    ----------
    a : array_like
        Input array.
    axis : int or None, optional
        Axis along which to calculate the coefficient of variation. Default
        is 0. If None, compute over the whole array `a`.
    nan_policy : {'propagate', 'raise', 'omit'}, optional
        Defines how to handle when input contains nan.
        The following options are available (default is 'propagate'):

        * 'propagate': returns nan
        * 'raise': throws an error
        * 'omit': performs the calculations ignoring nan values

    ddof : int, optional
        Delta degrees of freedom.  Default is 0.

    Returns
    -------
    variation : ndarray
        The calculated variation along the requested axis.

    References
    ----------
    .. [1] Zwillinger, D. and Kokoska, S. (2000). CRC Standard
       Probability and Statistics Tables and Formulae. Chapman & Hall: New
       York. 2000.

    Examples
    --------
    >>> from scipy.stats import variation
    >>> variation([1, 2, 3, 4, 5])
    0.47140452079103173

    """
    a, axis = _chk_asarray(a, axis)

    contains_nan, nan_policy = _contains_nan(a, nan_policy)

    if contains_nan and nan_policy == 'omit':
        a = ma.masked_invalid(a)
        return mstats_basic.variation(a, axis, ddof)

    return a.std(axis, ddof=ddof) / a.mean(axis)


def skew(a, axis=0, bias=True, nan_policy='propagate'):
    r"""Compute the sample skewness of a data set.

    For normally distributed data, the skewness should be about zero. For
    unimodal continuous distributions, a skewness value greater than zero means
    that there is more weight in the right tail of the distribution. The
    function `skewtest` can be used to determine if the skewness value
    is close enough to zero, statistically speaking.

    Parameters
    ----------
    a : ndarray
        Input array.
    axis : int or None, optional
        Axis along which skewness is calculated. Default is 0.
        If None, compute over the whole array `a`.
    bias : bool, optional
        If False, then the calculations are corrected for statistical bias.
    nan_policy : {'propagate', 'raise', 'omit'}, optional
        Defines how to handle when input contains nan.
        The following options are available (default is 'propagate'):

          * 'propagate': returns nan
          * 'raise': throws an error
          * 'omit': performs the calculations ignoring nan values

    Returns
    -------
    skewness : ndarray
        The skewness of values along an axis, returning 0 where all values are
        equal.

    Notes
    -----
    The sample skewness is computed as the Fisher-Pearson coefficient
    of skewness, i.e.

    .. math::

        g_1=\frac{m_3}{m_2^{3/2}}

    where

    .. math::

        m_i=\frac{1}{N}\sum_{n=1}^N(x[n]-\bar{x})^i

    is the biased sample :math:`i\texttt{th}` central moment, and
    :math:`\bar{x}` is
    the sample mean.  If ``bias`` is False, the calculations are
    corrected for bias and the value computed is the adjusted
    Fisher-Pearson standardized moment coefficient, i.e.

    .. math::

        G_1=\frac{k_3}{k_2^{3/2}}=
            \frac{\sqrt{N(N-1)}}{N-2}\frac{m_3}{m_2^{3/2}}.

    References
    ----------
    .. [1] Zwillinger, D. and Kokoska, S. (2000). CRC Standard
       Probability and Statistics Tables and Formulae. Chapman & Hall: New
       York. 2000.
       Section 2.2.24.1

    Examples
    --------
    >>> from scipy.stats import skew
    >>> skew([1, 2, 3, 4, 5])
    0.0
    >>> skew([2, 8, 0, 4, 1, 9, 9, 0])
    0.2650554122698573

    """
    a, axis = _chk_asarray(a, axis)
    n = a.shape[axis]

    contains_nan, nan_policy = _contains_nan(a, nan_policy)

    if contains_nan and nan_policy == 'omit':
        a = ma.masked_invalid(a)
        return mstats_basic.skew(a, axis, bias)

    mean = a.mean(axis, keepdims=True)
    m2 = _moment(a, 2, axis, mean=mean)
    m3 = _moment(a, 3, axis, mean=mean)
    with np.errstate(all='ignore'):
        zero = (m2 <= (np.finfo(m2.dtype).resolution * mean.squeeze(axis))**2)
        vals = np.where(zero, 0, m3 / m2**1.5)
    if not bias:
        can_correct = ~zero & (n > 2)
        if can_correct.any():
            m2 = np.extract(can_correct, m2)
            m3 = np.extract(can_correct, m3)
            nval = np.sqrt((n - 1.0) * n) / (n - 2.0) * m3 / m2**1.5
            np.place(vals, can_correct, nval)

    if vals.ndim == 0:
        return vals.item()

    return vals


def kurtosis(a, axis=0, fisher=True, bias=True, nan_policy='propagate'):
    """Compute the kurtosis (Fisher or Pearson) of a dataset.

    Kurtosis is the fourth central moment divided by the square of the
    variance. If Fisher's definition is used, then 3.0 is subtracted from
    the result to give 0.0 for a normal distribution.

    If bias is False then the kurtosis is calculated using k statistics to
    eliminate bias coming from biased moment estimators

    Use `kurtosistest` to see if result is close enough to normal.

    Parameters
    ----------
    a : array
        Data for which the kurtosis is calculated.
    axis : int or None, optional
        Axis along which the kurtosis is calculated. Default is 0.
        If None, compute over the whole array `a`.
    fisher : bool, optional
        If True, Fisher's definition is used (normal ==> 0.0). If False,
        Pearson's definition is used (normal ==> 3.0).
    bias : bool, optional
        If False, then the calculations are corrected for statistical bias.
    nan_policy : {'propagate', 'raise', 'omit'}, optional
        Defines how to handle when input contains nan. 'propagate' returns nan,
        'raise' throws an error, 'omit' performs the calculations ignoring nan
        values. Default is 'propagate'.

    Returns
    -------
    kurtosis : array
        The kurtosis of values along an axis. If all values are equal,
        return -3 for Fisher's definition and 0 for Pearson's definition.

    References
    ----------
    .. [1] Zwillinger, D. and Kokoska, S. (2000). CRC Standard
       Probability and Statistics Tables and Formulae. Chapman & Hall: New
       York. 2000.

    Examples
    --------
    In Fisher's definiton, the kurtosis of the normal distribution is zero.
    In the following example, the kurtosis is close to zero, because it was
    calculated from the dataset, not from the continuous distribution.

    >>> from scipy.stats import norm, kurtosis
    >>> data = norm.rvs(size=1000, random_state=3)
    >>> kurtosis(data)
    -0.06928694200380558

    The distribution with a higher kurtosis has a heavier tail.
    The zero valued kurtosis of the normal distribution in Fisher's definition
    can serve as a reference point.

    >>> import matplotlib.pyplot as plt
    >>> import scipy.stats as stats
    >>> from scipy.stats import kurtosis

    >>> x = np.linspace(-5, 5, 100)
    >>> ax = plt.subplot()
    >>> distnames = ['laplace', 'norm', 'uniform']

    >>> for distname in distnames:
    ...     if distname == 'uniform':
    ...         dist = getattr(stats, distname)(loc=-2, scale=4)
    ...     else:
    ...         dist = getattr(stats, distname)
    ...     data = dist.rvs(size=1000)
    ...     kur = kurtosis(data, fisher=True)
    ...     y = dist.pdf(x)
    ...     ax.plot(x, y, label="{}, {}".format(distname, round(kur, 3)))
    ...     ax.legend()

    The Laplace distribution has a heavier tail than the normal distribution.
    The uniform distribution (which has negative kurtosis) has the thinnest
    tail.

    """
    a, axis = _chk_asarray(a, axis)

    contains_nan, nan_policy = _contains_nan(a, nan_policy)

    if contains_nan and nan_policy == 'omit':
        a = ma.masked_invalid(a)
        return mstats_basic.kurtosis(a, axis, fisher, bias)

    n = a.shape[axis]
    mean = a.mean(axis, keepdims=True)
    m2 = _moment(a, 2, axis, mean=mean)
    m4 = _moment(a, 4, axis, mean=mean)
    with np.errstate(all='ignore'):
        zero = (m2 <= (np.finfo(m2.dtype).resolution * mean.squeeze(axis))**2)
        vals = np.where(zero, 0, m4 / m2**2.0)

    if not bias:
        can_correct = ~zero & (n > 3)
        if can_correct.any():
            m2 = np.extract(can_correct, m2)
            m4 = np.extract(can_correct, m4)
            nval = 1.0/(n-2)/(n-3) * ((n**2-1.0)*m4/m2**2.0 - 3*(n-1)**2.0)
            np.place(vals, can_correct, nval + 3.0)

    if vals.ndim == 0:
        vals = vals.item()  # array scalar

    return vals - 3 if fisher else vals


DescribeResult = namedtuple('DescribeResult',
                            ('nobs', 'minmax', 'mean', 'variance', 'skewness',
                             'kurtosis'))


def describe(a, axis=0, ddof=1, bias=True, nan_policy='propagate'):
    """Compute several descriptive statistics of the passed array.

    Parameters
    ----------
    a : array_like
        Input data.
    axis : int or None, optional
        Axis along which statistics are calculated. Default is 0.
        If None, compute over the whole array `a`.
    ddof : int, optional
        Delta degrees of freedom (only for variance).  Default is 1.
    bias : bool, optional
        If False, then the skewness and kurtosis calculations are corrected
        for statistical bias.
    nan_policy : {'propagate', 'raise', 'omit'}, optional
        Defines how to handle when input contains nan.
        The following options are available (default is 'propagate'):

        * 'propagate': returns nan
        * 'raise': throws an error
        * 'omit': performs the calculations ignoring nan values

    Returns
    -------
    nobs : int or ndarray of ints
        Number of observations (length of data along `axis`).
        When 'omit' is chosen as nan_policy, the length along each axis
        slice is counted separately.
    minmax: tuple of ndarrays or floats
        Minimum and maximum value of `a` along the given axis.
    mean : ndarray or float
        Arithmetic mean of `a` along the given axis.
    variance : ndarray or float
        Unbiased variance of `a` along the given axis; denominator is number
        of observations minus one.
    skewness : ndarray or float
        Skewness of `a` along the given axis, based on moment calculations
        with denominator equal to the number of observations, i.e. no degrees
        of freedom correction.
    kurtosis : ndarray or float
        Kurtosis (Fisher) of `a` along the given axis.  The kurtosis is
        normalized so that it is zero for the normal distribution.  No
        degrees of freedom are used.

    See Also
    --------
    skew, kurtosis

    Examples
    --------
    >>> from scipy import stats
    >>> a = np.arange(10)
    >>> stats.describe(a)
    DescribeResult(nobs=10, minmax=(0, 9), mean=4.5,
                   variance=9.166666666666666, skewness=0.0,
                   kurtosis=-1.2242424242424244)
    >>> b = [[1, 2], [3, 4]]
    >>> stats.describe(b)
    DescribeResult(nobs=2, minmax=(array([1, 2]), array([3, 4])),
                   mean=array([2., 3.]), variance=array([2., 2.]),
                   skewness=array([0., 0.]), kurtosis=array([-2., -2.]))

    """
    a, axis = _chk_asarray(a, axis)

    contains_nan, nan_policy = _contains_nan(a, nan_policy)

    if contains_nan and nan_policy == 'omit':
        a = ma.masked_invalid(a)
        return mstats_basic.describe(a, axis, ddof, bias)

    if a.size == 0:
        raise ValueError("The input must not be empty.")
    n = a.shape[axis]
    mm = (np.min(a, axis=axis), np.max(a, axis=axis))
    m = np.mean(a, axis=axis)
    v = np.var(a, axis=axis, ddof=ddof)
    sk = skew(a, axis, bias=bias)
    kurt = kurtosis(a, axis, bias=bias)

    return DescribeResult(n, mm, m, v, sk, kurt)

#####################################
#         NORMALITY TESTS           #
#####################################


def _normtest_finish(z, alternative):
    """Common code between all the normality-test functions."""
    if alternative == 'less':
        prob = distributions.norm.cdf(z)
    elif alternative == 'greater':
        prob = distributions.norm.sf(z)
    elif alternative == 'two-sided':
        prob = 2 * distributions.norm.sf(np.abs(z))
    else:
        raise ValueError("alternative must be "
                         "'less', 'greater' or 'two-sided'")

    if z.ndim == 0:
        z = z[()]

    return z, prob


SkewtestResult = namedtuple('SkewtestResult', ('statistic', 'pvalue'))


def skewtest(a, axis=0, nan_policy='propagate', alternative='two-sided'):
    """Test whether the skew is different from the normal distribution.

    This function tests the null hypothesis that the skewness of
    the population that the sample was drawn from is the same
    as that of a corresponding normal distribution.

    Parameters
    ----------
    a : array
        The data to be tested.
    axis : int or None, optional
       Axis along which statistics are calculated. Default is 0.
       If None, compute over the whole array `a`.
    nan_policy : {'propagate', 'raise', 'omit'}, optional
        Defines how to handle when input contains nan.
        The following options are available (default is 'propagate'):

        * 'propagate': returns nan
        * 'raise': throws an error
        * 'omit': performs the calculations ignoring nan values

    alternative : {'two-sided', 'less', 'greater'}, optional
        Defines the alternative hypothesis. Default is 'two-sided'.
        The following options are available:

        * 'two-sided': the skewness of the distribution underlying the sample
          is different from that of the normal distribution (i.e. 0)
        * 'less': the skewness of the distribution underlying the sample
          is less than that of the normal distribution
        * 'greater': the skewness of the distribution underlying the sample
          is greater than that of the normal distribution

        .. versionadded:: 1.7.0

    Returns
    -------
    statistic : float
        The computed z-score for this test.
    pvalue : float
        The p-value for the hypothesis test.

    Notes
    -----
    The sample size must be at least 8.

    References
    ----------
    .. [1] R. B. D'Agostino, A. J. Belanger and R. B. D'Agostino Jr.,
            "A suggestion for using powerful and informative tests of
            normality", American Statistician 44, pp. 316-321, 1990.

    Examples
    --------
    >>> from scipy.stats import skewtest
    >>> skewtest([1, 2, 3, 4, 5, 6, 7, 8])
    SkewtestResult(statistic=1.0108048609177787, pvalue=0.3121098361421897)
    >>> skewtest([2, 8, 0, 4, 1, 9, 9, 0])
    SkewtestResult(statistic=0.44626385374196975, pvalue=0.6554066631275459)
    >>> skewtest([1, 2, 3, 4, 5, 6, 7, 8000])
    SkewtestResult(statistic=3.571773510360407, pvalue=0.0003545719905823133)
    >>> skewtest([100, 100, 100, 100, 100, 100, 100, 101])
    SkewtestResult(statistic=3.5717766638478072, pvalue=0.000354567720281634)
    >>> skewtest([1, 2, 3, 4, 5, 6, 7, 8], alternative='less')
    SkewtestResult(statistic=1.0108048609177787, pvalue=0.8439450819289052)
    >>> skewtest([1, 2, 3, 4, 5, 6, 7, 8], alternative='greater')
    SkewtestResult(statistic=1.0108048609177787, pvalue=0.15605491807109484)

    """
    a, axis = _chk_asarray(a, axis)

    contains_nan, nan_policy = _contains_nan(a, nan_policy)

    if contains_nan and nan_policy == 'omit':
        a = ma.masked_invalid(a)
        return mstats_basic.skewtest(a, axis, alternative)

    if axis is None:
        a = np.ravel(a)
        axis = 0
    b2 = skew(a, axis)
    n = a.shape[axis]
    if n < 8:
        raise ValueError(
            "skewtest is not valid with less than 8 samples; %i samples"
            " were given." % int(n))
    y = b2 * math.sqrt(((n + 1) * (n + 3)) / (6.0 * (n - 2)))
    beta2 = (3.0 * (n**2 + 27*n - 70) * (n+1) * (n+3) /
             ((n-2.0) * (n+5) * (n+7) * (n+9)))
    W2 = -1 + math.sqrt(2 * (beta2 - 1))
    delta = 1 / math.sqrt(0.5 * math.log(W2))
    alpha = math.sqrt(2.0 / (W2 - 1))
    y = np.where(y == 0, 1, y)
    Z = delta * np.log(y / alpha + np.sqrt((y / alpha)**2 + 1))

    return SkewtestResult(*_normtest_finish(Z, alternative))


KurtosistestResult = namedtuple('KurtosistestResult', ('statistic', 'pvalue'))


def kurtosistest(a, axis=0, nan_policy='propagate', alternative='two-sided'):
    """Test whether a dataset has normal kurtosis.

    This function tests the null hypothesis that the kurtosis
    of the population from which the sample was drawn is that
    of the normal distribution.

    Parameters
    ----------
    a : array
        Array of the sample data.
    axis : int or None, optional
       Axis along which to compute test. Default is 0. If None,
       compute over the whole array `a`.
    nan_policy : {'propagate', 'raise', 'omit'}, optional
        Defines how to handle when input contains nan.
        The following options are available (default is 'propagate'):

        * 'propagate': returns nan
        * 'raise': throws an error
        * 'omit': performs the calculations ignoring nan values

    alternative : {'two-sided', 'less', 'greater'}, optional
        Defines the alternative hypothesis.
        The following options are available (default is 'two-sided'):

        * 'two-sided': the kurtosis of the distribution underlying the sample
          is different from that of the normal distribution
        * 'less': the kurtosis of the distribution underlying the sample
          is less than that of the normal distribution
        * 'greater': the kurtosis of the distribution underlying the sample
          is greater than that of the normal distribution

        .. versionadded:: 1.7.0

    Returns
    -------
    statistic : float
        The computed z-score for this test.
    pvalue : float
        The p-value for the hypothesis test.

    Notes
    -----
    Valid only for n>20. This function uses the method described in [1]_.

    References
    ----------
    .. [1] see e.g. F. J. Anscombe, W. J. Glynn, "Distribution of the kurtosis
       statistic b2 for normal samples", Biometrika, vol. 70, pp. 227-234, 1983.

    Examples
    --------
    >>> from scipy.stats import kurtosistest
    >>> kurtosistest(list(range(20)))
    KurtosistestResult(statistic=-1.7058104152122062, pvalue=0.08804338332528348)
    >>> kurtosistest(list(range(20)), alternative='less')
    KurtosistestResult(statistic=-1.7058104152122062, pvalue=0.04402169166264174)
    >>> kurtosistest(list(range(20)), alternative='greater')
    KurtosistestResult(statistic=-1.7058104152122062, pvalue=0.9559783083373583)

    >>> rng = np.random.default_rng()
    >>> s = rng.normal(0, 1, 1000)
    >>> kurtosistest(s)
    KurtosistestResult(statistic=-1.475047944490622, pvalue=0.14019965402996987)

    """
    a, axis = _chk_asarray(a, axis)

    contains_nan, nan_policy = _contains_nan(a, nan_policy)

    if contains_nan and nan_policy == 'omit':
        a = ma.masked_invalid(a)
        return mstats_basic.kurtosistest(a, axis, alternative)

    n = a.shape[axis]
    if n < 5:
        raise ValueError(
            "kurtosistest requires at least 5 observations; %i observations"
            " were given." % int(n))
    if n < 20:
        warnings.warn("kurtosistest only valid for n>=20 ... continuing "
                      "anyway, n=%i" % int(n))
    b2 = kurtosis(a, axis, fisher=False)

    E = 3.0*(n-1) / (n+1)
    varb2 = 24.0*n*(n-2)*(n-3) / ((n+1)*(n+1.)*(n+3)*(n+5))  # [1]_ Eq. 1
    x = (b2-E) / np.sqrt(varb2)  # [1]_ Eq. 4
    # [1]_ Eq. 2:
    sqrtbeta1 = 6.0*(n*n-5*n+2)/((n+7)*(n+9)) * np.sqrt((6.0*(n+3)*(n+5)) /
                                                        (n*(n-2)*(n-3)))
    # [1]_ Eq. 3:
    A = 6.0 + 8.0/sqrtbeta1 * (2.0/sqrtbeta1 + np.sqrt(1+4.0/(sqrtbeta1**2)))
    term1 = 1 - 2/(9.0*A)
    denom = 1 + x*np.sqrt(2/(A-4.0))
    term2 = np.sign(denom) * np.where(denom == 0.0, np.nan,
                                      np.power((1-2.0/A)/np.abs(denom), 1/3.0))
    if np.any(denom == 0):
        msg = "Test statistic not defined in some cases due to division by " \
              "zero. Return nan in that case..."
        warnings.warn(msg, RuntimeWarning)

    Z = (term1 - term2) / np.sqrt(2/(9.0*A))  # [1]_ Eq. 5

    # zprob uses upper tail, so Z needs to be positive
    return KurtosistestResult(*_normtest_finish(Z, alternative))


NormaltestResult = namedtuple('NormaltestResult', ('statistic', 'pvalue'))


def normaltest(a, axis=0, nan_policy='propagate'):
    """Test whether a sample differs from a normal distribution.

    This function tests the null hypothesis that a sample comes
    from a normal distribution.  It is based on D'Agostino and
    Pearson's [1]_, [2]_ test that combines skew and kurtosis to
    produce an omnibus test of normality.

    Parameters
    ----------
    a : array_like
        The array containing the sample to be tested.
    axis : int or None, optional
        Axis along which to compute test. Default is 0. If None,
        compute over the whole array `a`.
    nan_policy : {'propagate', 'raise', 'omit'}, optional
        Defines how to handle when input contains nan.
        The following options are available (default is 'propagate'):

          * 'propagate': returns nan
          * 'raise': throws an error
          * 'omit': performs the calculations ignoring nan values

    Returns
    -------
    statistic : float or array
        ``s^2 + k^2``, where ``s`` is the z-score returned by `skewtest` and
        ``k`` is the z-score returned by `kurtosistest`.
    pvalue : float or array
       A 2-sided chi squared probability for the hypothesis test.

    References
    ----------
    .. [1] D'Agostino, R. B. (1971), "An omnibus test of normality for
           moderate and large sample size", Biometrika, 58, 341-348

    .. [2] D'Agostino, R. and Pearson, E. S. (1973), "Tests for departure from
           normality", Biometrika, 60, 613-622

    Examples
    --------
    >>> from scipy import stats
    >>> rng = np.random.default_rng()
    >>> pts = 1000
    >>> a = rng.normal(0, 1, size=pts)
    >>> b = rng.normal(2, 1, size=pts)
    >>> x = np.concatenate((a, b))
    >>> k2, p = stats.normaltest(x)
    >>> alpha = 1e-3
    >>> print("p = {:g}".format(p))
    p = 8.4713e-19
    >>> if p < alpha:  # null hypothesis: x comes from a normal distribution
    ...     print("The null hypothesis can be rejected")
    ... else:
    ...     print("The null hypothesis cannot be rejected")
    The null hypothesis can be rejected

    """
    a, axis = _chk_asarray(a, axis)

    contains_nan, nan_policy = _contains_nan(a, nan_policy)

    if contains_nan and nan_policy == 'omit':
        a = ma.masked_invalid(a)
        return mstats_basic.normaltest(a, axis)

    s, _ = skewtest(a, axis)
    k, _ = kurtosistest(a, axis)
    k2 = s*s + k*k

    return NormaltestResult(k2, distributions.chi2.sf(k2, 2))


Jarque_beraResult = namedtuple('Jarque_beraResult', ('statistic', 'pvalue'))


def jarque_bera(x):
    """Perform the Jarque-Bera goodness of fit test on sample data.

    The Jarque-Bera test tests whether the sample data has the skewness and
    kurtosis matching a normal distribution.

    Note that this test only works for a large enough number of data samples
    (>2000) as the test statistic asymptotically has a Chi-squared distribution
    with 2 degrees of freedom.

    Parameters
    ----------
    x : array_like
        Observations of a random variable.

    Returns
    -------
    jb_value : float
        The test statistic.
    p : float
        The p-value for the hypothesis test.

    References
    ----------
    .. [1] Jarque, C. and Bera, A. (1980) "Efficient tests for normality,
           homoscedasticity and serial independence of regression residuals",
           6 Econometric Letters 255-259.

    Examples
    --------
    >>> from scipy import stats
    >>> rng = np.random.default_rng()
    >>> x = rng.normal(0, 1, 100000)
    >>> jarque_bera_test = stats.jarque_bera(x)
    >>> jarque_bera_test
    Jarque_beraResult(statistic=3.3415184718131554, pvalue=0.18810419594996775)
    >>> jarque_bera_test.statistic
    3.3415184718131554
    >>> jarque_bera_test.pvalue
    0.18810419594996775

    """
    x = np.asarray(x)
    n = x.size
    if n == 0:
        raise ValueError('At least one observation is required.')

    mu = x.mean()
    diffx = x - mu
    skewness = (1 / n * np.sum(diffx**3)) / (1 / n * np.sum(diffx**2))**(3 / 2.)
    kurtosis = (1 / n * np.sum(diffx**4)) / (1 / n * np.sum(diffx**2))**2
    jb_value = n / 6 * (skewness**2 + (kurtosis - 3)**2 / 4)
    p = 1 - distributions.chi2.cdf(jb_value, 2)

    return Jarque_beraResult(jb_value, p)


#####################################
#        FREQUENCY FUNCTIONS        #
#####################################

# deindent to work around numpy/gh-16202
@np.deprecate(
    message="`itemfreq` is deprecated and will be removed in a "
            "future version. Use instead `np.unique(..., return_counts=True)`")
def itemfreq(a):
    """
Return a 2-D array of item frequencies.

Parameters
----------
a : (N,) array_like
    Input array.

Returns
-------
itemfreq : (K, 2) ndarray
    A 2-D frequency table.  Column 1 contains sorted, unique values from
    `a`, column 2 contains their respective counts.

Examples
--------
>>> from scipy import stats
>>> a = np.array([1, 1, 5, 0, 1, 2, 2, 0, 1, 4])
>>> stats.itemfreq(a)
array([[ 0.,  2.],
       [ 1.,  4.],
       [ 2.,  2.],
       [ 4.,  1.],
       [ 5.,  1.]])
>>> np.bincount(a)
array([2, 4, 2, 0, 1, 1])

>>> stats.itemfreq(a/10.)
array([[ 0. ,  2. ],
       [ 0.1,  4. ],
       [ 0.2,  2. ],
       [ 0.4,  1. ],
       [ 0.5,  1. ]])

"""
    items, inv = np.unique(a, return_inverse=True)
    freq = np.bincount(inv)
    return np.array([items, freq]).T


def scoreatpercentile(a, per, limit=(), interpolation_method='fraction',
                      axis=None):
    """Calculate the score at a given percentile of the input sequence.

    For example, the score at `per=50` is the median. If the desired quantile
    lies between two data points, we interpolate between them, according to
    the value of `interpolation`. If the parameter `limit` is provided, it
    should be a tuple (lower, upper) of two values.

    Parameters
    ----------
    a : array_like
        A 1-D array of values from which to extract score.
    per : array_like
        Percentile(s) at which to extract score.  Values should be in range
        [0,100].
    limit : tuple, optional
        Tuple of two scalars, the lower and upper limits within which to
        compute the percentile. Values of `a` outside
        this (closed) interval will be ignored.
    interpolation_method : {'fraction', 'lower', 'higher'}, optional
        Specifies the interpolation method to use,
        when the desired quantile lies between two data points `i` and `j`
        The following options are available (default is 'fraction'):

          * 'fraction': ``i + (j - i) * fraction`` where ``fraction`` is the
            fractional part of the index surrounded by ``i`` and ``j``
          * 'lower': ``i``
          * 'higher': ``j``

    axis : int, optional
        Axis along which the percentiles are computed. Default is None. If
        None, compute over the whole array `a`.

    Returns
    -------
    score : float or ndarray
        Score at percentile(s).

    See Also
    --------
    percentileofscore, numpy.percentile

    Notes
    -----
    This function will become obsolete in the future.
    For NumPy 1.9 and higher, `numpy.percentile` provides all the functionality
    that `scoreatpercentile` provides.  And it's significantly faster.
    Therefore it's recommended to use `numpy.percentile` for users that have
    numpy >= 1.9.

    Examples
    --------
    >>> from scipy import stats
    >>> a = np.arange(100)
    >>> stats.scoreatpercentile(a, 50)
    49.5

    """
    # adapted from NumPy's percentile function.  When we require numpy >= 1.8,
    # the implementation of this function can be replaced by np.percentile.
    a = np.asarray(a)
    if a.size == 0:
        # empty array, return nan(s) with shape matching `per`
        if np.isscalar(per):
            return np.nan
        else:
            return np.full(np.asarray(per).shape, np.nan, dtype=np.float64)

    if limit:
        a = a[(limit[0] <= a) & (a <= limit[1])]

    sorted_ = np.sort(a, axis=axis)
    if axis is None:
        axis = 0

    return _compute_qth_percentile(sorted_, per, interpolation_method, axis)


# handle sequence of per's without calling sort multiple times
def _compute_qth_percentile(sorted_, per, interpolation_method, axis):
    if not np.isscalar(per):
        score = [_compute_qth_percentile(sorted_, i,
                                         interpolation_method, axis)
                 for i in per]
        return np.array(score)

    if not (0 <= per <= 100):
        raise ValueError("percentile must be in the range [0, 100]")

    indexer = [slice(None)] * sorted_.ndim
    idx = per / 100. * (sorted_.shape[axis] - 1)

    if int(idx) != idx:
        # round fractional indices according to interpolation method
        if interpolation_method == 'lower':
            idx = int(np.floor(idx))
        elif interpolation_method == 'higher':
            idx = int(np.ceil(idx))
        elif interpolation_method == 'fraction':
            pass  # keep idx as fraction and interpolate
        else:
            raise ValueError("interpolation_method can only be 'fraction', "
                             "'lower' or 'higher'")

    i = int(idx)
    if i == idx:
        indexer[axis] = slice(i, i + 1)
        weights = array(1)
        sumval = 1.0
    else:
        indexer[axis] = slice(i, i + 2)
        j = i + 1
        weights = array([(j - idx), (idx - i)], float)
        wshape = [1] * sorted_.ndim
        wshape[axis] = 2
        weights.shape = wshape
        sumval = weights.sum()

    # Use np.add.reduce (== np.sum but a little faster) to coerce data type
    return np.add.reduce(sorted_[tuple(indexer)] * weights, axis=axis) / sumval


def percentileofscore(a, score, kind='rank'):
    """Compute the percentile rank of a score relative to a list of scores.

    A `percentileofscore` of, for example, 80% means that 80% of the
    scores in `a` are below the given score. In the case of gaps or
    ties, the exact definition depends on the optional keyword, `kind`.

    Parameters
    ----------
    a : array_like
        Array of scores to which `score` is compared.
    score : int or float
        Score that is compared to the elements in `a`.
    kind : {'rank', 'weak', 'strict', 'mean'}, optional
        Specifies the interpretation of the resulting score.
        The following options are available (default is 'rank'):

          * 'rank': Average percentage ranking of score.  In case of multiple
            matches, average the percentage rankings of all matching scores.
          * 'weak': This kind corresponds to the definition of a cumulative
            distribution function.  A percentileofscore of 80% means that 80%
            of values are less than or equal to the provided score.
          * 'strict': Similar to "weak", except that only values that are
            strictly less than the given score are counted.
          * 'mean': The average of the "weak" and "strict" scores, often used
            in testing.  See https://en.wikipedia.org/wiki/Percentile_rank

    Returns
    -------
    pcos : float
        Percentile-position of score (0-100) relative to `a`.

    See Also
    --------
    numpy.percentile

    Examples
    --------
    Three-quarters of the given values lie below a given score:

    >>> from scipy import stats
    >>> stats.percentileofscore([1, 2, 3, 4], 3)
    75.0

    With multiple matches, note how the scores of the two matches, 0.6
    and 0.8 respectively, are averaged:

    >>> stats.percentileofscore([1, 2, 3, 3, 4], 3)
    70.0

    Only 2/5 values are strictly less than 3:

    >>> stats.percentileofscore([1, 2, 3, 3, 4], 3, kind='strict')
    40.0

    But 4/5 values are less than or equal to 3:

    >>> stats.percentileofscore([1, 2, 3, 3, 4], 3, kind='weak')
    80.0

    The average between the weak and the strict scores is:

    >>> stats.percentileofscore([1, 2, 3, 3, 4], 3, kind='mean')
    60.0

    """
    if np.isnan(score):
        return np.nan
    a = np.asarray(a)
    n = len(a)
    if n == 0:
        return 100.0

    if kind == 'rank':
        left = np.count_nonzero(a < score)
        right = np.count_nonzero(a <= score)
        pct = (right + left + (1 if right > left else 0)) * 50.0/n
        return pct
    elif kind == 'strict':
        return np.count_nonzero(a < score) / n * 100
    elif kind == 'weak':
        return np.count_nonzero(a <= score) / n * 100
    elif kind == 'mean':
        pct = (np.count_nonzero(a < score)
               + np.count_nonzero(a <= score)) / n * 50
        return pct
    else:
        raise ValueError("kind can only be 'rank', 'strict', 'weak' or 'mean'")


HistogramResult = namedtuple('HistogramResult',
                             ('count', 'lowerlimit', 'binsize', 'extrapoints'))


def _histogram(a, numbins=10, defaultlimits=None, weights=None,
               printextras=False):
    """Create a histogram.

    Separate the range into several bins and return the number of instances
    in each bin.

    Parameters
    ----------
    a : array_like
        Array of scores which will be put into bins.
    numbins : int, optional
        The number of bins to use for the histogram. Default is 10.
    defaultlimits : tuple (lower, upper), optional
        The lower and upper values for the range of the histogram.
        If no value is given, a range slightly larger than the range of the
        values in a is used. Specifically ``(a.min() - s, a.max() + s)``,
        where ``s = (1/2)(a.max() - a.min()) / (numbins - 1)``.
    weights : array_like, optional
        The weights for each value in `a`. Default is None, which gives each
        value a weight of 1.0
    printextras : bool, optional
        If True, if there are extra points (i.e. the points that fall outside
        the bin limits) a warning is raised saying how many of those points
        there are.  Default is False.

    Returns
    -------
    count : ndarray
        Number of points (or sum of weights) in each bin.
    lowerlimit : float
        Lowest value of histogram, the lower limit of the first bin.
    binsize : float
        The size of the bins (all bins have the same size).
    extrapoints : int
        The number of points outside the range of the histogram.

    See Also
    --------
    numpy.histogram

    Notes
    -----
    This histogram is based on numpy's histogram but has a larger range by
    default if default limits is not set.

    """
    a = np.ravel(a)
    if defaultlimits is None:
        if a.size == 0:
            # handle empty arrays. Undetermined range, so use 0-1.
            defaultlimits = (0, 1)
        else:
            # no range given, so use values in `a`
            data_min = a.min()
            data_max = a.max()
            # Have bins extend past min and max values slightly
            s = (data_max - data_min) / (2. * (numbins - 1.))
            defaultlimits = (data_min - s, data_max + s)

    # use numpy's histogram method to compute bins
    hist, bin_edges = np.histogram(a, bins=numbins, range=defaultlimits,
                                   weights=weights)
    # hist are not always floats, convert to keep with old output
    hist = np.array(hist, dtype=float)
    # fixed width for bins is assumed, as numpy's histogram gives
    # fixed width bins for int values for 'bins'
    binsize = bin_edges[1] - bin_edges[0]
    # calculate number of extra points
    extrapoints = len([v for v in a
                       if defaultlimits[0] > v or v > defaultlimits[1]])
    if extrapoints > 0 and printextras:
        warnings.warn("Points outside given histogram range = %s"
                      % extrapoints)

    return HistogramResult(hist, defaultlimits[0], binsize, extrapoints)


CumfreqResult = namedtuple('CumfreqResult',
                           ('cumcount', 'lowerlimit', 'binsize',
                            'extrapoints'))


def cumfreq(a, numbins=10, defaultreallimits=None, weights=None):
    """Return a cumulative frequency histogram, using the histogram function.

    A cumulative histogram is a mapping that counts the cumulative number of
    observations in all of the bins up to the specified bin.

    Parameters
    ----------
    a : array_like
        Input array.
    numbins : int, optional
        The number of bins to use for the histogram. Default is 10.
    defaultreallimits : tuple (lower, upper), optional
        The lower and upper values for the range of the histogram.
        If no value is given, a range slightly larger than the range of the
        values in `a` is used. Specifically ``(a.min() - s, a.max() + s)``,
        where ``s = (1/2)(a.max() - a.min()) / (numbins - 1)``.
    weights : array_like, optional
        The weights for each value in `a`. Default is None, which gives each
        value a weight of 1.0

    Returns
    -------
    cumcount : ndarray
        Binned values of cumulative frequency.
    lowerlimit : float
        Lower real limit
    binsize : float
        Width of each bin.
    extrapoints : int
        Extra points.

    Examples
    --------
    >>> import matplotlib.pyplot as plt
    >>> from numpy.random import default_rng
    >>> from scipy import stats
    >>> rng = default_rng()
    >>> x = [1, 4, 2, 1, 3, 1]
    >>> res = stats.cumfreq(x, numbins=4, defaultreallimits=(1.5, 5))
    >>> res.cumcount
    array([ 1.,  2.,  3.,  3.])
    >>> res.extrapoints
    3

    Create a normal distribution with 1000 random values

    >>> samples = stats.norm.rvs(size=1000, random_state=rng)

    Calculate cumulative frequencies

    >>> res = stats.cumfreq(samples, numbins=25)

    Calculate space of values for x

    >>> x = res.lowerlimit + np.linspace(0, res.binsize*res.cumcount.size,
    ...                                  res.cumcount.size)

    Plot histogram and cumulative histogram

    >>> fig = plt.figure(figsize=(10, 4))
    >>> ax1 = fig.add_subplot(1, 2, 1)
    >>> ax2 = fig.add_subplot(1, 2, 2)
    >>> ax1.hist(samples, bins=25)
    >>> ax1.set_title('Histogram')
    >>> ax2.bar(x, res.cumcount, width=res.binsize)
    >>> ax2.set_title('Cumulative histogram')
    >>> ax2.set_xlim([x.min(), x.max()])

    >>> plt.show()

    """
    h, l, b, e = _histogram(a, numbins, defaultreallimits, weights=weights)
    cumhist = np.cumsum(h * 1, axis=0)
    return CumfreqResult(cumhist, l, b, e)


RelfreqResult = namedtuple('RelfreqResult',
                           ('frequency', 'lowerlimit', 'binsize',
                            'extrapoints'))


def relfreq(a, numbins=10, defaultreallimits=None, weights=None):
    """Return a relative frequency histogram, using the histogram function.

    A relative frequency  histogram is a mapping of the number of
    observations in each of the bins relative to the total of observations.

    Parameters
    ----------
    a : array_like
        Input array.
    numbins : int, optional
        The number of bins to use for the histogram. Default is 10.
    defaultreallimits : tuple (lower, upper), optional
        The lower and upper values for the range of the histogram.
        If no value is given, a range slightly larger than the range of the
        values in a is used. Specifically ``(a.min() - s, a.max() + s)``,
        where ``s = (1/2)(a.max() - a.min()) / (numbins - 1)``.
    weights : array_like, optional
        The weights for each value in `a`. Default is None, which gives each
        value a weight of 1.0

    Returns
    -------
    frequency : ndarray
        Binned values of relative frequency.
    lowerlimit : float
        Lower real limit.
    binsize : float
        Width of each bin.
    extrapoints : int
        Extra points.

    Examples
    --------
    >>> import matplotlib.pyplot as plt
    >>> from numpy.random import default_rng
    >>> from scipy import stats
    >>> rng = default_rng()
    >>> a = np.array([2, 4, 1, 2, 3, 2])
    >>> res = stats.relfreq(a, numbins=4)
    >>> res.frequency
    array([ 0.16666667, 0.5       , 0.16666667,  0.16666667])
    >>> np.sum(res.frequency)  # relative frequencies should add up to 1
    1.0

    Create a normal distribution with 1000 random values

    >>> samples = stats.norm.rvs(size=1000, random_state=rng)

    Calculate relative frequencies

    >>> res = stats.relfreq(samples, numbins=25)

    Calculate space of values for x

    >>> x = res.lowerlimit + np.linspace(0, res.binsize*res.frequency.size,
    ...                                  res.frequency.size)

    Plot relative frequency histogram

    >>> fig = plt.figure(figsize=(5, 4))
    >>> ax = fig.add_subplot(1, 1, 1)
    >>> ax.bar(x, res.frequency, width=res.binsize)
    >>> ax.set_title('Relative frequency histogram')
    >>> ax.set_xlim([x.min(), x.max()])

    >>> plt.show()

    """
    a = np.asanyarray(a)
    h, l, b, e = _histogram(a, numbins, defaultreallimits, weights=weights)
    h = h / a.shape[0]

    return RelfreqResult(h, l, b, e)


#####################################
#        VARIABILITY FUNCTIONS      #
#####################################

def obrientransform(*args):
    """Compute the O'Brien transform on input data (any number of arrays).

    Used to test for homogeneity of variance prior to running one-way stats.
    Each array in ``*args`` is one level of a factor.
    If `f_oneway` is run on the transformed data and found significant,
    the variances are unequal.  From Maxwell and Delaney [1]_, p.112.

    Parameters
    ----------
    args : tuple of array_like
        Any number of arrays.

    Returns
    -------
    obrientransform : ndarray
        Transformed data for use in an ANOVA.  The first dimension
        of the result corresponds to the sequence of transformed
        arrays.  If the arrays given are all 1-D of the same length,
        the return value is a 2-D array; otherwise it is a 1-D array
        of type object, with each element being an ndarray.

    References
    ----------
    .. [1] S. E. Maxwell and H. D. Delaney, "Designing Experiments and
           Analyzing Data: A Model Comparison Perspective", Wadsworth, 1990.

    Examples
    --------
    We'll test the following data sets for differences in their variance.

    >>> x = [10, 11, 13, 9, 7, 12, 12, 9, 10]
    >>> y = [13, 21, 5, 10, 8, 14, 10, 12, 7, 15]

    Apply the O'Brien transform to the data.

    >>> from scipy.stats import obrientransform
    >>> tx, ty = obrientransform(x, y)

    Use `scipy.stats.f_oneway` to apply a one-way ANOVA test to the
    transformed data.

    >>> from scipy.stats import f_oneway
    >>> F, p = f_oneway(tx, ty)
    >>> p
    0.1314139477040335

    If we require that ``p < 0.05`` for significance, we cannot conclude
    that the variances are different.

    """
    TINY = np.sqrt(np.finfo(float).eps)

    # `arrays` will hold the transformed arguments.
    arrays = []
    sLast = None

    for arg in args:
        a = np.asarray(arg)
        n = len(a)
        mu = np.mean(a)
        sq = (a - mu)**2
        sumsq = sq.sum()

        # The O'Brien transform.
        t = ((n - 1.5) * n * sq - 0.5 * sumsq) / ((n - 1) * (n - 2))

        # Check that the mean of the transformed data is equal to the
        # original variance.
        var = sumsq / (n - 1)
        if abs(var - np.mean(t)) > TINY:
            raise ValueError('Lack of convergence in obrientransform.')

        arrays.append(t)
        sLast = a.shape

    if sLast:
        for arr in arrays[:-1]:
            if sLast != arr.shape:
                return np.array(arrays, dtype=object)
    return np.array(arrays)


def sem(a, axis=0, ddof=1, nan_policy='propagate'):
    """Compute standard error of the mean.

    Calculate the standard error of the mean (or standard error of
    measurement) of the values in the input array.

    Parameters
    ----------
    a : array_like
        An array containing the values for which the standard error is
        returned.
    axis : int or None, optional
        Axis along which to operate. Default is 0. If None, compute over
        the whole array `a`.
    ddof : int, optional
        Delta degrees-of-freedom. How many degrees of freedom to adjust
        for bias in limited samples relative to the population estimate
        of variance. Defaults to 1.
    nan_policy : {'propagate', 'raise', 'omit'}, optional
        Defines how to handle when input contains nan.
        The following options are available (default is 'propagate'):

          * 'propagate': returns nan
          * 'raise': throws an error
          * 'omit': performs the calculations ignoring nan values

    Returns
    -------
    s : ndarray or float
        The standard error of the mean in the sample(s), along the input axis.

    Notes
    -----
    The default value for `ddof` is different to the default (0) used by other
    ddof containing routines, such as np.std and np.nanstd.

    Examples
    --------
    Find standard error along the first axis:

    >>> from scipy import stats
    >>> a = np.arange(20).reshape(5,4)
    >>> stats.sem(a)
    array([ 2.8284,  2.8284,  2.8284,  2.8284])

    Find standard error across the whole array, using n degrees of freedom:

    >>> stats.sem(a, axis=None, ddof=0)
    1.2893796958227628

    """
    a, axis = _chk_asarray(a, axis)

    contains_nan, nan_policy = _contains_nan(a, nan_policy)

    if contains_nan and nan_policy == 'omit':
        a = ma.masked_invalid(a)
        return mstats_basic.sem(a, axis, ddof)

    n = a.shape[axis]
    s = np.std(a, axis=axis, ddof=ddof) / np.sqrt(n)
    return s


def _isconst(x):
    """
    Check if all values in x are the same.  nans are ignored.

    x must be a 1d array.

    The return value is a 1d array with length 1, so it can be used
    in np.apply_along_axis.
    """
    y = x[~np.isnan(x)]
    if y.size == 0:
        return np.array([True])
    else:
        return (y[0] == y).all(keepdims=True)


def _quiet_nanmean(x):
    """
    Compute nanmean for the 1d array x, but quietly return nan if x is all nan.

    The return value is a 1d array with length 1, so it can be used
    in np.apply_along_axis.
    """
    y = x[~np.isnan(x)]
    if y.size == 0:
        return np.array([np.nan])
    else:
        return np.mean(y, keepdims=True)


def _quiet_nanstd(x, ddof=0):
    """
    Compute nanstd for the 1d array x, but quietly return nan if x is all nan.

    The return value is a 1d array with length 1, so it can be used
    in np.apply_along_axis.
    """
    y = x[~np.isnan(x)]
    if y.size == 0:
        return np.array([np.nan])
    else:
        return np.std(y, keepdims=True, ddof=ddof)


def zscore(a, axis=0, ddof=0, nan_policy='propagate'):
    """
    Compute the z score.

    Compute the z score of each value in the sample, relative to the
    sample mean and standard deviation.

    Parameters
    ----------
    a : array_like
        An array like object containing the sample data.
    axis : int or None, optional
        Axis along which to operate. Default is 0. If None, compute over
        the whole array `a`.
    ddof : int, optional
        Degrees of freedom correction in the calculation of the
        standard deviation. Default is 0.
    nan_policy : {'propagate', 'raise', 'omit'}, optional
        Defines how to handle when input contains nan. 'propagate' returns nan,
        'raise' throws an error, 'omit' performs the calculations ignoring nan
        values. Default is 'propagate'.  Note that when the value is 'omit',
        nans in the input also propagate to the output, but they do not affect
        the z-scores computed for the non-nan values.

    Returns
    -------
    zscore : array_like
        The z-scores, standardized by mean and standard deviation of
        input array `a`.

    Notes
    -----
    This function preserves ndarray subclasses, and works also with
    matrices and masked arrays (it uses `asanyarray` instead of
    `asarray` for parameters).

    Examples
    --------
    >>> a = np.array([ 0.7972,  0.0767,  0.4383,  0.7866,  0.8091,
    ...                0.1954,  0.6307,  0.6599,  0.1065,  0.0508])
    >>> from scipy import stats
    >>> stats.zscore(a)
    array([ 1.1273, -1.247 , -0.0552,  1.0923,  1.1664, -0.8559,  0.5786,
            0.6748, -1.1488, -1.3324])

    Computing along a specified axis, using n-1 degrees of freedom
    (``ddof=1``) to calculate the standard deviation:

    >>> b = np.array([[ 0.3148,  0.0478,  0.6243,  0.4608],
    ...               [ 0.7149,  0.0775,  0.6072,  0.9656],
    ...               [ 0.6341,  0.1403,  0.9759,  0.4064],
    ...               [ 0.5918,  0.6948,  0.904 ,  0.3721],
    ...               [ 0.0921,  0.2481,  0.1188,  0.1366]])
    >>> stats.zscore(b, axis=1, ddof=1)
    array([[-0.19264823, -1.28415119,  1.07259584,  0.40420358],
           [ 0.33048416, -1.37380874,  0.04251374,  1.00081084],
           [ 0.26796377, -1.12598418,  1.23283094, -0.37481053],
           [-0.22095197,  0.24468594,  1.19042819, -1.21416216],
           [-0.82780366,  1.4457416 , -0.43867764, -0.1792603 ]])

    An example with `nan_policy='omit'`:

    >>> x = np.array([[25.11, 30.10, np.nan, 32.02, 43.15],
    ...               [14.95, 16.06, 121.25, 94.35, 29.81]])
    >>> stats.zscore(x, axis=1, nan_policy='omit')
    array([[-1.13490897, -0.37830299,         nan, -0.08718406,  1.60039602],
           [-0.91611681, -0.89090508,  1.4983032 ,  0.88731639, -0.5785977 ]])
    """
    return zmap(a, a, axis=axis, ddof=ddof, nan_policy=nan_policy)


def zmap(scores, compare, axis=0, ddof=0, nan_policy='propagate'):
    """
    Calculate the relative z-scores.

    Return an array of z-scores, i.e., scores that are standardized to
    zero mean and unit variance, where mean and variance are calculated
    from the comparison array.

    Parameters
    ----------
    scores : array_like
        The input for which z-scores are calculated.
    compare : array_like
        The input from which the mean and standard deviation of the
        normalization are taken; assumed to have the same dimension as
        `scores`.
    axis : int or None, optional
        Axis over which mean and variance of `compare` are calculated.
        Default is 0. If None, compute over the whole array `scores`.
    ddof : int, optional
        Degrees of freedom correction in the calculation of the
        standard deviation. Default is 0.
    nan_policy : {'propagate', 'raise', 'omit'}, optional
        Defines how to handle the occurrence of nans in `compare`.
        'propagate' returns nan, 'raise' raises an exception, 'omit'
        performs the calculations ignoring nan values. Default is
        'propagate'. Note that when the value is 'omit', nans in `scores`
        also propagate to the output, but they do not affect the z-scores
        computed for the non-nan values.

    Returns
    -------
    zscore : array_like
        Z-scores, in the same shape as `scores`.

    Notes
    -----
    This function preserves ndarray subclasses, and works also with
    matrices and masked arrays (it uses `asanyarray` instead of
    `asarray` for parameters).

    Examples
    --------
    >>> from scipy.stats import zmap
    >>> a = [0.5, 2.0, 2.5, 3]
    >>> b = [0, 1, 2, 3, 4]
    >>> zmap(a, b)
    array([-1.06066017,  0.        ,  0.35355339,  0.70710678])

    """
    a = np.asanyarray(compare)

    if a.size == 0:
        return np.empty(a.shape)

    contains_nan, nan_policy = _contains_nan(a, nan_policy)

    if contains_nan and nan_policy == 'omit':
        if axis is None:
            mn = _quiet_nanmean(a.ravel())
            std = _quiet_nanstd(a.ravel(), ddof=ddof)
            isconst = _isconst(a.ravel())
        else:
            mn = np.apply_along_axis(_quiet_nanmean, axis, a)
            std = np.apply_along_axis(_quiet_nanstd, axis, a, ddof=ddof)
            isconst = np.apply_along_axis(_isconst, axis, a)
    else:
        mn = a.mean(axis=axis, keepdims=True)
        std = a.std(axis=axis, ddof=ddof, keepdims=True)
        if axis is None:
            isconst = (a.item(0) == a).all()
        else:
            isconst = (_first(a, axis) == a).all(axis=axis, keepdims=True)

    # Set std deviations that are 0 to 1 to avoid division by 0.
    std[isconst] = 1.0
    z = (scores - mn) / std
    # Set the outputs associated with a constant input to nan.
    z[np.broadcast_to(isconst, z.shape)] = np.nan
    return z


def gstd(a, axis=0, ddof=1):
    """
    Calculate the geometric standard deviation of an array.

    The geometric standard deviation describes the spread of a set of numbers
    where the geometric mean is preferred. It is a multiplicative factor, and
    so a dimensionless quantity.

    It is defined as the exponent of the standard deviation of ``log(a)``.
    Mathematically the population geometric standard deviation can be
    evaluated as::

        gstd = exp(std(log(a)))

    .. versionadded:: 1.3.0

    Parameters
    ----------
    a : array_like
        An array like object containing the sample data.
    axis : int, tuple or None, optional
        Axis along which to operate. Default is 0. If None, compute over
        the whole array `a`.
    ddof : int, optional
        Degree of freedom correction in the calculation of the
        geometric standard deviation. Default is 1.

    Returns
    -------
    ndarray or float
        An array of the geometric standard deviation. If `axis` is None or `a`
        is a 1d array a float is returned.

    Notes
    -----
    As the calculation requires the use of logarithms the geometric standard
    deviation only supports strictly positive values. Any non-positive or
    infinite values will raise a `ValueError`.
    The geometric standard deviation is sometimes confused with the exponent of
    the standard deviation, ``exp(std(a))``. Instead the geometric standard
    deviation is ``exp(std(log(a)))``.
    The default value for `ddof` is different to the default value (0) used
    by other ddof containing functions, such as ``np.std`` and ``np.nanstd``.

    Examples
    --------
    Find the geometric standard deviation of a log-normally distributed sample.
    Note that the standard deviation of the distribution is one, on a
    log scale this evaluates to approximately ``exp(1)``.

    >>> from scipy.stats import gstd
    >>> rng = np.random.default_rng()
    >>> sample = rng.lognormal(mean=0, sigma=1, size=1000)
    >>> gstd(sample)
    2.810010162475324

    Compute the geometric standard deviation of a multidimensional array and
    of a given axis.

    >>> a = np.arange(1, 25).reshape(2, 3, 4)
    >>> gstd(a, axis=None)
    2.2944076136018947
    >>> gstd(a, axis=2)
    array([[1.82424757, 1.22436866, 1.13183117],
           [1.09348306, 1.07244798, 1.05914985]])
    >>> gstd(a, axis=(1,2))
    array([2.12939215, 1.22120169])

    The geometric standard deviation further handles masked arrays.

    >>> a = np.arange(1, 25).reshape(2, 3, 4)
    >>> ma = np.ma.masked_where(a > 16, a)
    >>> ma
    masked_array(
      data=[[[1, 2, 3, 4],
             [5, 6, 7, 8],
             [9, 10, 11, 12]],
            [[13, 14, 15, 16],
             [--, --, --, --],
             [--, --, --, --]]],
      mask=[[[False, False, False, False],
             [False, False, False, False],
             [False, False, False, False]],
            [[False, False, False, False],
             [ True,  True,  True,  True],
             [ True,  True,  True,  True]]],
      fill_value=999999)
    >>> gstd(ma, axis=2)
    masked_array(
      data=[[1.8242475707663655, 1.2243686572447428, 1.1318311657788478],
            [1.0934830582350938, --, --]],
      mask=[[False, False, False],
            [False,  True,  True]],
      fill_value=999999)

    """
    a = np.asanyarray(a)
    log = ma.log if isinstance(a, ma.MaskedArray) else np.log

    try:
        with warnings.catch_warnings():
            warnings.simplefilter("error", RuntimeWarning)
            return np.exp(np.std(log(a), axis=axis, ddof=ddof))
    except RuntimeWarning as w:
        if np.isinf(a).any():
            raise ValueError(
                'Infinite value encountered. The geometric standard deviation '
                'is defined for strictly positive values only.'
            ) from w
        a_nan = np.isnan(a)
        a_nan_any = a_nan.any()
        # exclude NaN's from negativity check, but
        # avoid expensive masking for arrays with no NaN
        if ((a_nan_any and np.less_equal(np.nanmin(a), 0)) or
                (not a_nan_any and np.less_equal(a, 0).any())):
            raise ValueError(
                'Non positive value encountered. The geometric standard '
                'deviation is defined for strictly positive values only.'
            ) from w
        elif 'Degrees of freedom <= 0 for slice' == str(w):
            raise ValueError(w) from w
        else:
            #  Remaining warnings don't need to be exceptions.
            return np.exp(np.std(log(a, where=~a_nan), axis=axis, ddof=ddof))
    except TypeError as e:
        raise ValueError(
            'Invalid array input. The inputs could not be '
            'safely coerced to any supported types') from e


# Private dictionary initialized only once at module level
# See https://en.wikipedia.org/wiki/Robust_measures_of_scale
_scale_conversions = {'raw': 1.0,
                      'normal': special.erfinv(0.5) * 2.0 * math.sqrt(2.0)}


def iqr(x, axis=None, rng=(25, 75), scale=1.0, nan_policy='propagate',
        interpolation='linear', keepdims=False):
    r"""
    Compute the interquartile range of the data along the specified axis.

    The interquartile range (IQR) is the difference between the 75th and
    25th percentile of the data. It is a measure of the dispersion
    similar to standard deviation or variance, but is much more robust
    against outliers [2]_.

    The ``rng`` parameter allows this function to compute other
    percentile ranges than the actual IQR. For example, setting
    ``rng=(0, 100)`` is equivalent to `numpy.ptp`.

    The IQR of an empty array is `np.nan`.

    .. versionadded:: 0.18.0

    Parameters
    ----------
    x : array_like
        Input array or object that can be converted to an array.
    axis : int or sequence of int, optional
        Axis along which the range is computed. The default is to
        compute the IQR for the entire array.
    rng : Two-element sequence containing floats in range of [0,100] optional
        Percentiles over which to compute the range. Each must be
        between 0 and 100, inclusive. The default is the true IQR:
        `(25, 75)`. The order of the elements is not important.
    scale : scalar or str, optional
        The numerical value of scale will be divided out of the final
        result. The following string values are recognized:

          * 'raw' : No scaling, just return the raw IQR.
            **Deprecated!**  Use `scale=1` instead.
          * 'normal' : Scale by
            :math:`2 \sqrt{2} erf^{-1}(\frac{1}{2}) \approx 1.349`.

        The default is 1.0. The use of scale='raw' is deprecated.
        Array-like scale is also allowed, as long
        as it broadcasts correctly to the output such that
        ``out / scale`` is a valid operation. The output dimensions
        depend on the input array, `x`, the `axis` argument, and the
        `keepdims` flag.
    nan_policy : {'propagate', 'raise', 'omit'}, optional
        Defines how to handle when input contains nan.
        The following options are available (default is 'propagate'):

          * 'propagate': returns nan
          * 'raise': throws an error
          * 'omit': performs the calculations ignoring nan values
    interpolation : {'linear', 'lower', 'higher', 'midpoint',
                     'nearest'}, optional

        Specifies the interpolation method to use when the percentile
        boundaries lie between two data points `i` and `j`.
        The following options are available (default is 'linear'):

          * 'linear': `i + (j - i) * fraction`, where `fraction` is the
            fractional part of the index surrounded by `i` and `j`.
          * 'lower': `i`.
          * 'higher': `j`.
          * 'nearest': `i` or `j` whichever is nearest.
          * 'midpoint': `(i + j) / 2`.

    keepdims : bool, optional
        If this is set to `True`, the reduced axes are left in the
        result as dimensions with size one. With this option, the result
        will broadcast correctly against the original array `x`.

    Returns
    -------
    iqr : scalar or ndarray
        If ``axis=None``, a scalar is returned. If the input contains
        integers or floats of smaller precision than ``np.float64``, then the
        output data-type is ``np.float64``. Otherwise, the output data-type is
        the same as that of the input.

    See Also
    --------
    numpy.std, numpy.var

    Notes
    -----
    This function is heavily dependent on the version of `numpy` that is
    installed. Versions greater than 1.11.0b3 are highly recommended, as they
    include a number of enhancements and fixes to `numpy.percentile` and
    `numpy.nanpercentile` that affect the operation of this function. The
    following modifications apply:

    Below 1.10.0 : `nan_policy` is poorly defined.
        The default behavior of `numpy.percentile` is used for 'propagate'. This
        is a hybrid of 'omit' and 'propagate' that mostly yields a skewed
        version of 'omit' since NaNs are sorted to the end of the data. A
        warning is raised if there are NaNs in the data.
    Below 1.9.0: `numpy.nanpercentile` does not exist.
        This means that `numpy.percentile` is used regardless of `nan_policy`
        and a warning is issued. See previous item for a description of the
        behavior.
    Below 1.9.0: `keepdims` and `interpolation` are not supported.
        The keywords get ignored with a warning if supplied with non-default
        values. However, multiple axes are still supported.

    References
    ----------
    .. [1] "Interquartile range" https://en.wikipedia.org/wiki/Interquartile_range
    .. [2] "Robust measures of scale" https://en.wikipedia.org/wiki/Robust_measures_of_scale
    .. [3] "Quantile" https://en.wikipedia.org/wiki/Quantile

    Examples
    --------
    >>> from scipy.stats import iqr
    >>> x = np.array([[10, 7, 4], [3, 2, 1]])
    >>> x
    array([[10,  7,  4],
           [ 3,  2,  1]])
    >>> iqr(x)
    4.0
    >>> iqr(x, axis=0)
    array([ 3.5,  2.5,  1.5])
    >>> iqr(x, axis=1)
    array([ 3.,  1.])
    >>> iqr(x, axis=1, keepdims=True)
    array([[ 3.],
           [ 1.]])

    """
    x = asarray(x)

    # This check prevents percentile from raising an error later. Also, it is
    # consistent with `np.var` and `np.std`.
    if not x.size:
        return np.nan

    # An error may be raised here, so fail-fast, before doing lengthy
    # computations, even though `scale` is not used until later
    if isinstance(scale, str):
        scale_key = scale.lower()
        if scale_key not in _scale_conversions:
            raise ValueError("{0} not a valid scale for `iqr`".format(scale))
        if scale_key == 'raw':
            warnings.warn(
                "use of scale='raw' is deprecated, use scale=1.0 instead",
                np.VisibleDeprecationWarning
                )
        scale = _scale_conversions[scale_key]

    # Select the percentile function to use based on nans and policy
    contains_nan, nan_policy = _contains_nan(x, nan_policy)

    if contains_nan and nan_policy == 'omit':
        percentile_func = np.nanpercentile
    else:
        percentile_func = np.percentile

    if len(rng) != 2:
        raise TypeError("quantile range must be two element sequence")

    if np.isnan(rng).any():
        raise ValueError("range must not contain NaNs")

    rng = sorted(rng)
    pct = percentile_func(x, rng, axis=axis, interpolation=interpolation,
                          keepdims=keepdims)
    out = np.subtract(pct[1], pct[0])

    if scale != 1.0:
        out /= scale

    return out


def _mad_1d(x, center, nan_policy):
    # Median absolute deviation for 1-d array x.
    # This is a helper function for `median_abs_deviation`; it assumes its
    # arguments have been validated already.  In particular,  x must be a
    # 1-d numpy array, center must be callable, and if nan_policy is not
    # 'propagate', it is assumed to be 'omit', because 'raise' is handled
    # in `median_abs_deviation`.
    # No warning is generated if x is empty or all nan.
    isnan = np.isnan(x)
    if isnan.any():
        if nan_policy == 'propagate':
            return np.nan
        x = x[~isnan]
    if x.size == 0:
        # MAD of an empty array is nan.
        return np.nan
    # Edge cases have been handled, so do the basic MAD calculation.
    med = center(x)
    mad = np.median(np.abs(x - med))
    return mad


def median_abs_deviation(x, axis=0, center=np.median, scale=1.0,
                         nan_policy='propagate'):
    r"""
    Compute the median absolute deviation of the data along the given axis.

    The median absolute deviation (MAD, [1]_) computes the median over the
    absolute deviations from the median. It is a measure of dispersion
    similar to the standard deviation but more robust to outliers [2]_.

    The MAD of an empty array is ``np.nan``.

    .. versionadded:: 1.5.0

    Parameters
    ----------
    x : array_like
        Input array or object that can be converted to an array.
    axis : int or None, optional
        Axis along which the range is computed. Default is 0. If None, compute
        the MAD over the entire array.
    center : callable, optional
        A function that will return the central value. The default is to use
        np.median. Any user defined function used will need to have the
        function signature ``func(arr, axis)``.
    scale : scalar or str, optional
        The numerical value of scale will be divided out of the final
        result. The default is 1.0. The string "normal" is also accepted,
        and results in `scale` being the inverse of the standard normal
        quantile function at 0.75, which is approximately 0.67449.
        Array-like scale is also allowed, as long as it broadcasts correctly
        to the output such that ``out / scale`` is a valid operation. The
        output dimensions depend on the input array, `x`, and the `axis`
        argument.
    nan_policy : {'propagate', 'raise', 'omit'}, optional
        Defines how to handle when input contains nan.
        The following options are available (default is 'propagate'):

        * 'propagate': returns nan
        * 'raise': throws an error
        * 'omit': performs the calculations ignoring nan values

    Returns
    -------
    mad : scalar or ndarray
        If ``axis=None``, a scalar is returned. If the input contains
        integers or floats of smaller precision than ``np.float64``, then the
        output data-type is ``np.float64``. Otherwise, the output data-type is
        the same as that of the input.

    See Also
    --------
    numpy.std, numpy.var, numpy.median, scipy.stats.iqr, scipy.stats.tmean,
    scipy.stats.tstd, scipy.stats.tvar

    Notes
    -----
    The `center` argument only affects the calculation of the central value
    around which the MAD is calculated. That is, passing in ``center=np.mean``
    will calculate the MAD around the mean - it will not calculate the *mean*
    absolute deviation.

    The input array may contain `inf`, but if `center` returns `inf`, the
    corresponding MAD for that data will be `nan`.

    References
    ----------
    .. [1] "Median absolute deviation",
           https://en.wikipedia.org/wiki/Median_absolute_deviation
    .. [2] "Robust measures of scale",
           https://en.wikipedia.org/wiki/Robust_measures_of_scale

    Examples
    --------
    When comparing the behavior of `median_abs_deviation` with ``np.std``,
    the latter is affected when we change a single value of an array to have an
    outlier value while the MAD hardly changes:

    >>> from scipy import stats
    >>> x = stats.norm.rvs(size=100, scale=1, random_state=123456)
    >>> x.std()
    0.9973906394005013
    >>> stats.median_abs_deviation(x)
    0.82832610097857
    >>> x[0] = 345.6
    >>> x.std()
    34.42304872314415
    >>> stats.median_abs_deviation(x)
    0.8323442311590675

    Axis handling example:

    >>> x = np.array([[10, 7, 4], [3, 2, 1]])
    >>> x
    array([[10,  7,  4],
           [ 3,  2,  1]])
    >>> stats.median_abs_deviation(x)
    array([3.5, 2.5, 1.5])
    >>> stats.median_abs_deviation(x, axis=None)
    2.0

    Scale normal example:

    >>> x = stats.norm.rvs(size=1000000, scale=2, random_state=123456)
    >>> stats.median_abs_deviation(x)
    1.3487398527041636
    >>> stats.median_abs_deviation(x, scale='normal')
    1.9996446978061115

    """
    if not callable(center):
        raise TypeError("The argument 'center' must be callable. The given "
                        f"value {repr(center)} is not callable.")

    # An error may be raised here, so fail-fast, before doing lengthy
    # computations, even though `scale` is not used until later
    if isinstance(scale, str):
        if scale.lower() == 'normal':
            scale = 0.6744897501960817  # special.ndtri(0.75)
        else:
            raise ValueError(f"{scale} is not a valid scale value.")

    x = asarray(x)

    # Consistent with `np.var` and `np.std`.
    if not x.size:
        if axis is None:
            return np.nan
        nan_shape = tuple(item for i, item in enumerate(x.shape) if i != axis)
        if nan_shape == ():
            # Return nan, not array(nan)
            return np.nan
        return np.full(nan_shape, np.nan)

    contains_nan, nan_policy = _contains_nan(x, nan_policy)

    if contains_nan:
        if axis is None:
            mad = _mad_1d(x.ravel(), center, nan_policy)
        else:
            mad = np.apply_along_axis(_mad_1d, axis, x, center, nan_policy)
    else:
        if axis is None:
            med = center(x, axis=None)
            mad = np.median(np.abs(x - med))
        else:
            # Wrap the call to center() in expand_dims() so it acts like
            # keepdims=True was used.
            med = np.expand_dims(center(x, axis=axis), axis)
            mad = np.median(np.abs(x - med), axis=axis)

    return mad / scale


# Keep the top newline so that the message does not show up on the stats page
_median_absolute_deviation_deprec_msg = """
To preserve the existing default behavior, use
`scipy.stats.median_abs_deviation(..., scale=1/1.4826)`.
The value 1.4826 is not numerically precise for scaling
with a normal distribution. For a numerically precise value, use
`scipy.stats.median_abs_deviation(..., scale='normal')`.
"""


# Due to numpy/gh-16349 we need to unindent the entire docstring
@np.deprecate(old_name='median_absolute_deviation',
              new_name='median_abs_deviation',
              message=_median_absolute_deviation_deprec_msg)
def median_absolute_deviation(x, axis=0, center=np.median, scale=1.4826,
                              nan_policy='propagate'):
    r"""
Compute the median absolute deviation of the data along the given axis.

The median absolute deviation (MAD, [1]_) computes the median over the
absolute deviations from the median. It is a measure of dispersion
similar to the standard deviation but more robust to outliers [2]_.

The MAD of an empty array is ``np.nan``.

.. versionadded:: 1.3.0

Parameters
----------
x : array_like
    Input array or object that can be converted to an array.
axis : int or None, optional
    Axis along which the range is computed. Default is 0. If None, compute
    the MAD over the entire array.
center : callable, optional
    A function that will return the central value. The default is to use
    np.median. Any user defined function used will need to have the function
    signature ``func(arr, axis)``.
scale : int, optional
    The scaling factor applied to the MAD. The default scale (1.4826)
    ensures consistency with the standard deviation for normally distributed
    data.
nan_policy : {'propagate', 'raise', 'omit'}, optional
    Defines how to handle when input contains nan.
    The following options are available (default is 'propagate'):

    * 'propagate': returns nan
    * 'raise': throws an error
    * 'omit': performs the calculations ignoring nan values

Returns
-------
mad : scalar or ndarray
    If ``axis=None``, a scalar is returned. If the input contains
    integers or floats of smaller precision than ``np.float64``, then the
    output data-type is ``np.float64``. Otherwise, the output data-type is
    the same as that of the input.

See Also
--------
numpy.std, numpy.var, numpy.median, scipy.stats.iqr, scipy.stats.tmean,
scipy.stats.tstd, scipy.stats.tvar

Notes
-----
The `center` argument only affects the calculation of the central value
around which the MAD is calculated. That is, passing in ``center=np.mean``
will calculate the MAD around the mean - it will not calculate the *mean*
absolute deviation.

References
----------
.. [1] "Median absolute deviation",
       https://en.wikipedia.org/wiki/Median_absolute_deviation
.. [2] "Robust measures of scale",
       https://en.wikipedia.org/wiki/Robust_measures_of_scale

Examples
--------
When comparing the behavior of `median_absolute_deviation` with ``np.std``,
the latter is affected when we change a single value of an array to have an
outlier value while the MAD hardly changes:

>>> from scipy import stats
>>> x = stats.norm.rvs(size=100, scale=1, random_state=123456)
>>> x.std()
0.9973906394005013
>>> stats.median_absolute_deviation(x)
1.2280762773108278
>>> x[0] = 345.6
>>> x.std()
34.42304872314415
>>> stats.median_absolute_deviation(x)
1.2340335571164334

Axis handling example:

>>> x = np.array([[10, 7, 4], [3, 2, 1]])
>>> x
array([[10,  7,  4],
       [ 3,  2,  1]])
>>> stats.median_absolute_deviation(x)
array([5.1891, 3.7065, 2.2239])
>>> stats.median_absolute_deviation(x, axis=None)
2.9652

"""
    if isinstance(scale, str):
        if scale.lower() == 'raw':
            warnings.warn(
                "use of scale='raw' is deprecated, use scale=1.0 instead",
                np.VisibleDeprecationWarning
                )
            scale = 1.0

    if not isinstance(scale, str):
        scale = 1 / scale

    return median_abs_deviation(x, axis=axis, center=center, scale=scale,
                                nan_policy=nan_policy)

#####################################
#         TRIMMING FUNCTIONS        #
#####################################


SigmaclipResult = namedtuple('SigmaclipResult', ('clipped', 'lower', 'upper'))


def sigmaclip(a, low=4., high=4.):
    """Perform iterative sigma-clipping of array elements.

    Starting from the full sample, all elements outside the critical range are
    removed, i.e. all elements of the input array `c` that satisfy either of
    the following conditions::

        c < mean(c) - std(c)*low
        c > mean(c) + std(c)*high

    The iteration continues with the updated sample until no
    elements are outside the (updated) range.

    Parameters
    ----------
    a : array_like
        Data array, will be raveled if not 1-D.
    low : float, optional
        Lower bound factor of sigma clipping. Default is 4.
    high : float, optional
        Upper bound factor of sigma clipping. Default is 4.

    Returns
    -------
    clipped : ndarray
        Input array with clipped elements removed.
    lower : float
        Lower threshold value use for clipping.
    upper : float
        Upper threshold value use for clipping.

    Examples
    --------
    >>> from scipy.stats import sigmaclip
    >>> a = np.concatenate((np.linspace(9.5, 10.5, 31),
    ...                     np.linspace(0, 20, 5)))
    >>> fact = 1.5
    >>> c, low, upp = sigmaclip(a, fact, fact)
    >>> c
    array([  9.96666667,  10.        ,  10.03333333,  10.        ])
    >>> c.var(), c.std()
    (0.00055555555555555165, 0.023570226039551501)
    >>> low, c.mean() - fact*c.std(), c.min()
    (9.9646446609406727, 9.9646446609406727, 9.9666666666666668)
    >>> upp, c.mean() + fact*c.std(), c.max()
    (10.035355339059327, 10.035355339059327, 10.033333333333333)

    >>> a = np.concatenate((np.linspace(9.5, 10.5, 11),
    ...                     np.linspace(-100, -50, 3)))
    >>> c, low, upp = sigmaclip(a, 1.8, 1.8)
    >>> (c == np.linspace(9.5, 10.5, 11)).all()
    True

    """
    c = np.asarray(a).ravel()
    delta = 1
    while delta:
        c_std = c.std()
        c_mean = c.mean()
        size = c.size
        critlower = c_mean - c_std * low
        critupper = c_mean + c_std * high
        c = c[(c >= critlower) & (c <= critupper)]
        delta = size - c.size

    return SigmaclipResult(c, critlower, critupper)


def trimboth(a, proportiontocut, axis=0):
    """Slice off a proportion of items from both ends of an array.

    Slice off the passed proportion of items from both ends of the passed
    array (i.e., with `proportiontocut` = 0.1, slices leftmost 10% **and**
    rightmost 10% of scores). The trimmed values are the lowest and
    highest ones.
    Slice off less if proportion results in a non-integer slice index (i.e.
    conservatively slices off `proportiontocut`).

    Parameters
    ----------
    a : array_like
        Data to trim.
    proportiontocut : float
        Proportion (in range 0-1) of total data set to trim of each end.
    axis : int or None, optional
        Axis along which to trim data. Default is 0. If None, compute over
        the whole array `a`.

    Returns
    -------
    out : ndarray
        Trimmed version of array `a`. The order of the trimmed content
        is undefined.

    See Also
    --------
    trim_mean

    Examples
    --------
    >>> from scipy import stats
    >>> a = np.arange(20)
    >>> b = stats.trimboth(a, 0.1)
    >>> b.shape
    (16,)

    """
    a = np.asarray(a)

    if a.size == 0:
        return a

    if axis is None:
        a = a.ravel()
        axis = 0

    nobs = a.shape[axis]
    lowercut = int(proportiontocut * nobs)
    uppercut = nobs - lowercut
    if (lowercut >= uppercut):
        raise ValueError("Proportion too big.")

    atmp = np.partition(a, (lowercut, uppercut - 1), axis)

    sl = [slice(None)] * atmp.ndim
    sl[axis] = slice(lowercut, uppercut)
    return atmp[tuple(sl)]


def trim1(a, proportiontocut, tail='right', axis=0):
    """Slice off a proportion from ONE end of the passed array distribution.

    If `proportiontocut` = 0.1, slices off 'leftmost' or 'rightmost'
    10% of scores. The lowest or highest values are trimmed (depending on
    the tail).
    Slice off less if proportion results in a non-integer slice index
    (i.e. conservatively slices off `proportiontocut` ).

    Parameters
    ----------
    a : array_like
        Input array.
    proportiontocut : float
        Fraction to cut off of 'left' or 'right' of distribution.
    tail : {'left', 'right'}, optional
        Defaults to 'right'.
    axis : int or None, optional
        Axis along which to trim data. Default is 0. If None, compute over
        the whole array `a`.

    Returns
    -------
    trim1 : ndarray
        Trimmed version of array `a`. The order of the trimmed content is
        undefined.

    Examples
    --------
    >>> from scipy import stats
    >>> a = np.arange(20)
    >>> b = stats.trim1(a, 0.5, 'left')
    >>> b
    array([10, 11, 12, 13, 14, 16, 15, 17, 18, 19])

    """
    a = np.asarray(a)
    if axis is None:
        a = a.ravel()
        axis = 0

    nobs = a.shape[axis]

    # avoid possible corner case
    if proportiontocut >= 1:
        return []

    if tail.lower() == 'right':
        lowercut = 0
        uppercut = nobs - int(proportiontocut * nobs)

    elif tail.lower() == 'left':
        lowercut = int(proportiontocut * nobs)
        uppercut = nobs

    atmp = np.partition(a, (lowercut, uppercut - 1), axis)

    return atmp[lowercut:uppercut]


def trim_mean(a, proportiontocut, axis=0):
    """Return mean of array after trimming distribution from both tails.

    If `proportiontocut` = 0.1, slices off 'leftmost' and 'rightmost' 10% of
    scores. The input is sorted before slicing. Slices off less if proportion
    results in a non-integer slice index (i.e., conservatively slices off
    `proportiontocut` ).

    Parameters
    ----------
    a : array_like
        Input array.
    proportiontocut : float
        Fraction to cut off of both tails of the distribution.
    axis : int or None, optional
        Axis along which the trimmed means are computed. Default is 0.
        If None, compute over the whole array `a`.

    Returns
    -------
    trim_mean : ndarray
        Mean of trimmed array.

    See Also
    --------
    trimboth
    tmean : Compute the trimmed mean ignoring values outside given `limits`.

    Examples
    --------
    >>> from scipy import stats
    >>> x = np.arange(20)
    >>> stats.trim_mean(x, 0.1)
    9.5
    >>> x2 = x.reshape(5, 4)
    >>> x2
    array([[ 0,  1,  2,  3],
           [ 4,  5,  6,  7],
           [ 8,  9, 10, 11],
           [12, 13, 14, 15],
           [16, 17, 18, 19]])
    >>> stats.trim_mean(x2, 0.25)
    array([  8.,   9.,  10.,  11.])
    >>> stats.trim_mean(x2, 0.25, axis=1)
    array([  1.5,   5.5,   9.5,  13.5,  17.5])

    """
    a = np.asarray(a)

    if a.size == 0:
        return np.nan

    if axis is None:
        a = a.ravel()
        axis = 0

    nobs = a.shape[axis]
    lowercut = int(proportiontocut * nobs)
    uppercut = nobs - lowercut
    if (lowercut > uppercut):
        raise ValueError("Proportion too big.")

    atmp = np.partition(a, (lowercut, uppercut - 1), axis)

    sl = [slice(None)] * atmp.ndim
    sl[axis] = slice(lowercut, uppercut)
    return np.mean(atmp[tuple(sl)], axis=axis)


F_onewayResult = namedtuple('F_onewayResult', ('statistic', 'pvalue'))


class F_onewayConstantInputWarning(RuntimeWarning):
    """
    Warning generated by `f_oneway` when an input is constant, e.g.
    each of the samples provided is a constant array.
    """

    def __init__(self, msg=None):
        if msg is None:
            msg = ("Each of the input arrays is constant;"
                   "the F statistic is not defined or infinite")
        self.args = (msg,)


class F_onewayBadInputSizesWarning(RuntimeWarning):
    """
    Warning generated by `f_oneway` when an input has length 0,
    or if all the inputs have length 1.
    """
    pass


def _create_f_oneway_nan_result(shape, axis):
    """
    This is a helper function for f_oneway for creating the return values
    in certain degenerate conditions.  It creates return values that are
    all nan with the appropriate shape for the given `shape` and `axis`.
    """
    axis = np.core.multiarray.normalize_axis_index(axis, len(shape))
    shp = shape[:axis] + shape[axis+1:]
    if shp == ():
        f = np.nan
        prob = np.nan
    else:
        f = np.full(shp, fill_value=np.nan)
        prob = f.copy()
    return F_onewayResult(f, prob)


def _first(arr, axis):
    """Return arr[..., 0:1, ...] where 0:1 is in the `axis` position."""
    return np.take_along_axis(arr, np.array(0, ndmin=arr.ndim), axis)


def f_oneway(*args, axis=0):
    """Perform one-way ANOVA.

    The one-way ANOVA tests the null hypothesis that two or more groups have
    the same population mean.  The test is applied to samples from two or
    more groups, possibly with differing sizes.

    Parameters
    ----------
    sample1, sample2, ... : array_like
        The sample measurements for each group.  There must be at least
        two arguments.  If the arrays are multidimensional, then all the
        dimensions of the array must be the same except for `axis`.
    axis : int, optional
        Axis of the input arrays along which the test is applied.
        Default is 0.

    Returns
    -------
    statistic : float
        The computed F statistic of the test.
    pvalue : float
        The associated p-value from the F distribution.

    Warns
    -----
    F_onewayConstantInputWarning
        Raised if each of the input arrays is constant array.
        In this case the F statistic is either infinite or isn't defined,
        so ``np.inf`` or ``np.nan`` is returned.

    F_onewayBadInputSizesWarning
        Raised if the length of any input array is 0, or if all the input
        arrays have length 1.  ``np.nan`` is returned for the F statistic
        and the p-value in these cases.

    Notes
    -----
    The ANOVA test has important assumptions that must be satisfied in order
    for the associated p-value to be valid.

    1. The samples are independent.
    2. Each sample is from a normally distributed population.
    3. The population standard deviations of the groups are all equal.  This
       property is known as homoscedasticity.

    If these assumptions are not true for a given set of data, it may still
    be possible to use the Kruskal-Wallis H-test (`scipy.stats.kruskal`) or
    the Alexander-Govern test (`scipy.stats.alexandergovern`) although with
    some loss of power.

    The length of each group must be at least one, and there must be at
    least one group with length greater than one.  If these conditions
    are not satisfied, a warning is generated and (``np.nan``, ``np.nan``)
    is returned.

    If each group contains constant values, and there exist at least two
    groups with different values, the function generates a warning and
    returns (``np.inf``, 0).

    If all values in all groups are the same, function generates a warning
    and returns (``np.nan``, ``np.nan``).

    The algorithm is from Heiman [2]_, pp.394-7.

    References
    ----------
    .. [1] R. Lowry, "Concepts and Applications of Inferential Statistics",
           Chapter 14, 2014, http://vassarstats.net/textbook/

    .. [2] G.W. Heiman, "Understanding research methods and statistics: An
           integrated introduction for psychology", Houghton, Mifflin and
           Company, 2001.

    .. [3] G.H. McDonald, "Handbook of Biological Statistics", One-way ANOVA.
           http://www.biostathandbook.com/onewayanova.html

    Examples
    --------
    >>> from scipy.stats import f_oneway

    Here are some data [3]_ on a shell measurement (the length of the anterior
    adductor muscle scar, standardized by dividing by length) in the mussel
    Mytilus trossulus from five locations: Tillamook, Oregon; Newport, Oregon;
    Petersburg, Alaska; Magadan, Russia; and Tvarminne, Finland, taken from a
    much larger data set used in McDonald et al. (1991).

    >>> tillamook = [0.0571, 0.0813, 0.0831, 0.0976, 0.0817, 0.0859, 0.0735,
    ...              0.0659, 0.0923, 0.0836]
    >>> newport = [0.0873, 0.0662, 0.0672, 0.0819, 0.0749, 0.0649, 0.0835,
    ...            0.0725]
    >>> petersburg = [0.0974, 0.1352, 0.0817, 0.1016, 0.0968, 0.1064, 0.105]
    >>> magadan = [0.1033, 0.0915, 0.0781, 0.0685, 0.0677, 0.0697, 0.0764,
    ...            0.0689]
    >>> tvarminne = [0.0703, 0.1026, 0.0956, 0.0973, 0.1039, 0.1045]
    >>> f_oneway(tillamook, newport, petersburg, magadan, tvarminne)
    F_onewayResult(statistic=7.121019471642447, pvalue=0.0002812242314534544)

    `f_oneway` accepts multidimensional input arrays.  When the inputs
    are multidimensional and `axis` is not given, the test is performed
    along the first axis of the input arrays.  For the following data, the
    test is performed three times, once for each column.

    >>> a = np.array([[9.87, 9.03, 6.81],
    ...               [7.18, 8.35, 7.00],
    ...               [8.39, 7.58, 7.68],
    ...               [7.45, 6.33, 9.35],
    ...               [6.41, 7.10, 9.33],
    ...               [8.00, 8.24, 8.44]])
    >>> b = np.array([[6.35, 7.30, 7.16],
    ...               [6.65, 6.68, 7.63],
    ...               [5.72, 7.73, 6.72],
    ...               [7.01, 9.19, 7.41],
    ...               [7.75, 7.87, 8.30],
    ...               [6.90, 7.97, 6.97]])
    >>> c = np.array([[3.31, 8.77, 1.01],
    ...               [8.25, 3.24, 3.62],
    ...               [6.32, 8.81, 5.19],
    ...               [7.48, 8.83, 8.91],
    ...               [8.59, 6.01, 6.07],
    ...               [3.07, 9.72, 7.48]])
    >>> F, p = f_oneway(a, b, c)
    >>> F
    array([1.75676344, 0.03701228, 3.76439349])
    >>> p
    array([0.20630784, 0.96375203, 0.04733157])

    """
    if len(args) < 2:
        raise TypeError(f'at least two inputs are required; got {len(args)}.')

    args = [np.asarray(arg, dtype=float) for arg in args]

    # ANOVA on N groups, each in its own array
    num_groups = len(args)

    # We haven't explicitly validated axis, but if it is bad, this call of
    # np.concatenate will raise np.AxisError.  The call will raise ValueError
    # if the dimensions of all the arrays, except the axis dimension, are not
    # the same.
    alldata = np.concatenate(args, axis=axis)
    bign = alldata.shape[axis]

    # Check this after forming alldata, so shape errors are detected
    # and reported before checking for 0 length inputs.
    if any(arg.shape[axis] == 0 for arg in args):
        warnings.warn(F_onewayBadInputSizesWarning('at least one input '
                                                   'has length 0'))
        return _create_f_oneway_nan_result(alldata.shape, axis)

    # Must have at least one group with length greater than 1.
    if all(arg.shape[axis] == 1 for arg in args):
        msg = ('all input arrays have length 1.  f_oneway requires that at '
               'least one input has length greater than 1.')
        warnings.warn(F_onewayBadInputSizesWarning(msg))
        return _create_f_oneway_nan_result(alldata.shape, axis)

    # Check if the values within each group are constant, and if the common
    # value in at least one group is different from that in another group.
    # Based on https://github.com/scipy/scipy/issues/11669

    # If axis=0, say, and the groups have shape (n0, ...), (n1, ...), ...,
    # then is_const is a boolean array with shape (num_groups, ...).
    # It is True if the groups along the axis slice are each consant.
    # In the typical case where each input array is 1-d, is_const is a
    # 1-d array with length num_groups.
    is_const = np.concatenate([(_first(a, axis) == a).all(axis=axis,
                                                          keepdims=True)
                               for a in args], axis=axis)

    # all_const is a boolean array with shape (...) (see previous comment).
    # It is True if the values within each group along the axis slice are
    # the same (e.g. [[3, 3, 3], [5, 5, 5, 5], [4, 4, 4]]).
    all_const = is_const.all(axis=axis)
    if all_const.any():
        warnings.warn(F_onewayConstantInputWarning())

    # all_same_const is True if all the values in the groups along the axis=0
    # slice are the same (e.g. [[3, 3, 3], [3, 3, 3, 3], [3, 3, 3]]).
    all_same_const = (_first(alldata, axis) == alldata).all(axis=axis)

    # Determine the mean of the data, and subtract that from all inputs to a
    # variance (via sum_of_sq / sq_of_sum) calculation.  Variance is invariant
    # to a shift in location, and centering all data around zero vastly
    # improves numerical stability.
    offset = alldata.mean(axis=axis, keepdims=True)
    alldata -= offset

    normalized_ss = _square_of_sums(alldata, axis=axis) / bign

    sstot = _sum_of_squares(alldata, axis=axis) - normalized_ss

    ssbn = 0
    for a in args:
        ssbn += _square_of_sums(a - offset, axis=axis) / a.shape[axis]

    # Naming: variables ending in bn/b are for "between treatments", wn/w are
    # for "within treatments"
    ssbn -= normalized_ss
    sswn = sstot - ssbn
    dfbn = num_groups - 1
    dfwn = bign - num_groups
    msb = ssbn / dfbn
    msw = sswn / dfwn
    with np.errstate(divide='ignore', invalid='ignore'):
        f = msb / msw

    prob = special.fdtrc(dfbn, dfwn, f)   # equivalent to stats.f.sf

    # Fix any f values that should be inf or nan because the corresponding
    # inputs were constant.
    if np.isscalar(f):
        if all_same_const:
            f = np.nan
            prob = np.nan
        elif all_const:
            f = np.inf
            prob = 0.0
    else:
        f[all_const] = np.inf
        prob[all_const] = 0.0
        f[all_same_const] = np.nan
        prob[all_same_const] = np.nan

    return F_onewayResult(f, prob)


def alexandergovern(*args, nan_policy='propagate'):
    """Performs the Alexander Govern test.

    The Alexander-Govern approximation tests the equality of k independent
    means in the face of heterogeneity of variance. The test is applied to
    samples from two or more groups, possibly with differing sizes.

    Parameters
    ----------
    sample1, sample2, ... : array_like
        The sample measurements for each group.  There must be at least
        two samples.
    nan_policy : {'propagate', 'raise', 'omit'}, optional
        Defines how to handle when input contains nan.
        The following options are available (default is 'propagate'):

        * 'propagate': returns nan
        * 'raise': throws an error
        * 'omit': performs the calculations ignoring nan values

    Returns
    -------
    statistic : float
        The computed A statistic of the test.
    pvalue : float
        The associated p-value from the chi-squared distribution.

    Warns
    -----
    AlexanderGovernConstantInputWarning
        Raised if an input is a constant array.  The statistic is not defined
        in this case, so ``np.nan`` is returned.

    See Also
    --------
    f_oneway : one-way ANOVA

    Notes
    -----
    The use of this test relies on several assumptions.

    1. The samples are independent.
    2. Each sample is from a normally distributed population.
    3. Unlike `f_oneway`, this test does not assume on homoscedasticity,
       instead relaxing the assumption of equal variances.

    Input samples must be finite, one dimensional, and with size greater than
    one.

    References
    ----------
    .. [1] Alexander, Ralph A., and Diane M. Govern. "A New and Simpler
           Approximation for ANOVA under Variance Heterogeneity." Journal
           of Educational Statistics, vol. 19, no. 2, 1994, pp. 91-101.
           JSTOR, www.jstor.org/stable/1165140. Accessed 12 Sept. 2020.

    Examples
    --------
    >>> from scipy.stats import alexandergovern

    Here are some data on annual percentage rate of interest charged on
    new car loans at nine of the largest banks in four American cities
    taken from the National Institute of Standards and Technology's
    ANOVA dataset.

    We use `alexandergovern` to test the null hypothesis that all cities
    have the same mean APR against the alternative that the cities do not
    all have the same mean APR. We decide that a sigificance level of 5%
    is required to reject the null hypothesis in favor of the alternative.

    >>> atlanta = [13.75, 13.75, 13.5, 13.5, 13.0, 13.0, 13.0, 12.75, 12.5]
    >>> chicago = [14.25, 13.0, 12.75, 12.5, 12.5, 12.4, 12.3, 11.9, 11.9]
    >>> houston = [14.0, 14.0, 13.51, 13.5, 13.5, 13.25, 13.0, 12.5, 12.5]
    >>> memphis = [15.0, 14.0, 13.75, 13.59, 13.25, 12.97, 12.5, 12.25,
    ...           11.89]
    >>> alexandergovern(atlanta, chicago, houston, memphis)
    AlexanderGovernResult(statistic=4.65087071883494,
                          pvalue=0.19922132490385214)

    The p-value is 0.1992, indicating a nearly 20% chance of observing
    such an extreme value of the test statistic under the null hypothesis.
    This exceeds 5%, so we do not reject the null hypothesis in favor of
    the alternative.

    """
    args = _alexandergovern_input_validation(args, nan_policy)

    if np.any([(arg == arg[0]).all() for arg in args]):
        warnings.warn(AlexanderGovernConstantInputWarning())
        return AlexanderGovernResult(np.nan, np.nan)

    # The following formula numbers reference the equation described on
    # page 92 by Alexander, Govern. Formulas 5, 6, and 7 describe other
    # tests that serve as the basis for equation (8) but are not needed
    # to perform the test.

    # precalculate mean and length of each sample
    lengths = np.array([ma.count(arg) if nan_policy == 'omit' else len(arg)
                        for arg in args])
    means = np.array([np.mean(arg) for arg in args])

    # (1) determine standard error of the mean for each sample
    standard_errors = [np.std(arg, ddof=1) / np.sqrt(length)
                       for arg, length in zip(args, lengths)]

    # (2) define a weight for each sample
    inv_sq_se = 1 / np.square(standard_errors)
    weights = inv_sq_se / np.sum(inv_sq_se)

    # (3) determine variance-weighted estimate of the common mean
    var_w = np.sum(weights * means)

    # (4) determine one-sample t statistic for each group
    t_stats = (means - var_w)/standard_errors

    # calculate parameters to be used in transformation
    v = lengths - 1
    a = v - .5
    b = 48 * a**2
    c = (a * np.log(1 + (t_stats ** 2)/v))**.5

    # (8) perform a normalizing transformation on t statistic
    z = (c + ((c**3 + 3*c)/b) -
         ((4*c**7 + 33*c**5 + 240*c**3 + 855*c) /
          (b**2*10 + 8*b*c**4 + 1000*b)))

    # (9) calculate statistic
    A = np.sum(np.square(z))

    # "[the p value is determined from] central chi-square random deviates
    # with k - 1 degrees of freedom". Alexander, Govern (94)
    p = distributions.chi2.sf(A, len(args) - 1)
    return AlexanderGovernResult(A, p)


def _alexandergovern_input_validation(args, nan_policy):
    if len(args) < 2:
        raise TypeError(f"2 or more inputs required, got {len(args)}")

    # input arrays are flattened
    args = [np.asarray(arg, dtype=float) for arg in args]

    for i, arg in enumerate(args):
        if np.size(arg) <= 1:
            raise ValueError("Input sample size must be greater than one.")
        if arg.ndim != 1:
            raise ValueError("Input samples must be one-dimensional")
        if np.isinf(arg).any():
            raise ValueError("Input samples must be finite.")

        contains_nan, nan_policy = _contains_nan(arg, nan_policy=nan_policy)
        if contains_nan and nan_policy == 'omit':
            args[i] = ma.masked_invalid(arg)
    return args


AlexanderGovernResult = make_dataclass("AlexanderGovernResult", ("statistic",
                                                                 "pvalue"))


class AlexanderGovernConstantInputWarning(RuntimeWarning):
    """Warning generated by `alexandergovern` when an input is constant."""

    def __init__(self, msg=None):
        if msg is None:
            msg = ("An input array is constant; the statistic is not defined.")
        self.args = (msg,)


class PearsonRConstantInputWarning(RuntimeWarning):
    """Warning generated by `pearsonr` when an input is constant."""

    def __init__(self, msg=None):
        if msg is None:
            msg = ("An input array is constant; the correlation coefficient "
                   "is not defined.")
        self.args = (msg,)


class PearsonRNearConstantInputWarning(RuntimeWarning):
    """Warning generated by `pearsonr` when an input is nearly constant."""

    def __init__(self, msg=None):
        if msg is None:
            msg = ("An input array is nearly constant; the computed "
                   "correlation coefficient may be inaccurate.")
        self.args = (msg,)


def pearsonr(x, y):
    r"""
    Pearson correlation coefficient and p-value for testing non-correlation.

    The Pearson correlation coefficient [1]_ measures the linear relationship
    between two datasets.  The calculation of the p-value relies on the
    assumption that each dataset is normally distributed.  (See Kowalski [3]_
    for a discussion of the effects of non-normality of the input on the
    distribution of the correlation coefficient.)  Like other correlation
    coefficients, this one varies between -1 and +1 with 0 implying no
    correlation. Correlations of -1 or +1 imply an exact linear relationship.

    Parameters
    ----------
    x : (N,) array_like
        Input array.
    y : (N,) array_like
        Input array.

    Returns
    -------
    r : float
        Pearson's correlation coefficient.
    p-value : float
        Two-tailed p-value.

    Warns
    -----
    PearsonRConstantInputWarning
        Raised if an input is a constant array.  The correlation coefficient
        is not defined in this case, so ``np.nan`` is returned.

    PearsonRNearConstantInputWarning
        Raised if an input is "nearly" constant.  The array ``x`` is considered
        nearly constant if ``norm(x - mean(x)) < 1e-13 * abs(mean(x))``.
        Numerical errors in the calculation ``x - mean(x)`` in this case might
        result in an inaccurate calculation of r.

    See Also
    --------
    spearmanr : Spearman rank-order correlation coefficient.
    kendalltau : Kendall's tau, a correlation measure for ordinal data.

    Notes
    -----
    The correlation coefficient is calculated as follows:

    .. math::

        r = \frac{\sum (x - m_x) (y - m_y)}
                 {\sqrt{\sum (x - m_x)^2 \sum (y - m_y)^2}}

    where :math:`m_x` is the mean of the vector x and :math:`m_y` is
    the mean of the vector y.

    Under the assumption that x and y are drawn from
    independent normal distributions (so the population correlation coefficient
    is 0), the probability density function of the sample correlation
    coefficient r is ([1]_, [2]_):

    .. math::

        f(r) = \frac{{(1-r^2)}^{n/2-2}}{\mathrm{B}(\frac{1}{2},\frac{n}{2}-1)}

    where n is the number of samples, and B is the beta function.  This
    is sometimes referred to as the exact distribution of r.  This is
    the distribution that is used in `pearsonr` to compute the p-value.
    The distribution is a beta distribution on the interval [-1, 1],
    with equal shape parameters a = b = n/2 - 1.  In terms of SciPy's
    implementation of the beta distribution, the distribution of r is::

        dist = scipy.stats.beta(n/2 - 1, n/2 - 1, loc=-1, scale=2)

    The p-value returned by `pearsonr` is a two-sided p-value. The p-value
    roughly indicates the probability of an uncorrelated system
    producing datasets that have a Pearson correlation at least as extreme
    as the one computed from these datasets. More precisely, for a
    given sample with correlation coefficient r, the p-value is
    the probability that abs(r') of a random sample x' and y' drawn from
    the population with zero correlation would be greater than or equal
    to abs(r). In terms of the object ``dist`` shown above, the p-value
    for a given r and length n can be computed as::

        p = 2*dist.cdf(-abs(r))

    When n is 2, the above continuous distribution is not well-defined.
    One can interpret the limit of the beta distribution as the shape
    parameters a and b approach a = b = 0 as a discrete distribution with
    equal probability masses at r = 1 and r = -1.  More directly, one
    can observe that, given the data x = [x1, x2] and y = [y1, y2], and
    assuming x1 != x2 and y1 != y2, the only possible values for r are 1
    and -1.  Because abs(r') for any sample x' and y' with length 2 will
    be 1, the two-sided p-value for a sample of length 2 is always 1.

    References
    ----------
    .. [1] "Pearson correlation coefficient", Wikipedia,
           https://en.wikipedia.org/wiki/Pearson_correlation_coefficient
    .. [2] Student, "Probable error of a correlation coefficient",
           Biometrika, Volume 6, Issue 2-3, 1 September 1908, pp. 302-310.
    .. [3] C. J. Kowalski, "On the Effects of Non-Normality on the Distribution
           of the Sample Product-Moment Correlation Coefficient"
           Journal of the Royal Statistical Society. Series C (Applied
           Statistics), Vol. 21, No. 1 (1972), pp. 1-12.

    Examples
    --------
    >>> from scipy import stats
    >>> stats.pearsonr([1, 2, 3, 4, 5], [10, 9, 2.5, 6, 4])
    (-0.7426106572325057, 0.1505558088534455)

    There is a linear dependence between x and y if y = a + b*x + e, where
    a,b are constants and e is a random error term, assumed to be independent
    of x. For simplicity, assume that x is standard normal, a=0, b=1 and let
    e follow a normal distribution with mean zero and standard deviation s>0.

    >>> s = 0.5
    >>> x = stats.norm.rvs(size=500)
    >>> e = stats.norm.rvs(scale=s, size=500)
    >>> y = x + e
    >>> stats.pearsonr(x, y)
    (0.9029601878969703, 8.428978827629898e-185) # may vary

    This should be close to the exact value given by

    >>> 1/np.sqrt(1 + s**2)
    0.8944271909999159

    For s=0.5, we observe a high level of correlation. In general, a large
    variance of the noise reduces the correlation, while the correlation
    approaches one as the variance of the error goes to zero.

    It is important to keep in mind that no correlation does not imply
    independence unless (x, y) is jointly normal. Correlation can even be zero
    when there is a very simple dependence structure: if X follows a
    standard normal distribution, let y = abs(x). Note that the correlation
    between x and y is zero. Indeed, since the expectation of x is zero,
    cov(x, y) = E[x*y]. By definition, this equals E[x*abs(x)] which is zero
    by symmetry. The following lines of code illustrate this observation:

    >>> y = np.abs(x)
    >>> stats.pearsonr(x, y)
    (-0.016172891856853524, 0.7182823678751942) # may vary

    A non-zero correlation coefficient can be misleading. For example, if X has
    a standard normal distribution, define y = x if x < 0 and y = 0 otherwise.
    A simple calculation shows that corr(x, y) = sqrt(2/Pi) = 0.797...,
    implying a high level of correlation:

    >>> y = np.where(x < 0, x, 0)
    >>> stats.pearsonr(x, y)
    (0.8537091583771509, 3.183461621422181e-143) # may vary

    This is unintuitive since there is no dependence of x and y if x is larger
    than zero which happens in about half of the cases if we sample x and y.
    """
    n = len(x)
    if n != len(y):
        raise ValueError('x and y must have the same length.')

    if n < 2:
        raise ValueError('x and y must have length at least 2.')

    x = np.asarray(x)
    y = np.asarray(y)

    # If an input is constant, the correlation coefficient is not defined.
    if (x == x[0]).all() or (y == y[0]).all():
        warnings.warn(PearsonRConstantInputWarning())
        return np.nan, np.nan

    # dtype is the data type for the calculations.  This expression ensures
    # that the data type is at least 64 bit floating point.  It might have
    # more precision if the input is, for example, np.longdouble.
    dtype = type(1.0 + x[0] + y[0])

    if n == 2:
        return dtype(np.sign(x[1] - x[0])*np.sign(y[1] - y[0])), 1.0

    xmean = x.mean(dtype=dtype)
    ymean = y.mean(dtype=dtype)

    # By using `astype(dtype)`, we ensure that the intermediate calculations
    # use at least 64 bit floating point.
    xm = x.astype(dtype) - xmean
    ym = y.astype(dtype) - ymean

    # Unlike np.linalg.norm or the expression sqrt((xm*xm).sum()),
    # scipy.linalg.norm(xm) does not overflow if xm is, for example,
    # [-5e210, 5e210, 3e200, -3e200]
    normxm = linalg.norm(xm)
    normym = linalg.norm(ym)

    threshold = 1e-13
    if normxm < threshold*abs(xmean) or normym < threshold*abs(ymean):
        # If all the values in x (likewise y) are very close to the mean,
        # the loss of precision that occurs in the subtraction xm = x - xmean
        # might result in large errors in r.
        warnings.warn(PearsonRNearConstantInputWarning())

    r = np.dot(xm/normxm, ym/normym)

    # Presumably, if abs(r) > 1, then it is only some small artifact of
    # floating point arithmetic.
    r = max(min(r, 1.0), -1.0)

    # As explained in the docstring, the p-value can be computed as
    #     p = 2*dist.cdf(-abs(r))
    # where dist is the beta distribution on [-1, 1] with shape parameters
    # a = b = n/2 - 1.  `special.btdtr` is the CDF for the beta distribution
    # on [0, 1].  To use it, we make the transformation  x = (r + 1)/2; the
    # shape parameters do not change.  Then -abs(r) used in `cdf(-abs(r))`
    # becomes x = (-abs(r) + 1)/2 = 0.5*(1 - abs(r)).  (r is cast to float64
    # to avoid a TypeError raised by btdtr when r is higher precision.)
    ab = n/2 - 1
    prob = 2*special.btdtr(ab, ab, 0.5*(1 - abs(np.float64(r))))

    return r, prob


def fisher_exact(table, alternative='two-sided'):
    """Perform a Fisher exact test on a 2x2 contingency table.

    Parameters
    ----------
    table : array_like of ints
        A 2x2 contingency table.  Elements must be non-negative integers.
    alternative : {'two-sided', 'less', 'greater'}, optional
        Defines the alternative hypothesis.
        The following options are available (default is 'two-sided'):

        * 'two-sided'
        * 'less': one-sided
        * 'greater': one-sided

        See the Notes for more details.

    Returns
    -------
    oddsratio : float
        This is prior odds ratio and not a posterior estimate.
    p_value : float
        P-value, the probability of obtaining a distribution at least as
        extreme as the one that was actually observed, assuming that the
        null hypothesis is true.

    See Also
    --------
    chi2_contingency : Chi-square test of independence of variables in a
        contingency table.  This can be used as an alternative to
        `fisher_exact` when the numbers in the table are large.
    barnard_exact : Barnard's exact test, which is a more powerful alternative
        than Fisher's exact test for 2x2 contingency tables.
    boschloo_exact : Boschloo's exact test, which is a more powerful alternative
        than Fisher's exact test for 2x2 contingency tables.

    Notes
    -----
    *Null hypothesis and p-values*

    The null hypothesis is that the input table is from the hypergeometric
    distribution with parameters (as used in `hypergeom`)
    ``M = a + b + c + d``, ``n = a + b`` and ``N = a + c``, where the
    input table is ``[[a, b], [c, d]]``.  This distribution has support
    ``max(0, N + n - M) <= x <= min(N, n)``, or, in terms of the values
    in the input table, ``min(0, a - d) <= x <= a + min(b, c)``.  ``x``
    can be interpreted as the upper-left element of a 2x2 table, so the
    tables in the distribution have form::

        [  x           n - x     ]
        [N - x    M - (n + N) + x]

    For example, if::

        table = [6  2]
                [1  4]

    then the support is ``2 <= x <= 7``, and the tables in the distribution
    are::

        [2 6]   [3 5]   [4 4]   [5 3]   [6 2]  [7 1]
        [5 0]   [4 1]   [3 2]   [2 3]   [1 4]  [0 5]

    The probability of each table is given by the hypergeometric distribution
    ``hypergeom.pmf(x, M, n, N)``.  For this example, these are (rounded to
    three significant digits)::

        x       2      3      4      5       6        7
        p  0.0163  0.163  0.408  0.326  0.0816  0.00466

    These can be computed with::

        >>> from scipy.stats import hypergeom
        >>> table = np.array([[6, 2], [1, 4]])
        >>> M = table.sum()
        >>> n = table[0].sum()
        >>> N = table[:, 0].sum()
        >>> start, end = hypergeom.support(M, n, N)
        >>> hypergeom.pmf(np.arange(start, end+1), M, n, N)
        array([0.01631702, 0.16317016, 0.40792541, 0.32634033, 0.08158508,
               0.004662  ])

    The two-sided p-value is the probability that, under the null hypothesis,
    a random table would have a probability equal to or less than the
    probability of the input table.  For our example, the probability of
    the input table (where ``x = 6``) is 0.0816.  The x values where the
    probability does not exceed this are 2, 6 and 7, so the two-sided p-value
    is ``0.0163 + 0.0816 + 0.00466 ~= 0.10256``::

        >>> from scipy.stats import fisher_exact
        >>> oddsr, p = fisher_exact(table, alternative='two-sided')
        >>> p
        0.10256410256410257

    The one-sided p-value for ``alternative='greater'`` is the probability
    that a random table has ``x >= a``, which in our example is ``x >= 6``,
    or ``0.0816 + 0.00466 ~= 0.08626``::

        >>> oddsr, p = fisher_exact(table, alternative='greater')
        >>> p
        0.08624708624708627

    This is equivalent to computing the survival function of the
    distribution at ``x = 5`` (one less than ``x`` from the input table,
    because we want to include the probability of ``x = 6`` in the sum)::

        >>> hypergeom.sf(5, M, n, N)
        0.08624708624708627

    For ``alternative='less'``, the one-sided p-value is the probability
    that a random table has ``x <= a``, (i.e. ``x <= 6`` in our example),
    or ``0.0163 + 0.163 + 0.408 + 0.326 + 0.0816 ~= 0.9949``::

        >>> oddsr, p = fisher_exact(table, alternative='less')
        >>> p
        0.9953379953379957

    This is equivalent to computing the cumulative distribution function
    of the distribution at ``x = 6``:

        >>> hypergeom.cdf(6, M, n, N)
        0.9953379953379957

    *Odds ratio*

    The calculated odds ratio is different from the one R uses. This SciPy
    implementation returns the (more common) "unconditional Maximum
    Likelihood Estimate", while R uses the "conditional Maximum Likelihood
    Estimate".

    Examples
    --------
    Say we spend a few days counting whales and sharks in the Atlantic and
    Indian oceans. In the Atlantic ocean we find 8 whales and 1 shark, in the
    Indian ocean 2 whales and 5 sharks. Then our contingency table is::

                Atlantic  Indian
        whales     8        2
        sharks     1        5

    We use this table to find the p-value:

    >>> from scipy.stats import fisher_exact
    >>> oddsratio, pvalue = fisher_exact([[8, 2], [1, 5]])
    >>> pvalue
    0.0349...

    The probability that we would observe this or an even more imbalanced ratio
    by chance is about 3.5%.  A commonly used significance level is 5%--if we
    adopt that, we can therefore conclude that our observed imbalance is
    statistically significant; whales prefer the Atlantic while sharks prefer
    the Indian ocean.

    """
    hypergeom = distributions.hypergeom
    # int32 is not enough for the algorithm
    c = np.asarray(table, dtype=np.int64)
    if not c.shape == (2, 2):
        raise ValueError("The input `table` must be of shape (2, 2).")

    if np.any(c < 0):
        raise ValueError("All values in `table` must be nonnegative.")

    if 0 in c.sum(axis=0) or 0 in c.sum(axis=1):
        # If both values in a row or column are zero, the p-value is 1 and
        # the odds ratio is NaN.
        return np.nan, 1.0

    if c[1, 0] > 0 and c[0, 1] > 0:
        oddsratio = c[0, 0] * c[1, 1] / (c[1, 0] * c[0, 1])
    else:
        oddsratio = np.inf

    n1 = c[0, 0] + c[0, 1]
    n2 = c[1, 0] + c[1, 1]
    n = c[0, 0] + c[1, 0]

    def binary_search(n, n1, n2, side):
        """Binary search for where to begin halves in two-sided test."""
        if side == "upper":
            minval = mode
            maxval = n
        else:
            minval = 0
            maxval = mode
        guess = -1
        while maxval - minval > 1:
            if maxval == minval + 1 and guess == minval:
                guess = maxval
            else:
                guess = (maxval + minval) // 2
            pguess = hypergeom.pmf(guess, n1 + n2, n1, n)
            if side == "upper":
                ng = guess - 1
            else:
                ng = guess + 1
            if pguess <= pexact < hypergeom.pmf(ng, n1 + n2, n1, n):
                break
            elif pguess < pexact:
                maxval = guess
            else:
                minval = guess
        if guess == -1:
            guess = minval
        if side == "upper":
            while guess > 0 and \
                    hypergeom.pmf(guess, n1 + n2, n1, n) < pexact * epsilon:
                guess -= 1
            while hypergeom.pmf(guess, n1 + n2, n1, n) > pexact / epsilon:
                guess += 1
        else:
            while hypergeom.pmf(guess, n1 + n2, n1, n) < pexact * epsilon:
                guess += 1
            while guess > 0 and \
                    hypergeom.pmf(guess, n1 + n2, n1, n) > pexact / epsilon:
                guess -= 1
        return guess

    if alternative == 'less':
        pvalue = hypergeom.cdf(c[0, 0], n1 + n2, n1, n)
    elif alternative == 'greater':
        # Same formula as the 'less' case, but with the second column.
        pvalue = hypergeom.cdf(c[0, 1], n1 + n2, n1, c[0, 1] + c[1, 1])
    elif alternative == 'two-sided':
        mode = int((n + 1) * (n1 + 1) / (n1 + n2 + 2))
        pexact = hypergeom.pmf(c[0, 0], n1 + n2, n1, n)
        pmode = hypergeom.pmf(mode, n1 + n2, n1, n)

        epsilon = 1 - 1e-4
        if np.abs(pexact - pmode) / np.maximum(pexact, pmode) <= 1 - epsilon:
            return oddsratio, 1.

        elif c[0, 0] < mode:
            plower = hypergeom.cdf(c[0, 0], n1 + n2, n1, n)
            if hypergeom.pmf(n, n1 + n2, n1, n) > pexact / epsilon:
                return oddsratio, plower

            guess = binary_search(n, n1, n2, "upper")
            pvalue = plower + hypergeom.sf(guess - 1, n1 + n2, n1, n)
        else:
            pupper = hypergeom.sf(c[0, 0] - 1, n1 + n2, n1, n)
            if hypergeom.pmf(0, n1 + n2, n1, n) > pexact / epsilon:
                return oddsratio, pupper

            guess = binary_search(n, n1, n2, "lower")
            pvalue = pupper + hypergeom.cdf(guess, n1 + n2, n1, n)
    else:
        msg = "`alternative` should be one of {'two-sided', 'less', 'greater'}"
        raise ValueError(msg)

    pvalue = min(pvalue, 1.0)

    return oddsratio, pvalue


class SpearmanRConstantInputWarning(RuntimeWarning):
    """Warning generated by `spearmanr` when an input is constant."""

    def __init__(self, msg=None):
        if msg is None:
            msg = ("An input array is constant; the correlation coefficient "
                   "is not defined.")
        self.args = (msg,)


SpearmanrResult = namedtuple('SpearmanrResult', ('correlation', 'pvalue'))


def spearmanr(a, b=None, axis=0, nan_policy='propagate',
              alternative='two-sided'):
    """Calculate a Spearman correlation coefficient with associated p-value.

    The Spearman rank-order correlation coefficient is a nonparametric measure
    of the monotonicity of the relationship between two datasets. Unlike the
    Pearson correlation, the Spearman correlation does not assume that both
    datasets are normally distributed. Like other correlation coefficients,
    this one varies between -1 and +1 with 0 implying no correlation.
    Correlations of -1 or +1 imply an exact monotonic relationship. Positive
    correlations imply that as x increases, so does y. Negative correlations
    imply that as x increases, y decreases.

    The p-value roughly indicates the probability of an uncorrelated system
    producing datasets that have a Spearman correlation at least as extreme
    as the one computed from these datasets. The p-values are not entirely
    reliable but are probably reasonable for datasets larger than 500 or so.

    Parameters
    ----------
    a, b : 1D or 2D array_like, b is optional
        One or two 1-D or 2-D arrays containing multiple variables and
        observations. When these are 1-D, each represents a vector of
        observations of a single variable. For the behavior in the 2-D case,
        see under ``axis``, below.
        Both arrays need to have the same length in the ``axis`` dimension.
    axis : int or None, optional
        If axis=0 (default), then each column represents a variable, with
        observations in the rows. If axis=1, the relationship is transposed:
        each row represents a variable, while the columns contain observations.
        If axis=None, then both arrays will be raveled.
    nan_policy : {'propagate', 'raise', 'omit'}, optional
        Defines how to handle when input contains nan.
        The following options are available (default is 'propagate'):

        * 'propagate': returns nan
        * 'raise': throws an error
        * 'omit': performs the calculations ignoring nan values

    alternative : {'two-sided', 'less', 'greater'}, optional
        Defines the alternative hypothesis. Default is 'two-sided'.
        The following options are available:

        * 'two-sided': the correlation is nonzero
        * 'less': the correlation is negative (less than zero)
        * 'greater':  the correlation is positive (greater than zero)

        .. versionadded:: 1.7.0

    Returns
    -------
    correlation : float or ndarray (2-D square)
        Spearman correlation matrix or correlation coefficient (if only 2
        variables are given as parameters. Correlation matrix is square with
        length equal to total number of variables (columns or rows) in ``a``
        and ``b`` combined.
    pvalue : float
        The p-value for a hypothesis test whose null hypotheisis
        is that two sets of data are uncorrelated. See `alternative` above
        for alternative hypotheses. `pvalue` has the same
        shape as `correlation`.

    References
    ----------
    .. [1] Zwillinger, D. and Kokoska, S. (2000). CRC Standard
       Probability and Statistics Tables and Formulae. Chapman & Hall: New
       York. 2000.
       Section  14.7

    Examples
    --------
    >>> from scipy import stats
    >>> stats.spearmanr([1,2,3,4,5], [5,6,7,8,7])
    SpearmanrResult(correlation=0.82078..., pvalue=0.08858...)
    >>> rng = np.random.default_rng()
    >>> x2n = rng.standard_normal((100, 2))
    >>> y2n = rng.standard_normal((100, 2))
    >>> stats.spearmanr(x2n)
    SpearmanrResult(correlation=-0.07960396039603959, pvalue=0.4311168705769747)
    >>> stats.spearmanr(x2n[:,0], x2n[:,1])
    SpearmanrResult(correlation=-0.07960396039603959, pvalue=0.4311168705769747)
    >>> rho, pval = stats.spearmanr(x2n, y2n)
    >>> rho
    array([[ 1.        , -0.07960396, -0.08314431,  0.09662166],
           [-0.07960396,  1.        , -0.14448245,  0.16738074],
           [-0.08314431, -0.14448245,  1.        ,  0.03234323],
           [ 0.09662166,  0.16738074,  0.03234323,  1.        ]])
    >>> pval
    array([[0.        , 0.43111687, 0.41084066, 0.33891628],
           [0.43111687, 0.        , 0.15151618, 0.09600687],
           [0.41084066, 0.15151618, 0.        , 0.74938561],
           [0.33891628, 0.09600687, 0.74938561, 0.        ]])
    >>> rho, pval = stats.spearmanr(x2n.T, y2n.T, axis=1)
    >>> rho
    array([[ 1.        , -0.07960396, -0.08314431,  0.09662166],
           [-0.07960396,  1.        , -0.14448245,  0.16738074],
           [-0.08314431, -0.14448245,  1.        ,  0.03234323],
           [ 0.09662166,  0.16738074,  0.03234323,  1.        ]])
    >>> stats.spearmanr(x2n, y2n, axis=None)
    SpearmanrResult(correlation=0.044981624540613524, pvalue=0.5270803651336189)
    >>> stats.spearmanr(x2n.ravel(), y2n.ravel())
    SpearmanrResult(correlation=0.044981624540613524, pvalue=0.5270803651336189)

    >>> rng = np.random.default_rng()
    >>> xint = rng.integers(10, size=(100, 2))
    >>> stats.spearmanr(xint)
    SpearmanrResult(correlation=0.09800224850707953, pvalue=0.3320271757932076)

    """
    if axis is not None and axis > 1:
        raise ValueError("spearmanr only handles 1-D or 2-D arrays, "
                         "supplied axis argument {}, please use only "
                         "values 0, 1 or None for axis".format(axis))

    a, axisout = _chk_asarray(a, axis)
    if a.ndim > 2:
        raise ValueError("spearmanr only handles 1-D or 2-D arrays")

    if b is None:
        if a.ndim < 2:
            raise ValueError("`spearmanr` needs at least 2 "
                             "variables to compare")
    else:
        # Concatenate a and b, so that we now only have to handle the case
        # of a 2-D `a`.
        b, _ = _chk_asarray(b, axis)
        if axisout == 0:
            a = np.column_stack((a, b))
        else:
            a = np.row_stack((a, b))

    n_vars = a.shape[1 - axisout]
    n_obs = a.shape[axisout]
    if n_obs <= 1:
        # Handle empty arrays or single observations.
        return SpearmanrResult(np.nan, np.nan)

    if axisout == 0:
        if (a[:, 0][0] == a[:, 0]).all() or (a[:, 1][0] == a[:, 1]).all():
            # If an input is constant, the correlation coefficient
            # is not defined.
            warnings.warn(SpearmanRConstantInputWarning())
            return SpearmanrResult(np.nan, np.nan)
    else:  # case when axisout == 1 b/c a is 2 dim only
        if (a[0, :][0] == a[0, :]).all() or (a[1, :][0] == a[1, :]).all():
            # If an input is constant, the correlation coefficient
            # is not defined.
            warnings.warn(SpearmanRConstantInputWarning())
            return SpearmanrResult(np.nan, np.nan)

    a_contains_nan, nan_policy = _contains_nan(a, nan_policy)
    variable_has_nan = np.zeros(n_vars, dtype=bool)
    if a_contains_nan:
        if nan_policy == 'omit':
            return mstats_basic.spearmanr(a, axis=axis, nan_policy=nan_policy,
                                          alternative=alternative)
        elif nan_policy == 'propagate':
            if a.ndim == 1 or n_vars <= 2:
                return SpearmanrResult(np.nan, np.nan)
            else:
                # Keep track of variables with NaNs, set the outputs to NaN
                # only for those variables
                variable_has_nan = np.isnan(a).any(axis=axisout)

    a_ranked = np.apply_along_axis(rankdata, axisout, a)
    rs = np.corrcoef(a_ranked, rowvar=axisout)
    dof = n_obs - 2  # degrees of freedom

    # rs can have elements equal to 1, so avoid zero division warnings
    with np.errstate(divide='ignore'):
        # clip the small negative values possibly caused by rounding
        # errors before taking the square root
        t = rs * np.sqrt((dof/((rs+1.0)*(1.0-rs))).clip(0))

    t, prob = _ttest_finish(dof, t, alternative)

    # For backwards compatibility, return scalars when comparing 2 columns
    if rs.shape == (2, 2):
        return SpearmanrResult(rs[1, 0], prob[1, 0])
    else:
        rs[variable_has_nan, :] = np.nan
        rs[:, variable_has_nan] = np.nan
        return SpearmanrResult(rs, prob)


PointbiserialrResult = namedtuple('PointbiserialrResult',
                                  ('correlation', 'pvalue'))


def pointbiserialr(x, y):
    r"""Calculate a point biserial correlation coefficient and its p-value.

    The point biserial correlation is used to measure the relationship
    between a binary variable, x, and a continuous variable, y. Like other
    correlation coefficients, this one varies between -1 and +1 with 0
    implying no correlation. Correlations of -1 or +1 imply a determinative
    relationship.

    This function uses a shortcut formula but produces the same result as
    `pearsonr`.

    Parameters
    ----------
    x : array_like of bools
        Input array.
    y : array_like
        Input array.

    Returns
    -------
    correlation : float
        R value.
    pvalue : float
        Two-sided p-value.

    Notes
    -----
    `pointbiserialr` uses a t-test with ``n-1`` degrees of freedom.
    It is equivalent to `pearsonr`.

    The value of the point-biserial correlation can be calculated from:

    .. math::

        r_{pb} = \frac{\overline{Y_{1}} -
                 \overline{Y_{0}}}{s_{y}}\sqrt{\frac{N_{1} N_{2}}{N (N - 1))}}

    Where :math:`Y_{0}` and :math:`Y_{1}` are means of the metric
    observations coded 0 and 1 respectively; :math:`N_{0}` and :math:`N_{1}`
    are number of observations coded 0 and 1 respectively; :math:`N` is the
    total number of observations and :math:`s_{y}` is the standard
    deviation of all the metric observations.

    A value of :math:`r_{pb}` that is significantly different from zero is
    completely equivalent to a significant difference in means between the two
    groups. Thus, an independent groups t Test with :math:`N-2` degrees of
    freedom may be used to test whether :math:`r_{pb}` is nonzero. The
    relation between the t-statistic for comparing two independent groups and
    :math:`r_{pb}` is given by:

    .. math::

        t = \sqrt{N - 2}\frac{r_{pb}}{\sqrt{1 - r^{2}_{pb}}}

    References
    ----------
    .. [1] J. Lev, "The Point Biserial Coefficient of Correlation", Ann. Math.
           Statist., Vol. 20, no.1, pp. 125-126, 1949.

    .. [2] R.F. Tate, "Correlation Between a Discrete and a Continuous
           Variable. Point-Biserial Correlation.", Ann. Math. Statist., Vol. 25,
           np. 3, pp. 603-607, 1954.

    .. [3] D. Kornbrot "Point Biserial Correlation", In Wiley StatsRef:
           Statistics Reference Online (eds N. Balakrishnan, et al.), 2014.
           :doi:`10.1002/9781118445112.stat06227`

    Examples
    --------
    >>> from scipy import stats
    >>> a = np.array([0, 0, 0, 1, 1, 1, 1])
    >>> b = np.arange(7)
    >>> stats.pointbiserialr(a, b)
    (0.8660254037844386, 0.011724811003954652)
    >>> stats.pearsonr(a, b)
    (0.86602540378443871, 0.011724811003954626)
    >>> np.corrcoef(a, b)
    array([[ 1.       ,  0.8660254],
           [ 0.8660254,  1.       ]])

    """
    rpb, prob = pearsonr(x, y)
    return PointbiserialrResult(rpb, prob)


KendalltauResult = namedtuple('KendalltauResult', ('correlation', 'pvalue'))


def kendalltau(x, y, initial_lexsort=None, nan_policy='propagate',
               method='auto', variant='b', alternative='two-sided'):
    """Calculate Kendall's tau, a correlation measure for ordinal data.

    Kendall's tau is a measure of the correspondence between two rankings.
    Values close to 1 indicate strong agreement, and values close to -1
    indicate strong disagreement. This implements two variants of Kendall's
    tau: tau-b (the default) and tau-c (also known as Stuart's tau-c). These
    differ only in how they are normalized to lie within the range -1 to 1;
    the hypothesis tests (their p-values) are identical. Kendall's original
    tau-a is not implemented separately because both tau-b and tau-c reduce
    to tau-a in the absence of ties.

    Parameters
    ----------
    x, y : array_like
        Arrays of rankings, of the same shape. If arrays are not 1-D, they
        will be flattened to 1-D.
    initial_lexsort : bool, optional
        Unused (deprecated).
    nan_policy : {'propagate', 'raise', 'omit'}, optional
        Defines how to handle when input contains nan.
        The following options are available (default is 'propagate'):

          * 'propagate': returns nan
          * 'raise': throws an error
          * 'omit': performs the calculations ignoring nan values

    method : {'auto', 'asymptotic', 'exact'}, optional
        Defines which method is used to calculate the p-value [5]_.
        The following options are available (default is 'auto'):

          * 'auto': selects the appropriate method based on a trade-off
            between speed and accuracy
          * 'asymptotic': uses a normal approximation valid for large samples
          * 'exact': computes the exact p-value, but can only be used if no ties
            are present. As the sample size increases, the 'exact' computation
            time may grow and the result may lose some precision.

    variant: {'b', 'c'}, optional
        Defines which variant of Kendall's tau is returned. Default is 'b'.

    alternative : {'two-sided', 'less', 'greater'}, optional
        Defines the alternative hypothesis. Default is 'two-sided'.
        The following options are available:

        * 'two-sided': the rank correlation is nonzero
        * 'less': the rank correlation is negative (less than zero)
        * 'greater':  the rank correlation is positive (greater than zero)

    Returns
    -------
    correlation : float
       The tau statistic.
    pvalue : float
       The p-value for a hypothesis test whose null hypothesis is
       an absence of association, tau = 0.

    See Also
    --------
    spearmanr : Calculates a Spearman rank-order correlation coefficient.
    theilslopes : Computes the Theil-Sen estimator for a set of points (x, y).
    weightedtau : Computes a weighted version of Kendall's tau.

    Notes
    -----
    The definition of Kendall's tau that is used is [2]_::

      tau_b = (P - Q) / sqrt((P + Q + T) * (P + Q + U))

      tau_c = 2 (P - Q) / (n**2 * (m - 1) / m)

    where P is the number of concordant pairs, Q the number of discordant
    pairs, T the number of ties only in `x`, and U the number of ties only in
    `y`.  If a tie occurs for the same pair in both `x` and `y`, it is not
    added to either T or U. n is the total number of samples, and m is the
    number of unique values in either `x` or `y`, whichever is smaller.

    References
    ----------
    .. [1] Maurice G. Kendall, "A New Measure of Rank Correlation", Biometrika
           Vol. 30, No. 1/2, pp. 81-93, 1938.
    .. [2] Maurice G. Kendall, "The treatment of ties in ranking problems",
           Biometrika Vol. 33, No. 3, pp. 239-251. 1945.
    .. [3] Gottfried E. Noether, "Elements of Nonparametric Statistics", John
           Wiley & Sons, 1967.
    .. [4] Peter M. Fenwick, "A new data structure for cumulative frequency
           tables", Software: Practice and Experience, Vol. 24, No. 3,
           pp. 327-336, 1994.
    .. [5] Maurice G. Kendall, "Rank Correlation Methods" (4th Edition),
           Charles Griffin & Co., 1970.

    Examples
    --------
    >>> from scipy import stats
    >>> x1 = [12, 2, 1, 12, 2]
    >>> x2 = [1, 4, 7, 1, 0]
    >>> tau, p_value = stats.kendalltau(x1, x2)
    >>> tau
    -0.47140452079103173
    >>> p_value
    0.2827454599327748

    """
    x = np.asarray(x).ravel()
    y = np.asarray(y).ravel()

    if x.size != y.size:
        raise ValueError("All inputs to `kendalltau` must be of the same "
                         f"size, found x-size {x.size} and y-size {y.size}")
    elif not x.size or not y.size:
        # Return NaN if arrays are empty
        return KendalltauResult(np.nan, np.nan)

    # check both x and y
    cnx, npx = _contains_nan(x, nan_policy)
    cny, npy = _contains_nan(y, nan_policy)
    contains_nan = cnx or cny
    if npx == 'omit' or npy == 'omit':
        nan_policy = 'omit'

    if contains_nan and nan_policy == 'propagate':
        return KendalltauResult(np.nan, np.nan)

    elif contains_nan and nan_policy == 'omit':
        x = ma.masked_invalid(x)
        y = ma.masked_invalid(y)
        if variant == 'b':
            return mstats_basic.kendalltau(x, y, method=method, use_ties=True,
                                           alternative=alternative)
        else:
            message = ("nan_policy='omit' is currently compatible only with "
                       "variant='b'.")
            raise ValueError(message)

    if initial_lexsort is not None:  # deprecate to drop!
        warnings.warn('"initial_lexsort" is gone!')

    def count_rank_tie(ranks):
        cnt = np.bincount(ranks).astype('int64', copy=False)
        cnt = cnt[cnt > 1]
        return ((cnt * (cnt - 1) // 2).sum(),
                (cnt * (cnt - 1.) * (cnt - 2)).sum(),
                (cnt * (cnt - 1.) * (2*cnt + 5)).sum())

    size = x.size
    perm = np.argsort(y)  # sort on y and convert y to dense ranks
    x, y = x[perm], y[perm]
    y = np.r_[True, y[1:] != y[:-1]].cumsum(dtype=np.intp)

    # stable sort on x and convert x to dense ranks
    perm = np.argsort(x, kind='mergesort')
    x, y = x[perm], y[perm]
    x = np.r_[True, x[1:] != x[:-1]].cumsum(dtype=np.intp)

    dis = _kendall_dis(x, y)  # discordant pairs

    obs = np.r_[True, (x[1:] != x[:-1]) | (y[1:] != y[:-1]), True]
    cnt = np.diff(np.nonzero(obs)[0]).astype('int64', copy=False)

    ntie = (cnt * (cnt - 1) // 2).sum()  # joint ties
    xtie, x0, x1 = count_rank_tie(x)     # ties in x, stats
    ytie, y0, y1 = count_rank_tie(y)     # ties in y, stats

    tot = (size * (size - 1)) // 2

    if xtie == tot or ytie == tot:
        return KendalltauResult(np.nan, np.nan)

    # Note that tot = con + dis + (xtie - ntie) + (ytie - ntie) + ntie
    #               = con + dis + xtie + ytie - ntie
    con_minus_dis = tot - xtie - ytie + ntie - 2 * dis
    if variant == 'b':
        tau = con_minus_dis / np.sqrt(tot - xtie) / np.sqrt(tot - ytie)
    elif variant == 'c':
        minclasses = min(len(set(x)), len(set(y)))
        tau = 2*con_minus_dis / (size**2 * (minclasses-1)/minclasses)
    else:
        raise ValueError(f"Unknown variant of the method chosen: {variant}. "
                         "variant must be 'b' or 'c'.")

    # Limit range to fix computational errors
    tau = min(1., max(-1., tau))

    # The p-value calculation is the same for all variants since the p-value
    # depends only on con_minus_dis.
    if method == 'exact' and (xtie != 0 or ytie != 0):
        raise ValueError("Ties found, exact method cannot be used.")

    if method == 'auto':
        if (xtie == 0 and ytie == 0) and (size <= 33 or
                                          min(dis, tot-dis) <= 1):
            method = 'exact'
        else:
            method = 'asymptotic'

    if xtie == 0 and ytie == 0 and method == 'exact':
        pvalue = mstats_basic._kendall_p_exact(size, tot-dis, alternative)
    elif method == 'asymptotic':
        # con_minus_dis is approx normally distributed with this variance [3]_
        m = size * (size - 1.)
        var = ((m * (2*size + 5) - x1 - y1) / 18 +
               (2 * xtie * ytie) / m + x0 * y0 / (9 * m * (size - 2)))
        z = con_minus_dis / np.sqrt(var)
        _, pvalue = _normtest_finish(z, alternative)
    else:
        raise ValueError(f"Unknown method {method} specified.  Use 'auto', "
                         "'exact' or 'asymptotic'.")

    return KendalltauResult(tau, pvalue)


WeightedTauResult = namedtuple('WeightedTauResult', ('correlation', 'pvalue'))


def weightedtau(x, y, rank=True, weigher=None, additive=True):
    r"""Compute a weighted version of Kendall's :math:`\tau`.

    The weighted :math:`\tau` is a weighted version of Kendall's
    :math:`\tau` in which exchanges of high weight are more influential than
    exchanges of low weight. The default parameters compute the additive
    hyperbolic version of the index, :math:`\tau_\mathrm h`, which has
    been shown to provide the best balance between important and
    unimportant elements [1]_.

    The weighting is defined by means of a rank array, which assigns a
    nonnegative rank to each element (higher importance ranks being
    associated with smaller values, e.g., 0 is the highest possible rank),
    and a weigher function, which assigns a weight based on the rank to
    each element. The weight of an exchange is then the sum or the product
    of the weights of the ranks of the exchanged elements. The default
    parameters compute :math:`\tau_\mathrm h`: an exchange between
    elements with rank :math:`r` and :math:`s` (starting from zero) has
    weight :math:`1/(r+1) + 1/(s+1)`.

    Specifying a rank array is meaningful only if you have in mind an
    external criterion of importance. If, as it usually happens, you do
    not have in mind a specific rank, the weighted :math:`\tau` is
    defined by averaging the values obtained using the decreasing
    lexicographical rank by (`x`, `y`) and by (`y`, `x`). This is the
    behavior with default parameters. Note that the convention used
    here for ranking (lower values imply higher importance) is opposite
    to that used by other SciPy statistical functions.

    Parameters
    ----------
    x, y : array_like
        Arrays of scores, of the same shape. If arrays are not 1-D, they will
        be flattened to 1-D.
    rank : array_like of ints or bool, optional
        A nonnegative rank assigned to each element. If it is None, the
        decreasing lexicographical rank by (`x`, `y`) will be used: elements of
        higher rank will be those with larger `x`-values, using `y`-values to
        break ties (in particular, swapping `x` and `y` will give a different
        result). If it is False, the element indices will be used
        directly as ranks. The default is True, in which case this
        function returns the average of the values obtained using the
        decreasing lexicographical rank by (`x`, `y`) and by (`y`, `x`).
    weigher : callable, optional
        The weigher function. Must map nonnegative integers (zero
        representing the most important element) to a nonnegative weight.
        The default, None, provides hyperbolic weighing, that is,
        rank :math:`r` is mapped to weight :math:`1/(r+1)`.
    additive : bool, optional
        If True, the weight of an exchange is computed by adding the
        weights of the ranks of the exchanged elements; otherwise, the weights
        are multiplied. The default is True.

    Returns
    -------
    correlation : float
       The weighted :math:`\tau` correlation index.
    pvalue : float
       Presently ``np.nan``, as the null statistics is unknown (even in the
       additive hyperbolic case).

    See Also
    --------
    kendalltau : Calculates Kendall's tau.
    spearmanr : Calculates a Spearman rank-order correlation coefficient.
    theilslopes : Computes the Theil-Sen estimator for a set of points (x, y).

    Notes
    -----
    This function uses an :math:`O(n \log n)`, mergesort-based algorithm
    [1]_ that is a weighted extension of Knight's algorithm for Kendall's
    :math:`\tau` [2]_. It can compute Shieh's weighted :math:`\tau` [3]_
    between rankings without ties (i.e., permutations) by setting
    `additive` and `rank` to False, as the definition given in [1]_ is a
    generalization of Shieh's.

    NaNs are considered the smallest possible score.

    .. versionadded:: 0.19.0

    References
    ----------
    .. [1] Sebastiano Vigna, "A weighted correlation index for rankings with
           ties", Proceedings of the 24th international conference on World
           Wide Web, pp. 1166-1176, ACM, 2015.
    .. [2] W.R. Knight, "A Computer Method for Calculating Kendall's Tau with
           Ungrouped Data", Journal of the American Statistical Association,
           Vol. 61, No. 314, Part 1, pp. 436-439, 1966.
    .. [3] Grace S. Shieh. "A weighted Kendall's tau statistic", Statistics &
           Probability Letters, Vol. 39, No. 1, pp. 17-24, 1998.

    Examples
    --------
    >>> from scipy import stats
    >>> x = [12, 2, 1, 12, 2]
    >>> y = [1, 4, 7, 1, 0]
    >>> tau, p_value = stats.weightedtau(x, y)
    >>> tau
    -0.56694968153682723
    >>> p_value
    nan
    >>> tau, p_value = stats.weightedtau(x, y, additive=False)
    >>> tau
    -0.62205716951801038

    NaNs are considered the smallest possible score:

    >>> x = [12, 2, 1, 12, 2]
    >>> y = [1, 4, 7, 1, np.nan]
    >>> tau, _ = stats.weightedtau(x, y)
    >>> tau
    -0.56694968153682723

    This is exactly Kendall's tau:

    >>> x = [12, 2, 1, 12, 2]
    >>> y = [1, 4, 7, 1, 0]
    >>> tau, _ = stats.weightedtau(x, y, weigher=lambda x: 1)
    >>> tau
    -0.47140452079103173

    >>> x = [12, 2, 1, 12, 2]
    >>> y = [1, 4, 7, 1, 0]
    >>> stats.weightedtau(x, y, rank=None)
    WeightedTauResult(correlation=-0.4157652301037516, pvalue=nan)
    >>> stats.weightedtau(y, x, rank=None)
    WeightedTauResult(correlation=-0.7181341329699028, pvalue=nan)

    """
    x = np.asarray(x).ravel()
    y = np.asarray(y).ravel()

    if x.size != y.size:
        raise ValueError("All inputs to `weightedtau` must be "
                         "of the same size, "
                         "found x-size %s and y-size %s" % (x.size, y.size))
    if not x.size:
        # Return NaN if arrays are empty
        return WeightedTauResult(np.nan, np.nan)

    # If there are NaNs we apply _toint64()
    if np.isnan(np.sum(x)):
        x = _toint64(x)
    if np.isnan(np.sum(y)):
        y = _toint64(y)

    # Reduce to ranks unsupported types
    if x.dtype != y.dtype:
        if x.dtype != np.int64:
            x = _toint64(x)
        if y.dtype != np.int64:
            y = _toint64(y)
    else:
        if x.dtype not in (np.int32, np.int64, np.float32, np.float64):
            x = _toint64(x)
            y = _toint64(y)

    if rank is True:
        return WeightedTauResult((
            _weightedrankedtau(x, y, None, weigher, additive) +
            _weightedrankedtau(y, x, None, weigher, additive)
            ) / 2, np.nan)

    if rank is False:
        rank = np.arange(x.size, dtype=np.intp)
    elif rank is not None:
        rank = np.asarray(rank).ravel()
        if rank.size != x.size:
            raise ValueError(
                "All inputs to `weightedtau` must be of the same size, "
                "found x-size %s and rank-size %s" % (x.size, rank.size)
            )

    return WeightedTauResult(_weightedrankedtau(x, y, rank, weigher, additive),
                             np.nan)


# FROM MGCPY: https://github.com/neurodata/mgcpy


class _ParallelP:
    """Helper function to calculate parallel p-value."""

    def __init__(self, x, y, random_states):
        self.x = x
        self.y = y
        self.random_states = random_states

    def __call__(self, index):
        order = self.random_states[index].permutation(self.y.shape[0])
        permy = self.y[order][:, order]

        # calculate permuted stats, store in null distribution
        perm_stat = _mgc_stat(self.x, permy)[0]

        return perm_stat


def _perm_test(x, y, stat, reps=1000, workers=-1, random_state=None):
    r"""Helper function that calculates the p-value. See below for uses.

    Parameters
    ----------
    x, y : ndarray
        `x` and `y` have shapes `(n, p)` and `(n, q)`.
    stat : float
        The sample test statistic.
    reps : int, optional
        The number of replications used to estimate the null when using the
        permutation test. The default is 1000 replications.
    workers : int or map-like callable, optional
        If `workers` is an int the population is subdivided into `workers`
        sections and evaluated in parallel (uses
        `multiprocessing.Pool <multiprocessing>`). Supply `-1` to use all cores
        available to the Process. Alternatively supply a map-like callable,
        such as `multiprocessing.Pool.map` for evaluating the population in
        parallel. This evaluation is carried out as `workers(func, iterable)`.
        Requires that `func` be pickleable.
    random_state : {None, int, `numpy.random.Generator`,
                    `numpy.random.RandomState`}, optional

        If `seed` is None (or `np.random`), the `numpy.random.RandomState`
        singleton is used.
        If `seed` is an int, a new ``RandomState`` instance is used,
        seeded with `seed`.
        If `seed` is already a ``Generator`` or ``RandomState`` instance then
        that instance is used.

    Returns
    -------
    pvalue : float
        The sample test p-value.
    null_dist : list
        The approximated null distribution.

    """
    # generate seeds for each rep (change to new parallel random number
    # capabilities in numpy >= 1.17+)
    random_state = check_random_state(random_state)
    random_states = [np.random.RandomState(rng_integers(random_state, 1 << 32,
                     size=4, dtype=np.uint32)) for _ in range(reps)]

    # parallelizes with specified workers over number of reps and set seeds
    parallelp = _ParallelP(x=x, y=y, random_states=random_states)
    with MapWrapper(workers) as mapwrapper:
        null_dist = np.array(list(mapwrapper(parallelp, range(reps))))

    # calculate p-value and significant permutation map through list
    pvalue = (null_dist >= stat).sum() / reps

    # correct for a p-value of 0. This is because, with bootstrapping
    # permutations, a p-value of 0 is incorrect
    if pvalue == 0:
        pvalue = 1 / reps

    return pvalue, null_dist


def _euclidean_dist(x):
    return cdist(x, x)


MGCResult = namedtuple('MGCResult', ('stat', 'pvalue', 'mgc_dict'))


def multiscale_graphcorr(x, y, compute_distance=_euclidean_dist, reps=1000,
                         workers=1, is_twosamp=False, random_state=None):
    r"""Computes the Multiscale Graph Correlation (MGC) test statistic.

    Specifically, for each point, MGC finds the :math:`k`-nearest neighbors for
    one property (e.g. cloud density), and the :math:`l`-nearest neighbors for
    the other property (e.g. grass wetness) [1]_. This pair :math:`(k, l)` is
    called the "scale". A priori, however, it is not know which scales will be
    most informative. So, MGC computes all distance pairs, and then efficiently
    computes the distance correlations for all scales. The local correlations
    illustrate which scales are relatively informative about the relationship.
    The key, therefore, to successfully discover and decipher relationships
    between disparate data modalities is to adaptively determine which scales
    are the most informative, and the geometric implication for the most
    informative scales. Doing so not only provides an estimate of whether the
    modalities are related, but also provides insight into how the
    determination was made. This is especially important in high-dimensional
    data, where simple visualizations do not reveal relationships to the
    unaided human eye. Characterizations of this implementation in particular
    have been derived from and benchmarked within in [2]_.

    Parameters
    ----------
    x, y : ndarray
        If ``x`` and ``y`` have shapes ``(n, p)`` and ``(n, q)`` where `n` is
        the number of samples and `p` and `q` are the number of dimensions,
        then the MGC independence test will be run.  Alternatively, ``x`` and
        ``y`` can have shapes ``(n, n)`` if they are distance or similarity
        matrices, and ``compute_distance`` must be sent to ``None``. If ``x``
        and ``y`` have shapes ``(n, p)`` and ``(m, p)``, an unpaired
        two-sample MGC test will be run.
    compute_distance : callable, optional
        A function that computes the distance or similarity among the samples
        within each data matrix. Set to ``None`` if ``x`` and ``y`` are
        already distance matrices. The default uses the euclidean norm metric.
        If you are calling a custom function, either create the distance
        matrix before-hand or create a function of the form
        ``compute_distance(x)`` where `x` is the data matrix for which
        pairwise distances are calculated.
    reps : int, optional
        The number of replications used to estimate the null when using the
        permutation test. The default is ``1000``.
    workers : int or map-like callable, optional
        If ``workers`` is an int the population is subdivided into ``workers``
        sections and evaluated in parallel (uses ``multiprocessing.Pool
        <multiprocessing>``). Supply ``-1`` to use all cores available to the
        Process. Alternatively supply a map-like callable, such as
        ``multiprocessing.Pool.map`` for evaluating the p-value in parallel.
        This evaluation is carried out as ``workers(func, iterable)``.
        Requires that `func` be pickleable. The default is ``1``.
    is_twosamp : bool, optional
        If `True`, a two sample test will be run. If ``x`` and ``y`` have
        shapes ``(n, p)`` and ``(m, p)``, this optional will be overriden and
        set to ``True``. Set to ``True`` if ``x`` and ``y`` both have shapes
        ``(n, p)`` and a two sample test is desired. The default is ``False``.
        Note that this will not run if inputs are distance matrices.
    random_state : {None, int, `numpy.random.Generator`,
                    `numpy.random.RandomState`}, optional

        If `seed` is None (or `np.random`), the `numpy.random.RandomState`
        singleton is used.
        If `seed` is an int, a new ``RandomState`` instance is used,
        seeded with `seed`.
        If `seed` is already a ``Generator`` or ``RandomState`` instance then
        that instance is used.

    Returns
    -------
    stat : float
        The sample MGC test statistic within `[-1, 1]`.
    pvalue : float
        The p-value obtained via permutation.
    mgc_dict : dict
        Contains additional useful additional returns containing the following
        keys:

            - mgc_map : ndarray
                A 2D representation of the latent geometry of the relationship.
                of the relationship.
            - opt_scale : (int, int)
                The estimated optimal scale as a `(x, y)` pair.
            - null_dist : list
                The null distribution derived from the permuted matrices

    See Also
    --------
    pearsonr : Pearson correlation coefficient and p-value for testing
               non-correlation.
    kendalltau : Calculates Kendall's tau.
    spearmanr : Calculates a Spearman rank-order correlation coefficient.

    Notes
    -----
    A description of the process of MGC and applications on neuroscience data
    can be found in [1]_. It is performed using the following steps:

    #. Two distance matrices :math:`D^X` and :math:`D^Y` are computed and
       modified to be mean zero columnwise. This results in two
       :math:`n \times n` distance matrices :math:`A` and :math:`B` (the
       centering and unbiased modification) [3]_.

    #. For all values :math:`k` and :math:`l` from :math:`1, ..., n`,

       * The :math:`k`-nearest neighbor and :math:`l`-nearest neighbor graphs
         are calculated for each property. Here, :math:`G_k (i, j)` indicates
         the :math:`k`-smallest values of the :math:`i`-th row of :math:`A`
         and :math:`H_l (i, j)` indicates the :math:`l` smallested values of
         the :math:`i`-th row of :math:`B`

       * Let :math:`\circ` denotes the entry-wise matrix product, then local
         correlations are summed and normalized using the following statistic:

    .. math::

        c^{kl} = \frac{\sum_{ij} A G_k B H_l}
                      {\sqrt{\sum_{ij} A^2 G_k \times \sum_{ij} B^2 H_l}}

    #. The MGC test statistic is the smoothed optimal local correlation of
       :math:`\{ c^{kl} \}`. Denote the smoothing operation as :math:`R(\cdot)`
       (which essentially set all isolated large correlations) as 0 and
       connected large correlations the same as before, see [3]_.) MGC is,

    .. math::

        MGC_n (x, y) = \max_{(k, l)} R \left(c^{kl} \left( x_n, y_n \right)
                                                    \right)

    The test statistic returns a value between :math:`(-1, 1)` since it is
    normalized.

    The p-value returned is calculated using a permutation test. This process
    is completed by first randomly permuting :math:`y` to estimate the null
    distribution and then calculating the probability of observing a test
    statistic, under the null, at least as extreme as the observed test
    statistic.

    MGC requires at least 5 samples to run with reliable results. It can also
    handle high-dimensional data sets.
    In addition, by manipulating the input data matrices, the two-sample
    testing problem can be reduced to the independence testing problem [4]_.
    Given sample data :math:`U` and :math:`V` of sizes :math:`p \times n`
    :math:`p \times m`, data matrix :math:`X` and :math:`Y` can be created as
    follows:

    .. math::

        X = [U | V] \in \mathcal{R}^{p \times (n + m)}
        Y = [0_{1 \times n} | 1_{1 \times m}] \in \mathcal{R}^{(n + m)}

    Then, the MGC statistic can be calculated as normal. This methodology can
    be extended to similar tests such as distance correlation [4]_.

    .. versionadded:: 1.4.0

    References
    ----------
    .. [1] Vogelstein, J. T., Bridgeford, E. W., Wang, Q., Priebe, C. E.,
           Maggioni, M., & Shen, C. (2019). Discovering and deciphering
           relationships across disparate data modalities. ELife.
    .. [2] Panda, S., Palaniappan, S., Xiong, J., Swaminathan, A.,
           Ramachandran, S., Bridgeford, E. W., ... Vogelstein, J. T. (2019).
           mgcpy: A Comprehensive High Dimensional Independence Testing Python
           Package. :arXiv:`1907.02088`
    .. [3] Shen, C., Priebe, C.E., & Vogelstein, J. T. (2019). From distance
           correlation to multiscale graph correlation. Journal of the American
           Statistical Association.
    .. [4] Shen, C. & Vogelstein, J. T. (2018). The Exact Equivalence of
           Distance and Kernel Methods for Hypothesis Testing.
           :arXiv:`1806.05514`

    Examples
    --------
    >>> from scipy.stats import multiscale_graphcorr
    >>> x = np.arange(100)
    >>> y = x
    >>> stat, pvalue, _ = multiscale_graphcorr(x, y, workers=-1)
    >>> '%.1f, %.3f' % (stat, pvalue)
    '1.0, 0.001'

    Alternatively,

    >>> x = np.arange(100)
    >>> y = x
    >>> mgc = multiscale_graphcorr(x, y)
    >>> '%.1f, %.3f' % (mgc.stat, mgc.pvalue)
    '1.0, 0.001'

    To run an unpaired two-sample test,

    >>> x = np.arange(100)
    >>> y = np.arange(79)
    >>> mgc = multiscale_graphcorr(x, y)
    >>> '%.3f, %.2f' % (mgc.stat, mgc.pvalue)  # doctest: +SKIP
    '0.033, 0.02'

    or, if shape of the inputs are the same,

    >>> x = np.arange(100)
    >>> y = x
    >>> mgc = multiscale_graphcorr(x, y, is_twosamp=True)
    >>> '%.3f, %.1f' % (mgc.stat, mgc.pvalue)  # doctest: +SKIP
    '-0.008, 1.0'

    """
    if not isinstance(x, np.ndarray) or not isinstance(y, np.ndarray):
        raise ValueError("x and y must be ndarrays")

    # convert arrays of type (n,) to (n, 1)
    if x.ndim == 1:
        x = x[:, np.newaxis]
    elif x.ndim != 2:
        raise ValueError("Expected a 2-D array `x`, found shape "
                         "{}".format(x.shape))
    if y.ndim == 1:
        y = y[:, np.newaxis]
    elif y.ndim != 2:
        raise ValueError("Expected a 2-D array `y`, found shape "
                         "{}".format(y.shape))

    nx, px = x.shape
    ny, py = y.shape

    # check for NaNs
    _contains_nan(x, nan_policy='raise')
    _contains_nan(y, nan_policy='raise')

    # check for positive or negative infinity and raise error
    if np.sum(np.isinf(x)) > 0 or np.sum(np.isinf(y)) > 0:
        raise ValueError("Inputs contain infinities")

    if nx != ny:
        if px == py:
            # reshape x and y for two sample testing
            is_twosamp = True
        else:
            raise ValueError("Shape mismatch, x and y must have shape [n, p] "
                             "and [n, q] or have shape [n, p] and [m, p].")

    if nx < 5 or ny < 5:
        raise ValueError("MGC requires at least 5 samples to give reasonable "
                         "results.")

    # convert x and y to float
    x = x.astype(np.float64)
    y = y.astype(np.float64)

    # check if compute_distance_matrix if a callable()
    if not callable(compute_distance) and compute_distance is not None:
        raise ValueError("Compute_distance must be a function.")

    # check if number of reps exists, integer, or > 0 (if under 1000 raises
    # warning)
    if not isinstance(reps, int) or reps < 0:
        raise ValueError("Number of reps must be an integer greater than 0.")
    elif reps < 1000:
        msg = ("The number of replications is low (under 1000), and p-value "
               "calculations may be unreliable. Use the p-value result, with "
               "caution!")
        warnings.warn(msg, RuntimeWarning)

    if is_twosamp:
        if compute_distance is None:
            raise ValueError("Cannot run if inputs are distance matrices")
        x, y = _two_sample_transform(x, y)

    if compute_distance is not None:
        # compute distance matrices for x and y
        x = compute_distance(x)
        y = compute_distance(y)

    # calculate MGC stat
    stat, stat_dict = _mgc_stat(x, y)
    stat_mgc_map = stat_dict["stat_mgc_map"]
    opt_scale = stat_dict["opt_scale"]

    # calculate permutation MGC p-value
    pvalue, null_dist = _perm_test(x, y, stat, reps=reps, workers=workers,
                                   random_state=random_state)

    # save all stats (other than stat/p-value) in dictionary
    mgc_dict = {"mgc_map": stat_mgc_map,
                "opt_scale": opt_scale,
                "null_dist": null_dist}

    return MGCResult(stat, pvalue, mgc_dict)


def _mgc_stat(distx, disty):
    r"""Helper function that calculates the MGC stat. See above for use.

    Parameters
    ----------
    x, y : ndarray
        `x` and `y` have shapes `(n, p)` and `(n, q)` or `(n, n)` and `(n, n)`
        if distance matrices.

    Returns
    -------
    stat : float
        The sample MGC test statistic within `[-1, 1]`.
    stat_dict : dict
        Contains additional useful additional returns containing the following
        keys:

            - stat_mgc_map : ndarray
                MGC-map of the statistics.
            - opt_scale : (float, float)
                The estimated optimal scale as a `(x, y)` pair.

    """
    # calculate MGC map and optimal scale
    stat_mgc_map = _local_correlations(distx, disty, global_corr='mgc')

    n, m = stat_mgc_map.shape
    if m == 1 or n == 1:
        # the global scale at is the statistic calculated at maximial nearest
        # neighbors. There is not enough local scale to search over, so
        # default to global scale
        stat = stat_mgc_map[m - 1][n - 1]
        opt_scale = m * n
    else:
        samp_size = len(distx) - 1

        # threshold to find connected region of significant local correlations
        sig_connect = _threshold_mgc_map(stat_mgc_map, samp_size)

        # maximum within the significant region
        stat, opt_scale = _smooth_mgc_map(sig_connect, stat_mgc_map)

    stat_dict = {"stat_mgc_map": stat_mgc_map,
                 "opt_scale": opt_scale}

    return stat, stat_dict


def _threshold_mgc_map(stat_mgc_map, samp_size):
    r"""
    Finds a connected region of significance in the MGC-map by thresholding.

    Parameters
    ----------
    stat_mgc_map : ndarray
        All local correlations within `[-1,1]`.
    samp_size : int
        The sample size of original data.

    Returns
    -------
    sig_connect : ndarray
        A binary matrix with 1's indicating the significant region.

    """
    m, n = stat_mgc_map.shape

    # 0.02 is simply an empirical threshold, this can be set to 0.01 or 0.05
    # with varying levels of performance. Threshold is based on a beta
    # approximation.
    per_sig = 1 - (0.02 / samp_size)  # Percentile to consider as significant
    threshold = samp_size * (samp_size - 3)/4 - 1/2  # Beta approximation
    threshold = distributions.beta.ppf(per_sig, threshold, threshold) * 2 - 1

    # the global scale at is the statistic calculated at maximial nearest
    # neighbors. Threshold is the maximium on the global and local scales
    threshold = max(threshold, stat_mgc_map[m - 1][n - 1])

    # find the largest connected component of significant correlations
    sig_connect = stat_mgc_map > threshold
    if np.sum(sig_connect) > 0:
        sig_connect, _ = _measurements.label(sig_connect)
        _, label_counts = np.unique(sig_connect, return_counts=True)

        # skip the first element in label_counts, as it is count(zeros)
        max_label = np.argmax(label_counts[1:]) + 1
        sig_connect = sig_connect == max_label
    else:
        sig_connect = np.array([[False]])

    return sig_connect


def _smooth_mgc_map(sig_connect, stat_mgc_map):
    """Finds the smoothed maximal within the significant region R.

    If area of R is too small it returns the last local correlation. Otherwise,
    returns the maximum within significant_connected_region.

    Parameters
    ----------
    sig_connect: ndarray
        A binary matrix with 1's indicating the significant region.
    stat_mgc_map: ndarray
        All local correlations within `[-1, 1]`.

    Returns
    -------
    stat : float
        The sample MGC statistic within `[-1, 1]`.
    opt_scale: (float, float)
        The estimated optimal scale as an `(x, y)` pair.

    """
    m, n = stat_mgc_map.shape

    # the global scale at is the statistic calculated at maximial nearest
    # neighbors. By default, statistic and optimal scale are global.
    stat = stat_mgc_map[m - 1][n - 1]
    opt_scale = [m, n]

    if np.linalg.norm(sig_connect) != 0:
        # proceed only when the connected region's area is sufficiently large
        # 0.02 is simply an empirical threshold, this can be set to 0.01 or 0.05
        # with varying levels of performance
        if np.sum(sig_connect) >= np.ceil(0.02 * max(m, n)) * min(m, n):
            max_corr = max(stat_mgc_map[sig_connect])

            # find all scales within significant_connected_region that maximize
            # the local correlation
            max_corr_index = np.where((stat_mgc_map >= max_corr) & sig_connect)

            if max_corr >= stat:
                stat = max_corr

                k, l = max_corr_index
                one_d_indices = k * n + l  # 2D to 1D indexing
                k = np.max(one_d_indices) // n
                l = np.max(one_d_indices) % n
                opt_scale = [k+1, l+1]  # adding 1s to match R indexing

    return stat, opt_scale


def _two_sample_transform(u, v):
    """Helper function that concatenates x and y for two sample MGC stat.

    See above for use.

    Parameters
    ----------
    u, v : ndarray
        `u` and `v` have shapes `(n, p)` and `(m, p)`.

    Returns
    -------
    x : ndarray
        Concatenate `u` and `v` along the `axis = 0`. `x` thus has shape
        `(2n, p)`.
    y : ndarray
        Label matrix for `x` where 0 refers to samples that comes from `u` and
        1 refers to samples that come from `v`. `y` thus has shape `(2n, 1)`.

    """
    nx = u.shape[0]
    ny = v.shape[0]
    x = np.concatenate([u, v], axis=0)
    y = np.concatenate([np.zeros(nx), np.ones(ny)], axis=0).reshape(-1, 1)
    return x, y


#####################################
#       INFERENTIAL STATISTICS      #
#####################################

Ttest_1sampResult = namedtuple('Ttest_1sampResult', ('statistic', 'pvalue'))


def ttest_1samp(a, popmean, axis=0, nan_policy='propagate',
                alternative="two-sided"):
    """Calculate the T-test for the mean of ONE group of scores.

    This is a test for the null hypothesis that the expected value
    (mean) of a sample of independent observations `a` is equal to the given
    population mean, `popmean`.

    Parameters
    ----------
    a : array_like
        Sample observation.
    popmean : float or array_like
        Expected value in null hypothesis. If array_like, then it must have the
        same shape as `a` excluding the axis dimension.
    axis : int or None, optional
        Axis along which to compute test; default is 0. If None, compute over
        the whole array `a`.
    nan_policy : {'propagate', 'raise', 'omit'}, optional
        Defines how to handle when input contains nan.
        The following options are available (default is 'propagate'):

          * 'propagate': returns nan
          * 'raise': throws an error
          * 'omit': performs the calculations ignoring nan values

    alternative : {'two-sided', 'less', 'greater'}, optional
        Defines the alternative hypothesis.
        The following options are available (default is 'two-sided'):

        * 'two-sided': the mean of the underlying distribution of the sample
          is different than the given population mean (`popmean`)
        * 'less': the mean of the underlying distribution of the sample is
          less than the given population mean (`popmean`)
        * 'greater': the mean of the underlying distribution of the sample is
          greater than the given population mean (`popmean`)

        .. versionadded:: 1.6.0

    Returns
    -------
    statistic : float or array
        t-statistic.
    pvalue : float or array
        Two-sided p-value.

    Examples
    --------
    >>> from scipy import stats
    >>> rng = np.random.default_rng()
    >>> rvs = stats.norm.rvs(loc=5, scale=10, size=(50, 2), random_state=rng)

    Test if mean of random sample is equal to true mean, and different mean.
    We reject the null hypothesis in the second case and don't reject it in
    the first case.

    >>> stats.ttest_1samp(rvs, 5.0)
    Ttest_1sampResult(statistic=array([-2.09794637, -1.75977004]), pvalue=array([0.04108952, 0.08468867]))
    >>> stats.ttest_1samp(rvs, 0.0)
    Ttest_1sampResult(statistic=array([1.64495065, 1.62095307]), pvalue=array([0.10638103, 0.11144602]))

    Examples using axis and non-scalar dimension for population mean.

    >>> result = stats.ttest_1samp(rvs, [5.0, 0.0])
    >>> result.statistic
    array([-2.09794637,  1.62095307])
    >>> result.pvalue
    array([0.04108952, 0.11144602])

    >>> result = stats.ttest_1samp(rvs.T, [5.0, 0.0], axis=1)
    >>> result.statistic
    array([-2.09794637,  1.62095307])
    >>> result.pvalue
    array([0.04108952, 0.11144602])

    >>> result = stats.ttest_1samp(rvs, [[5.0], [0.0]])
    >>> result.statistic
    array([[-2.09794637, -1.75977004],
           [ 1.64495065,  1.62095307]])
    >>> result.pvalue
    array([[0.04108952, 0.08468867],
           [0.10638103, 0.11144602]])

    """
    a, axis = _chk_asarray(a, axis)

    contains_nan, nan_policy = _contains_nan(a, nan_policy)

    if contains_nan and nan_policy == 'omit':
        a = ma.masked_invalid(a)
        return mstats_basic.ttest_1samp(a, popmean, axis, alternative)

    n = a.shape[axis]
    df = n - 1

    d = np.mean(a, axis) - popmean
    v = np.var(a, axis, ddof=1)
    denom = np.sqrt(v / n)

    with np.errstate(divide='ignore', invalid='ignore'):
        t = np.divide(d, denom)
    t, prob = _ttest_finish(df, t, alternative)

    return Ttest_1sampResult(t, prob)


def _ttest_finish(df, t, alternative):
    """Common code between all 3 t-test functions."""
    # We use ``stdtr`` directly here as it handles the case when ``nan``
    # values are present in the data and masked arrays are passed
    # while ``t.cdf`` emits runtime warnings. This way ``_ttest_finish``
    # can be shared between the ``stats`` and ``mstats`` versions.

    if alternative == 'less':
        pval = special.stdtr(df, t)
    elif alternative == 'greater':
        pval = special.stdtr(df, -t)
    elif alternative == 'two-sided':
        pval = special.stdtr(df, -np.abs(t))*2
    else:
        raise ValueError("alternative must be "
                         "'less', 'greater' or 'two-sided'")

    if t.ndim == 0:
        t = t[()]
    if pval.ndim == 0:
        pval = pval[()]

    return t, pval


def _ttest_ind_from_stats(mean1, mean2, denom, df, alternative):

    d = mean1 - mean2
    with np.errstate(divide='ignore', invalid='ignore'):
        t = np.divide(d, denom)
    t, prob = _ttest_finish(df, t, alternative)

    return (t, prob)


def _unequal_var_ttest_denom(v1, n1, v2, n2):
    vn1 = v1 / n1
    vn2 = v2 / n2
    with np.errstate(divide='ignore', invalid='ignore'):
        df = (vn1 + vn2)**2 / (vn1**2 / (n1 - 1) + vn2**2 / (n2 - 1))

    # If df is undefined, variances are zero (assumes n1 > 0 & n2 > 0).
    # Hence it doesn't matter what df is as long as it's not NaN.
    df = np.where(np.isnan(df), 1, df)
    denom = np.sqrt(vn1 + vn2)
    return df, denom


def _equal_var_ttest_denom(v1, n1, v2, n2):
    df = n1 + n2 - 2.0
    svar = ((n1 - 1) * v1 + (n2 - 1) * v2) / df
    denom = np.sqrt(svar * (1.0 / n1 + 1.0 / n2))
    return df, denom


Ttest_indResult = namedtuple('Ttest_indResult', ('statistic', 'pvalue'))


def ttest_ind_from_stats(mean1, std1, nobs1, mean2, std2, nobs2,
                         equal_var=True, alternative="two-sided"):
    r"""
    T-test for means of two independent samples from descriptive statistics.

    This is a test for the null hypothesis that two independent
    samples have identical average (expected) values.

    Parameters
    ----------
    mean1 : array_like
        The mean(s) of sample 1.
    std1 : array_like
        The standard deviation(s) of sample 1.
    nobs1 : array_like
        The number(s) of observations of sample 1.
    mean2 : array_like
        The mean(s) of sample 2.
    std2 : array_like
        The standard deviations(s) of sample 2.
    nobs2 : array_like
        The number(s) of observations of sample 2.
    equal_var : bool, optional
        If True (default), perform a standard independent 2 sample test
        that assumes equal population variances [1]_.
        If False, perform Welch's t-test, which does not assume equal
        population variance [2]_.
    alternative : {'two-sided', 'less', 'greater'}, optional
        Defines the alternative hypothesis.
        The following options are available (default is 'two-sided'):

        * 'two-sided': the means of the distributions are unequal.
        * 'less': the mean of the first distribution is less than the
          mean of the second distribution.
        * 'greater': the mean of the first distribution is greater than the
          mean of the second distribution.

        .. versionadded:: 1.6.0

    Returns
    -------
    statistic : float or array
        The calculated t-statistics.
    pvalue : float or array
        The two-tailed p-value.

    See Also
    --------
    scipy.stats.ttest_ind

    Notes
    -----
    .. versionadded:: 0.16.0

    References
    ----------
    .. [1] https://en.wikipedia.org/wiki/T-test#Independent_two-sample_t-test

    .. [2] https://en.wikipedia.org/wiki/Welch%27s_t-test

    Examples
    --------
    Suppose we have the summary data for two samples, as follows::

                         Sample   Sample
                   Size   Mean   Variance
        Sample 1    13    15.0     87.5
        Sample 2    11    12.0     39.0

    Apply the t-test to this data (with the assumption that the population
    variances are equal):

    >>> from scipy.stats import ttest_ind_from_stats
    >>> ttest_ind_from_stats(mean1=15.0, std1=np.sqrt(87.5), nobs1=13,
    ...                      mean2=12.0, std2=np.sqrt(39.0), nobs2=11)
    Ttest_indResult(statistic=0.9051358093310269, pvalue=0.3751996797581487)

    For comparison, here is the data from which those summary statistics
    were taken.  With this data, we can compute the same result using
    `scipy.stats.ttest_ind`:

    >>> a = np.array([1, 3, 4, 6, 11, 13, 15, 19, 22, 24, 25, 26, 26])
    >>> b = np.array([2, 4, 6, 9, 11, 13, 14, 15, 18, 19, 21])
    >>> from scipy.stats import ttest_ind
    >>> ttest_ind(a, b)
    Ttest_indResult(statistic=0.905135809331027, pvalue=0.3751996797581486)

    Suppose we instead have binary data and would like to apply a t-test to
    compare the proportion of 1s in two independent groups::

                          Number of    Sample     Sample
                    Size    ones        Mean     Variance
        Sample 1    150      30         0.2        0.16
        Sample 2    200      45         0.225      0.174375

    The sample mean :math:`\hat{p}` is the proportion of ones in the sample
    and the variance for a binary observation is estimated by
    :math:`\hat{p}(1-\hat{p})`.

    >>> ttest_ind_from_stats(mean1=0.2, std1=np.sqrt(0.16), nobs1=150,
    ...                      mean2=0.225, std2=np.sqrt(0.17437), nobs2=200)
    Ttest_indResult(statistic=-0.564327545549774, pvalue=0.5728947691244874)

    For comparison, we could compute the t statistic and p-value using
    arrays of 0s and 1s and `scipy.stat.ttest_ind`, as above.

    >>> group1 = np.array([1]*30 + [0]*(150-30))
    >>> group2 = np.array([1]*45 + [0]*(200-45))
    >>> ttest_ind(group1, group2)
    Ttest_indResult(statistic=-0.5627179589855622, pvalue=0.573989277115258)

    """
    mean1 = np.asarray(mean1)
    std1 = np.asarray(std1)
    mean2 = np.asarray(mean2)
    std2 = np.asarray(std2)
    if equal_var:
        df, denom = _equal_var_ttest_denom(std1**2, nobs1, std2**2, nobs2)
    else:
        df, denom = _unequal_var_ttest_denom(std1**2, nobs1,
                                             std2**2, nobs2)

    res = _ttest_ind_from_stats(mean1, mean2, denom, df, alternative)
    return Ttest_indResult(*res)


def _ttest_nans(a, b, axis, namedtuple_type):
    """
    Generate an array of `nan`, with shape determined by `a`, `b` and `axis`.

    This function is used by ttest_ind and ttest_rel to create the return
    value when one of the inputs has size 0.

    The shapes of the arrays are determined by dropping `axis` from the
    shapes of `a` and `b` and broadcasting what is left.

    The return value is a named tuple of the type given in `namedtuple_type`.

    Examples
    --------
    >>> a = np.zeros((9, 2))
    >>> b = np.zeros((5, 1))
    >>> _ttest_nans(a, b, 0, Ttest_indResult)
    Ttest_indResult(statistic=array([nan, nan]), pvalue=array([nan, nan]))

    >>> a = np.zeros((3, 0, 9))
    >>> b = np.zeros((1, 10))
    >>> stat, p = _ttest_nans(a, b, -1, Ttest_indResult)
    >>> stat
    array([], shape=(3, 0), dtype=float64)
    >>> p
    array([], shape=(3, 0), dtype=float64)

    >>> a = np.zeros(10)
    >>> b = np.zeros(7)
    >>> _ttest_nans(a, b, 0, Ttest_indResult)
    Ttest_indResult(statistic=nan, pvalue=nan)

    """
    shp = _broadcast_shapes_with_dropped_axis(a, b, axis)
    if len(shp) == 0:
        t = np.nan
        p = np.nan
    else:
        t = np.full(shp, fill_value=np.nan)
        p = t.copy()
    return namedtuple_type(t, p)


def ttest_ind(a, b, axis=0, equal_var=True, nan_policy='propagate',
              permutations=None, random_state=None, alternative="two-sided",
              trim=0):
    """
    Calculate the T-test for the means of *two independent* samples of scores.

    This is a test for the null hypothesis that 2 independent samples
    have identical average (expected) values. This test assumes that the
    populations have identical variances by default.

    Parameters
    ----------
    a, b : array_like
        The arrays must have the same shape, except in the dimension
        corresponding to `axis` (the first, by default).
    axis : int or None, optional
        Axis along which to compute test. If None, compute over the whole
        arrays, `a`, and `b`.
    equal_var : bool, optional
        If True (default), perform a standard independent 2 sample test
        that assumes equal population variances [1]_.
        If False, perform Welch's t-test, which does not assume equal
        population variance [2]_.

        .. versionadded:: 0.11.0

    nan_policy : {'propagate', 'raise', 'omit'}, optional
        Defines how to handle when input contains nan.
        The following options are available (default is 'propagate'):

          * 'propagate': returns nan
          * 'raise': throws an error
          * 'omit': performs the calculations ignoring nan values

        The 'omit' option is not currently available for permutation tests or
        one-sided asympyotic tests.

    permutations : non-negative int, np.inf, or None (default), optional
        If 0 or None (default), use the t-distribution to calculate p-values.
        Otherwise, `permutations` is  the number of random permutations that
        will be used to estimate p-values using a permutation test. If
        `permutations` equals or exceeds the number of distinct partitions of
        the pooled data, an exact test is performed instead (i.e. each
        distinct partition is used exactly once). See Notes for details.

        .. versionadded:: 1.7.0

    random_state : {None, int, `numpy.random.Generator`,
            `numpy.random.RandomState`}, optional

        If `seed` is None (or `np.random`), the `numpy.random.RandomState`
        singleton is used.
        If `seed` is an int, a new ``RandomState`` instance is used,
        seeded with `seed`.
        If `seed` is already a ``Generator`` or ``RandomState`` instance then
        that instance is used.

        Pseudorandom number generator state used to generate permutations
        (used only when `permutations` is not None).

        .. versionadded:: 1.7.0

    alternative : {'two-sided', 'less', 'greater'}, optional
        Defines the alternative hypothesis.
        The following options are available (default is 'two-sided'):

        * 'two-sided': the means of the distributions underlying the samples
          are unequal.
        * 'less': the mean of the distribution underlying the first sample
          is less than the mean of the distribution underlying the second
          sample.
        * 'greater': the mean of the distribution underlying the first
          sample is greater than the mean of the distribution underlying
          the second sample.

        .. versionadded:: 1.6.0

    trim : float, optional
        If nonzero, performs a trimmed (Yuen's) t-test.
        Defines the fraction of elements to be trimmed from each end of the
        input samples. If 0 (default), no elements will be trimmed from either
        side. The number of trimmed elements from each tail is the floor of the
        trim times the number of elements. Valid range is [0, .5).

        .. versionadded:: 1.7

    Returns
    -------
    statistic : float or array
        The calculated t-statistic.
    pvalue : float or array
        The p-value.

    Notes
    -----
    Suppose we observe two independent samples, e.g. flower petal lengths, and
    we are considering whether the two samples were drawn from the same
    population (e.g. the same species of flower or two species with similar
    petal characteristics) or two different populations.

    The t-test quantifies the difference between the arithmetic means
    of the two samples. The p-value quantifies the probability of observing
    as or more extreme values assuming the null hypothesis, that the
    samples are drawn from populations with the same population means, is true.
    A p-value larger than a chosen threshold (e.g. 5% or 1%) indicates that
    our observation is not so unlikely to have occurred by chance. Therefore,
    we do not reject the null hypothesis of equal population means.
    If the p-value is smaller than our threshold, then we have evidence
    against the null hypothesis of equal population means.

    By default, the p-value is determined by comparing the t-statistic of the
    observed data against a theoretical t-distribution.
    When ``1 < permutations < binom(n, k)``, where

    * ``k`` is the number of observations in `a`,
    * ``n`` is the total number of observations in `a` and `b`, and
    * ``binom(n, k)`` is the binomial coefficient (``n`` choose ``k``),

    the data are pooled (concatenated), randomly assigned to either group `a`
    or `b`, and the t-statistic is calculated. This process is performed
    repeatedly (`permutation` times), generating a distribution of the
    t-statistic under the null hypothesis, and the t-statistic of the observed
    data is compared to this distribution to determine the p-value. When
    ``permutations >= binom(n, k)``, an exact test is performed: the data are
    partitioned between the groups in each distinct way exactly once.

    The permutation test can be computationally expensive and not necessarily
    more accurate than the analytical test, but it does not make strong
    assumptions about the shape of the underlying distribution.

    Use of trimming is commonly referred to as the trimmed t-test. At times
    called Yuen's t-test, this is an extension of Welch's t-test, with the
    difference being the use of winsorized means in calculation of the variance
    and the trimmed sample size in calculation of the statistic. Trimming is
    reccomended if the underlying distribution is long-tailed or contaminated
    with outliers [4]_.

    References
    ----------
    .. [1] https://en.wikipedia.org/wiki/T-test#Independent_two-sample_t-test

    .. [2] https://en.wikipedia.org/wiki/Welch%27s_t-test

    .. [3] http://en.wikipedia.org/wiki/Resampling_%28statistics%29

    .. [4] Yuen, Karen K. "The Two-Sample Trimmed t for Unequal Population
           Variances." Biometrika, vol. 61, no. 1, 1974, pp. 165-170. JSTOR,
           www.jstor.org/stable/2334299. Accessed 30 Mar. 2021.

    .. [5] Yuen, Karen K., and W. J. Dixon. "The Approximate Behaviour and
           Performance of the Two-Sample Trimmed t." Biometrika, vol. 60,
           no. 2, 1973, pp. 369-374. JSTOR, www.jstor.org/stable/2334550.
           Accessed 30 Mar. 2021.

    Examples
    --------
    >>> from scipy import stats
    >>> rng = np.random.default_rng()

    Test with sample with identical means:

    >>> rvs1 = stats.norm.rvs(loc=5, scale=10, size=500, random_state=rng)
    >>> rvs2 = stats.norm.rvs(loc=5, scale=10, size=500, random_state=rng)
    >>> stats.ttest_ind(rvs1, rvs2)
    Ttest_indResult(statistic=-0.4390847099199348, pvalue=0.6606952038870015)
    >>> stats.ttest_ind(rvs1, rvs2, equal_var=False)
    Ttest_indResult(statistic=-0.4390847099199348, pvalue=0.6606952553131064)

    `ttest_ind` underestimates p for unequal variances:

    >>> rvs3 = stats.norm.rvs(loc=5, scale=20, size=500, random_state=rng)
    >>> stats.ttest_ind(rvs1, rvs3)
    Ttest_indResult(statistic=-1.6370984482905417, pvalue=0.1019251574705033)
    >>> stats.ttest_ind(rvs1, rvs3, equal_var=False)
    Ttest_indResult(statistic=-1.637098448290542, pvalue=0.10202110497954867)

    When ``n1 != n2``, the equal variance t-statistic is no longer equal to the
    unequal variance t-statistic:

    >>> rvs4 = stats.norm.rvs(loc=5, scale=20, size=100, random_state=rng)
    >>> stats.ttest_ind(rvs1, rvs4)
    Ttest_indResult(statistic=-1.9481646859513422, pvalue=0.05186270935842703)
    >>> stats.ttest_ind(rvs1, rvs4, equal_var=False)
    Ttest_indResult(statistic=-1.3146566100751664, pvalue=0.1913495266513811)

    T-test with different means, variance, and n:

    >>> rvs5 = stats.norm.rvs(loc=8, scale=20, size=100, random_state=rng)
    >>> stats.ttest_ind(rvs1, rvs5)
    Ttest_indResult(statistic=-2.8415950600298774, pvalue=0.0046418707568707885)
    >>> stats.ttest_ind(rvs1, rvs5, equal_var=False)
    Ttest_indResult(statistic=-1.8686598649188084, pvalue=0.06434714193919686)

    When performing a permutation test, more permutations typically yields
    more accurate results. Use a ``np.random.Generator`` to ensure
    reproducibility:

    >>> stats.ttest_ind(rvs1, rvs5, permutations=10000,
    ...                 random_state=rng)
    Ttest_indResult(statistic=-2.8415950600298774, pvalue=0.0052)

    Take these two samples, one of which has an extreme tail.

    >>> a = (56, 128.6, 12, 123.8, 64.34, 78, 763.3)
    >>> b = (1.1, 2.9, 4.2)

    Use the `trim` keyword to perform a trimmed (Yuen) t-test. For example,
    using 20% trimming, ``trim=.2``, the test will reduce the impact of one
    (``np.floor(trim*len(a))``) element from each tail of sample `a`. It will
    have no effect on sample `b` because ``np.floor(trim*len(b))`` is 0.

    >>> stats.ttest_ind(a, b, trim=.2)
    Ttest_indResult(statistic=3.4463884028073513,
                    pvalue=0.01369338726499547)
    """
    if not (0 <= trim < .5):
        raise ValueError("Trimming percentage should be 0 <= `trim` < .5.")

    a, b, axis = _chk2_asarray(a, b, axis)

    # check both a and b
    cna, npa = _contains_nan(a, nan_policy)
    cnb, npb = _contains_nan(b, nan_policy)
    contains_nan = cna or cnb
    if npa == 'omit' or npb == 'omit':
        nan_policy = 'omit'

    if contains_nan and nan_policy == 'omit':
        if permutations or trim != 0:
            raise ValueError("nan-containing/masked inputs with "
                             "nan_policy='omit' are currently not "
                             "supported by permutation tests or "
                             "trimmed tests.")
        a = ma.masked_invalid(a)
        b = ma.masked_invalid(b)
        return mstats_basic.ttest_ind(a, b, axis, equal_var, alternative)

    if a.size == 0 or b.size == 0:
        return _ttest_nans(a, b, axis, Ttest_indResult)

    if permutations is not None and permutations != 0:
        if trim != 0:
            raise ValueError("Permutations are currently not supported "
                             "with trimming.")
        if permutations < 0 or (np.isfinite(permutations) and
                                int(permutations) != permutations):
            raise ValueError("Permutations must be a non-negative integer.")

        res = _permutation_ttest(a, b, permutations=permutations,
                                 axis=axis, equal_var=equal_var,
                                 nan_policy=nan_policy,
                                 random_state=random_state,
                                 alternative=alternative)

    else:
        n1 = a.shape[axis]
        n2 = b.shape[axis]

        if trim == 0:
            v1 = np.var(a, axis, ddof=1)
            v2 = np.var(b, axis, ddof=1)
            m1 = np.mean(a, axis)
            m2 = np.mean(b, axis)
        else:
            v1, m1, n1 = _ttest_trim_var_mean_len(a, trim, axis)
            v2, m2, n2 = _ttest_trim_var_mean_len(b, trim, axis)

        if equal_var:
            df, denom = _equal_var_ttest_denom(v1, n1, v2, n2)
        else:
            df, denom = _unequal_var_ttest_denom(v1, n1, v2, n2)
        res = _ttest_ind_from_stats(m1, m2, denom, df, alternative)
    return Ttest_indResult(*res)


def _ttest_trim_var_mean_len(a, trim, axis):
    """Variance, mean, and length of winsorized input along specified axis"""
    # for use with `ttest_ind` when trimming.
    # further calculations in this test assume that the inputs are sorted.
    # From [4] Section 1 "Let x_1, ..., x_n be n ordered observations..."
    a = np.sort(a, axis=axis)

    # `g` is the number of elements to be replaced on each tail, converted
    # from a percentage amount of trimming
    n = a.shape[axis]
    g = int(n * trim)

    # Calculate the Winsorized variance of the input samples according to
    # specified `g`
    v = _calculate_winsorized_variance(a, g, axis)

    # the total number of elements in the trimmed samples
    n -= 2 * g

    # calculate the g-times trimmed mean, as defined in [4] (1-1)
    m = trim_mean(a, trim, axis=axis)
    return v, m, n


def _calculate_winsorized_variance(a, g, axis):
    """Calculates g-times winsorized variance along specified axis"""
    # it is expected that the input `a` is sorted along the correct axis
    if g == 0:
        return np.var(a, ddof=1, axis=axis)
    # move the intended axis to the end that way it is easier to manipulate
    a_win = np.moveaxis(a, axis, -1)

    # save where NaNs are for later use.
    nans_indices = np.any(np.isnan(a_win), axis=-1)

    # Winsorization and variance calculation are done in one step in [4]
    # (1-3), but here winsorization is done first; replace the left and
    # right sides with the repeating value. This can be see in effect in (
    # 1-3) in [4], where the leftmost and rightmost tails are replaced with
    # `(g + 1) * x_{g + 1}` on the left and `(g + 1) * x_{n - g}` on the
    # right. Zero-indexing turns `g + 1` to `g`, and `n - g` to `- g - 1` in
    # array indexing.
    a_win[..., :g] = a_win[..., [g]]
    a_win[..., -g:] = a_win[..., [-g - 1]]

    # Determine the variance. In [4], the degrees of freedom is expressed as
    # `h - 1`, where `h = n - 2g` (unnumbered equations in Section 1, end of
    # page 369, beginning of page 370). This is converted to NumPy's format,
    # `n - ddof` for use with with `np.var`. The result is converted to an
    # array to accommodate indexing later.
    var_win = np.asarray(np.var(a_win, ddof=(2 * g + 1), axis=-1))

    # with `nan_policy='propagate'`, NaNs may be completely trimmed out
    # because they were sorted into the tail of the array. In these cases,
    # replace computed variances with `np.nan`.
    var_win[nans_indices] = np.nan
    return var_win


<<<<<<< HEAD
def _broadcast_concatenate(xs, axis):
    """Concatenate arrays along an axis with broadcasting."""
    # move the axis we're concatenating along to the end
    xs = [np.swapaxes(x, axis, -1) for x in xs]
    # determine final shape of all but the last axis
    shape = np.broadcast(*[x[..., 0] for x in xs]).shape
    # broadcast along all but the last axis
    xs = [np.broadcast_to(x, shape + (x.shape[-1],)) for x in xs]
    # concatenate along last axis
    res = np.concatenate(xs, axis=-1)
    # move the last axis back to where it was
    res = np.swapaxes(res, axis, -1)
    return res


def _batch_generator(iterable, batch):
    """A generator that yields batches of elements from an iterable"""
    iterator = iter(iterable)
    if batch <= 0:
        raise ValueError("`batch` must be positive.")
    z = [item for i, item in zip(range(batch), iterator)]
    while z:  # we don't want StopIteration without yielding an empty list
        yield z
        z = [item for i, item in zip(range(batch), iterator)]


def _permutation_distribution_t(data, permutations, size_a, equal_var,
                                random_state=None):
    """Generation permutaiton distribution of t statistic"""
=======
def _data_partitions(data, permutations, size_a, axis=-1, random_state=None):
    """All partitions of data into sets of given lengths, ignoring order"""
>>>>>>> 37b0d7e1

    random_state = check_random_state(random_state)

    # prepare permutation indices
    size = data.shape[-1]
    # number of distinct combinations
    n_max = special.comb(size, size_a)

    if permutations < n_max:
        perm_generator = (random_state.permutation(size)
                          for i in range(permutations))
    else:
        permutations = n_max
        perm_generator = (np.concatenate(z)
                          for z in _all_partitions(size_a, size-size_a))

    t_stat = []
    for indices in _batch_generator(perm_generator, batch=50):
        # get batch from perm_generator at a time as a list
        indices = np.array(indices)

        # generate permutations
        data_perm = data[..., indices]
        # move axis indexing permutations to position 0 to broadcast
        # nicely with t_stat_observed, which doesn't have this dimension
        data_perm = np.moveaxis(data_perm, -2, 0)

        a = data_perm[..., :size_a]
        b = data_perm[..., size_a:]
        t_stat.append(_calc_t_stat(a, b, equal_var))
    t_stat = np.concatenate(t_stat, axis=0)

    return t_stat, permutations


def _calc_t_stat(a, b, equal_var, axis=-1):
    """Calculate the t statistic along the given dimension."""
    na = a.shape[axis]
    nb = b.shape[axis]
    avg_a = np.mean(a, axis=axis)
    avg_b = np.mean(b, axis=axis)
    var_a = np.var(a, axis=axis, ddof=1)
    var_b = np.var(b, axis=axis, ddof=1)

    if not equal_var:
        denom = _unequal_var_ttest_denom(var_a, na, var_b, nb)[1]
    else:
        denom = _equal_var_ttest_denom(var_a, na, var_b, nb)[1]

    return (avg_a-avg_b)/denom


def _permutation_ttest(a, b, permutations, axis=0, equal_var=True,
                       nan_policy='propagate', random_state=None,
                       alternative="two-sided"):
    """
    Calculates the T-test for the means of TWO INDEPENDENT samples of scores
    using permutation methods.

    This test is similar to `stats.ttest_ind`, except it doesn't rely on an
    approximate normality assumption since it uses a permutation test.
    This function is only called from ttest_ind when permutations is not None.

    Parameters
    ----------
    a, b : array_like
        The arrays must be broadcastable, except along the dimension
        corresponding to `axis` (the zeroth, by default).
    axis : int, optional
        The axis over which to operate on a and b.
    permutations: int, optional
        Number of permutations used to calculate p-value. If greater than or
        equal to the number of distinct permutations, perform an exact test.
    equal_var: bool, optional
        If False, an equal variance (Welch's) t-test is conducted.  Otherwise,
        an ordinary t-test is conducted.
    random_state : {None, int, `numpy.random.Generator`}, optional
        If `seed` is None the `numpy.random.Generator` singleton is used.
        If `seed` is an int, a new ``Generator`` instance is used,
        seeded with `seed`.
        If `seed` is already a ``Generator`` instance then that instance is
        used.
        Pseudorandom number generator state used for generating random
        permutations.

    Returns
    -------
    statistic : float or array
        The calculated t-statistic.
    pvalue : float or array
        The p-value.

    """
    random_state = check_random_state(random_state)

    t_stat_observed = _calc_t_stat(a, b, equal_var, axis=axis)

    na = a.shape[axis]
    mat = _broadcast_concatenate((a, b), axis=axis)
    mat = np.moveaxis(mat, axis, -1)

    t_stat, permutations = _permutation_distribution_t(
        mat, permutations, size_a=na, equal_var=equal_var,
        random_state=random_state)

    compare = {"less": np.less_equal,
               "greater": np.greater_equal,
               "two-sided": lambda x, y: (x <= -np.abs(y)) | (x >= np.abs(y))}

    # Calculate the p-values
    cmps = compare[alternative](t_stat, t_stat_observed)
    pvalues = cmps.sum(axis=0) / permutations

    # nans propagate naturally in statistic calculation, but need to be
    # propagated manually into pvalues
    if nan_policy == 'propagate' and np.isnan(t_stat_observed).any():
        if np.ndim(pvalues) == 0:
            pvalues = np.float64(np.nan)
        else:
            pvalues[np.isnan(t_stat_observed)] = np.nan

    return (t_stat_observed, pvalues)


def _get_len(a, axis, msg):
    try:
        n = a.shape[axis]
    except IndexError:
        raise np.AxisError(axis, a.ndim, msg) from None
    return n


Ttest_relResult = namedtuple('Ttest_relResult', ('statistic', 'pvalue'))


def ttest_rel(a, b, axis=0, nan_policy='propagate', alternative="two-sided"):
    """Calculate the t-test on TWO RELATED samples of scores, a and b.

    This is a test for the null hypothesis that two related or
    repeated samples have identical average (expected) values.

    Parameters
    ----------
    a, b : array_like
        The arrays must have the same shape.
    axis : int or None, optional
        Axis along which to compute test. If None, compute over the whole
        arrays, `a`, and `b`.
    nan_policy : {'propagate', 'raise', 'omit'}, optional
        Defines how to handle when input contains nan.
        The following options are available (default is 'propagate'):

          * 'propagate': returns nan
          * 'raise': throws an error
          * 'omit': performs the calculations ignoring nan values
    alternative : {'two-sided', 'less', 'greater'}, optional
        Defines the alternative hypothesis.
        The following options are available (default is 'two-sided'):

        * 'two-sided': the means of the distributions underlying the samples
          are unequal.
        * 'less': the mean of the distribution underlying the first sample
          is less than the mean of the distribution underlying the second
          sample.
        * 'greater': the mean of the distribution underlying the first
          sample is greater than the mean of the distribution underlying
          the second sample.

        .. versionadded:: 1.6.0

    Returns
    -------
    statistic : float or array
        t-statistic.
    pvalue : float or array
        The p-value.

    Notes
    -----
    Examples for use are scores of the same set of student in
    different exams, or repeated sampling from the same units. The
    test measures whether the average score differs significantly
    across samples (e.g. exams). If we observe a large p-value, for
    example greater than 0.05 or 0.1 then we cannot reject the null
    hypothesis of identical average scores. If the p-value is smaller
    than the threshold, e.g. 1%, 5% or 10%, then we reject the null
    hypothesis of equal averages. Small p-values are associated with
    large t-statistics.

    References
    ----------
    https://en.wikipedia.org/wiki/T-test#Dependent_t-test_for_paired_samples

    Examples
    --------
    >>> from scipy import stats
    >>> rng = np.random.default_rng()

    >>> rvs1 = stats.norm.rvs(loc=5, scale=10, size=500, random_state=rng)
    >>> rvs2 = (stats.norm.rvs(loc=5, scale=10, size=500, random_state=rng)
    ...         + stats.norm.rvs(scale=0.2, size=500, random_state=rng))
    >>> stats.ttest_rel(rvs1, rvs2)
    Ttest_relResult(statistic=-0.4549717054410304, pvalue=0.6493274702088672)
    >>> rvs3 = (stats.norm.rvs(loc=8, scale=10, size=500, random_state=rng)
    ...         + stats.norm.rvs(scale=0.2, size=500, random_state=rng))
    >>> stats.ttest_rel(rvs1, rvs3)
    Ttest_relResult(statistic=-5.879467544540889, pvalue=7.540777129099917e-09)

    """
    a, b, axis = _chk2_asarray(a, b, axis)

    cna, npa = _contains_nan(a, nan_policy)
    cnb, npb = _contains_nan(b, nan_policy)
    contains_nan = cna or cnb
    if npa == 'omit' or npb == 'omit':
        nan_policy = 'omit'

    if contains_nan and nan_policy == 'omit':
        a = ma.masked_invalid(a)
        b = ma.masked_invalid(b)
        m = ma.mask_or(ma.getmask(a), ma.getmask(b))
        aa = ma.array(a, mask=m, copy=True)
        bb = ma.array(b, mask=m, copy=True)
        return mstats_basic.ttest_rel(aa, bb, axis, alternative)

    na = _get_len(a, axis, "first argument")
    nb = _get_len(b, axis, "second argument")
    if na != nb:
        raise ValueError('unequal length arrays')

    if na == 0:
        return _ttest_nans(a, b, axis, Ttest_relResult)

    n = a.shape[axis]
    df = n - 1

    d = (a - b).astype(np.float64)
    v = np.var(d, axis, ddof=1)
    dm = np.mean(d, axis)
    denom = np.sqrt(v / n)

    with np.errstate(divide='ignore', invalid='ignore'):
        t = np.divide(dm, denom)
    t, prob = _ttest_finish(df, t, alternative)

    return Ttest_relResult(t, prob)


# Map from names to lambda_ values used in power_divergence().
_power_div_lambda_names = {
    "pearson": 1,
    "log-likelihood": 0,
    "freeman-tukey": -0.5,
    "mod-log-likelihood": -1,
    "neyman": -2,
    "cressie-read": 2/3,
}


def _count(a, axis=None):
    """Count the number of non-masked elements of an array.

    This function behaves like `np.ma.count`, but is much faster
    for ndarrays.
    """
    if hasattr(a, 'count'):
        num = a.count(axis=axis)
        if isinstance(num, np.ndarray) and num.ndim == 0:
            # In some cases, the `count` method returns a scalar array (e.g.
            # np.array(3)), but we want a plain integer.
            num = int(num)
    else:
        if axis is None:
            num = a.size
        else:
            num = a.shape[axis]
    return num


def _m_broadcast_to(a, shape):
    if np.ma.isMaskedArray(a):
        return np.ma.masked_array(np.broadcast_to(a, shape),
                                  mask=np.broadcast_to(a.mask, shape))
    return np.broadcast_to(a, shape, subok=True)


Power_divergenceResult = namedtuple('Power_divergenceResult',
                                    ('statistic', 'pvalue'))


def power_divergence(f_obs, f_exp=None, ddof=0, axis=0, lambda_=None):
    """Cressie-Read power divergence statistic and goodness of fit test.

    This function tests the null hypothesis that the categorical data
    has the given frequencies, using the Cressie-Read power divergence
    statistic.

    Parameters
    ----------
    f_obs : array_like
        Observed frequencies in each category.
    f_exp : array_like, optional
        Expected frequencies in each category.  By default the categories are
        assumed to be equally likely.
    ddof : int, optional
        "Delta degrees of freedom": adjustment to the degrees of freedom
        for the p-value.  The p-value is computed using a chi-squared
        distribution with ``k - 1 - ddof`` degrees of freedom, where `k`
        is the number of observed frequencies.  The default value of `ddof`
        is 0.
    axis : int or None, optional
        The axis of the broadcast result of `f_obs` and `f_exp` along which to
        apply the test.  If axis is None, all values in `f_obs` are treated
        as a single data set.  Default is 0.
    lambda_ : float or str, optional
        The power in the Cressie-Read power divergence statistic.  The default
        is 1.  For convenience, `lambda_` may be assigned one of the following
        strings, in which case the corresponding numerical value is used:

        * ``"pearson"`` (value 1)
            Pearson's chi-squared statistic. In this case, the function is
            equivalent to `chisquare`.
        * ``"log-likelihood"`` (value 0)
            Log-likelihood ratio. Also known as the G-test [3]_.
        * ``"freeman-tukey"`` (value -1/2)
            Freeman-Tukey statistic.
        * ``"mod-log-likelihood"`` (value -1)
            Modified log-likelihood ratio.
        * ``"neyman"`` (value -2)
            Neyman's statistic.
        * ``"cressie-read"`` (value 2/3)
            The power recommended in [5]_.

    Returns
    -------
    statistic : float or ndarray
        The Cressie-Read power divergence test statistic.  The value is
        a float if `axis` is None or if` `f_obs` and `f_exp` are 1-D.
    pvalue : float or ndarray
        The p-value of the test.  The value is a float if `ddof` and the
        return value `stat` are scalars.

    See Also
    --------
    chisquare

    Notes
    -----
    This test is invalid when the observed or expected frequencies in each
    category are too small.  A typical rule is that all of the observed
    and expected frequencies should be at least 5.

    Also, the sum of the observed and expected frequencies must be the same
    for the test to be valid; `power_divergence` raises an error if the sums
    do not agree within a relative tolerance of ``1e-8``.

    When `lambda_` is less than zero, the formula for the statistic involves
    dividing by `f_obs`, so a warning or error may be generated if any value
    in `f_obs` is 0.

    Similarly, a warning or error may be generated if any value in `f_exp` is
    zero when `lambda_` >= 0.

    The default degrees of freedom, k-1, are for the case when no parameters
    of the distribution are estimated. If p parameters are estimated by
    efficient maximum likelihood then the correct degrees of freedom are
    k-1-p. If the parameters are estimated in a different way, then the
    dof can be between k-1-p and k-1. However, it is also possible that
    the asymptotic distribution is not a chisquare, in which case this
    test is not appropriate.

    This function handles masked arrays.  If an element of `f_obs` or `f_exp`
    is masked, then data at that position is ignored, and does not count
    towards the size of the data set.

    .. versionadded:: 0.13.0

    References
    ----------
    .. [1] Lowry, Richard.  "Concepts and Applications of Inferential
           Statistics". Chapter 8.
           https://web.archive.org/web/20171015035606/http://faculty.vassar.edu/lowry/ch8pt1.html
    .. [2] "Chi-squared test", https://en.wikipedia.org/wiki/Chi-squared_test
    .. [3] "G-test", https://en.wikipedia.org/wiki/G-test
    .. [4] Sokal, R. R. and Rohlf, F. J. "Biometry: the principles and
           practice of statistics in biological research", New York: Freeman
           (1981)
    .. [5] Cressie, N. and Read, T. R. C., "Multinomial Goodness-of-Fit
           Tests", J. Royal Stat. Soc. Series B, Vol. 46, No. 3 (1984),
           pp. 440-464.

    Examples
    --------
    (See `chisquare` for more examples.)

    When just `f_obs` is given, it is assumed that the expected frequencies
    are uniform and given by the mean of the observed frequencies.  Here we
    perform a G-test (i.e. use the log-likelihood ratio statistic):

    >>> from scipy.stats import power_divergence
    >>> power_divergence([16, 18, 16, 14, 12, 12], lambda_='log-likelihood')
    (2.006573162632538, 0.84823476779463769)

    The expected frequencies can be given with the `f_exp` argument:

    >>> power_divergence([16, 18, 16, 14, 12, 12],
    ...                  f_exp=[16, 16, 16, 16, 16, 8],
    ...                  lambda_='log-likelihood')
    (3.3281031458963746, 0.6495419288047497)

    When `f_obs` is 2-D, by default the test is applied to each column.

    >>> obs = np.array([[16, 18, 16, 14, 12, 12], [32, 24, 16, 28, 20, 24]]).T
    >>> obs.shape
    (6, 2)
    >>> power_divergence(obs, lambda_="log-likelihood")
    (array([ 2.00657316,  6.77634498]), array([ 0.84823477,  0.23781225]))

    By setting ``axis=None``, the test is applied to all data in the array,
    which is equivalent to applying the test to the flattened array.

    >>> power_divergence(obs, axis=None)
    (23.31034482758621, 0.015975692534127565)
    >>> power_divergence(obs.ravel())
    (23.31034482758621, 0.015975692534127565)

    `ddof` is the change to make to the default degrees of freedom.

    >>> power_divergence([16, 18, 16, 14, 12, 12], ddof=1)
    (2.0, 0.73575888234288467)

    The calculation of the p-values is done by broadcasting the
    test statistic with `ddof`.

    >>> power_divergence([16, 18, 16, 14, 12, 12], ddof=[0,1,2])
    (2.0, array([ 0.84914504,  0.73575888,  0.5724067 ]))

    `f_obs` and `f_exp` are also broadcast.  In the following, `f_obs` has
    shape (6,) and `f_exp` has shape (2, 6), so the result of broadcasting
    `f_obs` and `f_exp` has shape (2, 6).  To compute the desired chi-squared
    statistics, we must use ``axis=1``:

    >>> power_divergence([16, 18, 16, 14, 12, 12],
    ...                  f_exp=[[16, 16, 16, 16, 16, 8],
    ...                         [8, 20, 20, 16, 12, 12]],
    ...                  axis=1)
    (array([ 3.5 ,  9.25]), array([ 0.62338763,  0.09949846]))

    """
    # Convert the input argument `lambda_` to a numerical value.
    if isinstance(lambda_, str):
        if lambda_ not in _power_div_lambda_names:
            names = repr(list(_power_div_lambda_names.keys()))[1:-1]
            raise ValueError("invalid string for lambda_: {0!r}. "
                             "Valid strings are {1}".format(lambda_, names))
        lambda_ = _power_div_lambda_names[lambda_]
    elif lambda_ is None:
        lambda_ = 1

    f_obs = np.asanyarray(f_obs)
    f_obs_float = f_obs.astype(np.float64)

    if f_exp is not None:
        f_exp = np.asanyarray(f_exp)
        bshape = _broadcast_shapes(f_obs_float.shape, f_exp.shape)
        f_obs_float = _m_broadcast_to(f_obs_float, bshape)
        f_exp = _m_broadcast_to(f_exp, bshape)
        rtol = 1e-8  # to pass existing tests
        with np.errstate(invalid='ignore'):
            f_obs_sum = f_obs_float.sum(axis=axis)
            f_exp_sum = f_exp.sum(axis=axis)
            relative_diff = (np.abs(f_obs_sum - f_exp_sum) /
                             np.minimum(f_obs_sum, f_exp_sum))
            diff_gt_tol = (relative_diff > rtol).any()
        if diff_gt_tol:
            msg = (f"For each axis slice, the sum of the observed "
                   f"frequencies must agree with the sum of the "
                   f"expected frequencies to a relative tolerance "
                   f"of {rtol}, but the percent differences are:\n"
                   f"{relative_diff}")
            raise ValueError(msg)

    else:
        # Ignore 'invalid' errors so the edge case of a data set with length 0
        # is handled without spurious warnings.
        with np.errstate(invalid='ignore'):
            f_exp = f_obs.mean(axis=axis, keepdims=True)

    # `terms` is the array of terms that are summed along `axis` to create
    # the test statistic.  We use some specialized code for a few special
    # cases of lambda_.
    if lambda_ == 1:
        # Pearson's chi-squared statistic
        terms = (f_obs_float - f_exp)**2 / f_exp
    elif lambda_ == 0:
        # Log-likelihood ratio (i.e. G-test)
        terms = 2.0 * special.xlogy(f_obs, f_obs / f_exp)
    elif lambda_ == -1:
        # Modified log-likelihood ratio
        terms = 2.0 * special.xlogy(f_exp, f_exp / f_obs)
    else:
        # General Cressie-Read power divergence.
        terms = f_obs * ((f_obs / f_exp)**lambda_ - 1)
        terms /= 0.5 * lambda_ * (lambda_ + 1)

    stat = terms.sum(axis=axis)

    num_obs = _count(terms, axis=axis)
    ddof = asarray(ddof)
    p = distributions.chi2.sf(stat, num_obs - 1 - ddof)

    return Power_divergenceResult(stat, p)


def chisquare(f_obs, f_exp=None, ddof=0, axis=0):
    """Calculate a one-way chi-square test.

    The chi-square test tests the null hypothesis that the categorical data
    has the given frequencies.

    Parameters
    ----------
    f_obs : array_like
        Observed frequencies in each category.
    f_exp : array_like, optional
        Expected frequencies in each category.  By default the categories are
        assumed to be equally likely.
    ddof : int, optional
        "Delta degrees of freedom": adjustment to the degrees of freedom
        for the p-value.  The p-value is computed using a chi-squared
        distribution with ``k - 1 - ddof`` degrees of freedom, where `k`
        is the number of observed frequencies.  The default value of `ddof`
        is 0.
    axis : int or None, optional
        The axis of the broadcast result of `f_obs` and `f_exp` along which to
        apply the test.  If axis is None, all values in `f_obs` are treated
        as a single data set.  Default is 0.

    Returns
    -------
    chisq : float or ndarray
        The chi-squared test statistic.  The value is a float if `axis` is
        None or `f_obs` and `f_exp` are 1-D.
    p : float or ndarray
        The p-value of the test.  The value is a float if `ddof` and the
        return value `chisq` are scalars.

    See Also
    --------
    scipy.stats.power_divergence
    scipy.stats.fisher_exact : Fisher exact test on a 2x2 contingency table.
    scipy.stats.barnard_exact : An unconditional exact test. An alternative
        to chi-squared test for small sample sizes.

    Notes
    -----
    This test is invalid when the observed or expected frequencies in each
    category are too small.  A typical rule is that all of the observed
    and expected frequencies should be at least 5. According to [3]_, the
    total number of samples is recommended to be greater than 13,
    otherwise exact tests (such as Barnard's Exact test) should be used
    because they do not overreject.

    Also, the sum of the observed and expected frequencies must be the same
    for the test to be valid; `chisquare` raises an error if the sums do not
    agree within a relative tolerance of ``1e-8``.

    The default degrees of freedom, k-1, are for the case when no parameters
    of the distribution are estimated. If p parameters are estimated by
    efficient maximum likelihood then the correct degrees of freedom are
    k-1-p. If the parameters are estimated in a different way, then the
    dof can be between k-1-p and k-1. However, it is also possible that
    the asymptotic distribution is not chi-square, in which case this test
    is not appropriate.

    References
    ----------
    .. [1] Lowry, Richard.  "Concepts and Applications of Inferential
           Statistics". Chapter 8.
           https://web.archive.org/web/20171022032306/http://vassarstats.net:80/textbook/ch8pt1.html
    .. [2] "Chi-squared test", https://en.wikipedia.org/wiki/Chi-squared_test
    .. [3] Pearson, Karl. "On the criterion that a given system of deviations from the probable
           in the case of a correlated system of variables is such that it can be reasonably
           supposed to have arisen from random sampling", Philosophical Magazine. Series 5. 50
           (1900), pp. 157-175.

    Examples
    --------
    When just `f_obs` is given, it is assumed that the expected frequencies
    are uniform and given by the mean of the observed frequencies.

    >>> from scipy.stats import chisquare
    >>> chisquare([16, 18, 16, 14, 12, 12])
    (2.0, 0.84914503608460956)

    With `f_exp` the expected frequencies can be given.

    >>> chisquare([16, 18, 16, 14, 12, 12], f_exp=[16, 16, 16, 16, 16, 8])
    (3.5, 0.62338762774958223)

    When `f_obs` is 2-D, by default the test is applied to each column.

    >>> obs = np.array([[16, 18, 16, 14, 12, 12], [32, 24, 16, 28, 20, 24]]).T
    >>> obs.shape
    (6, 2)
    >>> chisquare(obs)
    (array([ 2.        ,  6.66666667]), array([ 0.84914504,  0.24663415]))

    By setting ``axis=None``, the test is applied to all data in the array,
    which is equivalent to applying the test to the flattened array.

    >>> chisquare(obs, axis=None)
    (23.31034482758621, 0.015975692534127565)
    >>> chisquare(obs.ravel())
    (23.31034482758621, 0.015975692534127565)

    `ddof` is the change to make to the default degrees of freedom.

    >>> chisquare([16, 18, 16, 14, 12, 12], ddof=1)
    (2.0, 0.73575888234288467)

    The calculation of the p-values is done by broadcasting the
    chi-squared statistic with `ddof`.

    >>> chisquare([16, 18, 16, 14, 12, 12], ddof=[0,1,2])
    (2.0, array([ 0.84914504,  0.73575888,  0.5724067 ]))

    `f_obs` and `f_exp` are also broadcast.  In the following, `f_obs` has
    shape (6,) and `f_exp` has shape (2, 6), so the result of broadcasting
    `f_obs` and `f_exp` has shape (2, 6).  To compute the desired chi-squared
    statistics, we use ``axis=1``:

    >>> chisquare([16, 18, 16, 14, 12, 12],
    ...           f_exp=[[16, 16, 16, 16, 16, 8], [8, 20, 20, 16, 12, 12]],
    ...           axis=1)
    (array([ 3.5 ,  9.25]), array([ 0.62338763,  0.09949846]))

    """
    return power_divergence(f_obs, f_exp=f_exp, ddof=ddof, axis=axis,
                            lambda_="pearson")


KstestResult = namedtuple('KstestResult', ('statistic', 'pvalue'))


def _compute_dplus(cdfvals):
    """Computes D+ as used in the Kolmogorov-Smirnov test.

    Parameters
    ----------
    cdfvals: array_like
      Sorted array of CDF values between 0 and 1

    Returns
    -------
      Maximum distance of the CDF values below Uniform(0, 1)
"""
    n = len(cdfvals)
    return (np.arange(1.0, n + 1) / n - cdfvals).max()


def _compute_dminus(cdfvals):
    """Computes D- as used in the Kolmogorov-Smirnov test.

    Parameters
    ----------
    cdfvals: array_like
      Sorted array of CDF values between 0 and 1

    Returns
    -------
      Maximum distance of the CDF values above Uniform(0, 1)

    """
    n = len(cdfvals)
    return (cdfvals - np.arange(0.0, n)/n).max()


def ks_1samp(x, cdf, args=(), alternative='two-sided', mode='auto'):
    """
    Performs the one-sample Kolmogorov-Smirnov test for goodness of fit.

    This test compares the underlying distribution F(x) of a sample
    against a given continuous distribution G(x). See Notes for a description
    of the available null and alternative hypotheses.

    Parameters
    ----------
    x : array_like
        a 1-D array of observations of iid random variables.
    cdf : callable
        callable used to calculate the cdf.
    args : tuple, sequence, optional
        Distribution parameters, used with `cdf`.
    alternative : {'two-sided', 'less', 'greater'}, optional
        Defines the null and alternative hypotheses. Default is 'two-sided'.
        Please see explanations in the Notes below.
    mode : {'auto', 'exact', 'approx', 'asymp'}, optional
        Defines the distribution used for calculating the p-value.
        The following options are available (default is 'auto'):

          * 'auto' : selects one of the other options.
          * 'exact' : uses the exact distribution of test statistic.
          * 'approx' : approximates the two-sided probability with twice
            the one-sided probability
          * 'asymp': uses asymptotic distribution of test statistic

    Returns
    -------
    statistic : float
        KS test statistic, either D, D+ or D- (depending on the value
        of 'alternative')
    pvalue :  float
        One-tailed or two-tailed p-value.

    See Also
    --------
    ks_2samp, kstest

    Notes
    -----
    There are three options for the null and corresponding alternative
    hypothesis that can be selected using the `alternative` parameter.

    - `two-sided`: The null hypothesis is that the two distributions are
      identical, F(x)=G(x) for all x; the alternative is that they are not
      identical.

    - `less`: The null hypothesis is that F(x) >= G(x) for all x; the
      alternative is that F(x) < G(x) for at least one x.

    - `greater`: The null hypothesis is that F(x) <= G(x) for all x; the
      alternative is that F(x) > G(x) for at least one x.

    Note that the alternative hypotheses describe the *CDFs* of the
    underlying distributions, not the observed values. For example,
    suppose x1 ~ F and x2 ~ G. If F(x) > G(x) for all x, the values in
    x1 tend to be less than those in x2.

    Examples
    --------
    >>> from scipy import stats
    >>> rng = np.random.default_rng()

    >>> x = np.linspace(-15, 15, 9)
    >>> stats.ks_1samp(x, stats.norm.cdf)
    (0.44435602715924361, 0.038850142705171065)

    >>> stats.ks_1samp(stats.norm.rvs(size=100, random_state=rng),
    ...                stats.norm.cdf)
    KstestResult(statistic=0.165471391799..., pvalue=0.007331283245...)

    *Test against one-sided alternative hypothesis*

    Shift distribution to larger values, so that `` CDF(x) < norm.cdf(x)``:

    >>> x = stats.norm.rvs(loc=0.2, size=100, random_state=rng)
    >>> stats.ks_1samp(x, stats.norm.cdf, alternative='less')
    KstestResult(statistic=0.100203351482..., pvalue=0.125544644447...)

    Reject null hypothesis in favor of alternative hypothesis: less

    >>> stats.ks_1samp(x, stats.norm.cdf, alternative='greater')
    KstestResult(statistic=0.018749806388..., pvalue=0.920581859791...)

    Reject null hypothesis in favor of alternative hypothesis: greater

    >>> stats.ks_1samp(x, stats.norm.cdf)
    KstestResult(statistic=0.100203351482..., pvalue=0.250616879765...)

    Don't reject null hypothesis in favor of alternative hypothesis: two-sided

    *Testing t distributed random variables against normal distribution*

    With 100 degrees of freedom the t distribution looks close to the normal
    distribution, and the K-S test does not reject the hypothesis that the
    sample came from the normal distribution:

    >>> stats.ks_1samp(stats.t.rvs(100,size=100, random_state=rng),
    ...                stats.norm.cdf)
    KstestResult(statistic=0.064273776544..., pvalue=0.778737758305...)

    With 3 degrees of freedom the t distribution looks sufficiently different
    from the normal distribution, that we can reject the hypothesis that the
    sample came from the normal distribution at the 10% level:

    >>> stats.ks_1samp(stats.t.rvs(3,size=100, random_state=rng),
    ...                stats.norm.cdf)
    KstestResult(statistic=0.128678487493..., pvalue=0.066569081515...)

    """
    alternative = {'t': 'two-sided', 'g': 'greater', 'l': 'less'}.get(
       alternative.lower()[0], alternative)
    if alternative not in ['two-sided', 'greater', 'less']:
        raise ValueError("Unexpected alternative %s" % alternative)
    if np.ma.is_masked(x):
        x = x.compressed()

    N = len(x)
    x = np.sort(x)
    cdfvals = cdf(x, *args)

    if alternative == 'greater':
        Dplus = _compute_dplus(cdfvals)
        return KstestResult(Dplus, distributions.ksone.sf(Dplus, N))

    if alternative == 'less':
        Dminus = _compute_dminus(cdfvals)
        return KstestResult(Dminus, distributions.ksone.sf(Dminus, N))

    # alternative == 'two-sided':
    Dplus = _compute_dplus(cdfvals)
    Dminus = _compute_dminus(cdfvals)
    D = np.max([Dplus, Dminus])
    if mode == 'auto':  # Always select exact
        mode = 'exact'
    if mode == 'exact':
        prob = distributions.kstwo.sf(D, N)
    elif mode == 'asymp':
        prob = distributions.kstwobign.sf(D * np.sqrt(N))
    else:
        # mode == 'approx'
        prob = 2 * distributions.ksone.sf(D, N)
    prob = np.clip(prob, 0, 1)
    return KstestResult(D, prob)


Ks_2sampResult = KstestResult


def _compute_prob_inside_method(m, n, g, h):
    """
    Count the proportion of paths that stay strictly inside two diagonal lines.

    Parameters
    ----------
    m : integer
        m > 0
    n : integer
        n > 0
    g : integer
        g is greatest common divisor of m and n
    h : integer
        0 <= h <= lcm(m,n)

    Returns
    -------
    p : float
        The proportion of paths that stay inside the two lines.

    Count the integer lattice paths from (0, 0) to (m, n) which satisfy
    |x/m - y/n| < h / lcm(m, n).
    The paths make steps of size +1 in either positive x or positive y
    directions.

    We generally follow Hodges' treatment of Drion/Gnedenko/Korolyuk.
    Hodges, J.L. Jr.,
    "The Significance Probability of the Smirnov Two-Sample Test,"
    Arkiv fiur Matematik, 3, No. 43 (1958), 469-86.

    """
    # Probability is symmetrical in m, n.  Computation below uses m >= n.
    if m < n:
        m, n = n, m
    mg = m // g
    ng = n // g

    # Count the integer lattice paths from (0, 0) to (m, n) which satisfy
    # |nx/g - my/g| < h.
    # Compute matrix A such that:
    #  A(x, 0) = A(0, y) = 1
    #  A(x, y) = A(x, y-1) + A(x-1, y), for x,y>=1, except that
    #  A(x, y) = 0 if |x/m - y/n|>= h
    # Probability is A(m, n)/binom(m+n, n)
    # Optimizations exist for m==n, m==n*p.
    # Only need to preserve a single column of A, and only a
    # sliding window of it.
    # minj keeps track of the slide.
    minj, maxj = 0, min(int(np.ceil(h / mg)), n + 1)
    curlen = maxj - minj
    # Make a vector long enough to hold maximum window needed.
    lenA = min(2 * maxj + 2, n + 1)
    # This is an integer calculation, but the entries are essentially
    # binomial coefficients, hence grow quickly.
    # Scaling after each column is computed avoids dividing by a
    # large binomial coefficient at the end, but is not sufficient to avoid
    # the large dyanamic range which appears during the calculation.
    # Instead we rescale based on the magnitude of the right most term in
    # the column and keep track of an exponent separately and apply
    # it at the end of the calculation.  Similarly when multiplying by
    # the binomial coefficint
    dtype = np.float64
    A = np.zeros(lenA, dtype=dtype)
    # Initialize the first column
    A[minj:maxj] = 1
    expnt = 0
    for i in range(1, m + 1):
        # Generate the next column.
        # First calculate the sliding window
        lastminj, lastlen = minj, curlen
        minj = max(int(np.floor((ng * i - h) / mg)) + 1, 0)
        minj = min(minj, n)
        maxj = min(int(np.ceil((ng * i + h) / mg)), n + 1)
        if maxj <= minj:
            return 0
        # Now fill in the values
        A[0:maxj - minj] = np.cumsum(A[minj - lastminj:maxj - lastminj])
        curlen = maxj - minj
        if lastlen > curlen:
            # Set some carried-over elements to 0
            A[maxj - minj:maxj - minj + (lastlen - curlen)] = 0
        # Rescale if the right most value is over 2**900
        val = A[maxj - minj - 1]
        _, valexpt = math.frexp(val)
        if valexpt > 900:
            # Scaling to bring down to about 2**800 appears
            # sufficient for sizes under 10000.
            valexpt -= 800
            A = np.ldexp(A, -valexpt)
            expnt += valexpt

    val = A[maxj - minj - 1]
    # Now divide by the binomial (m+n)!/m!/n!
    for i in range(1, n + 1):
        val = (val * i) / (m + i)
        _, valexpt = math.frexp(val)
        if valexpt < -128:
            val = np.ldexp(val, -valexpt)
            expnt += valexpt
    # Finally scale if needed.
    return np.ldexp(val, expnt)


def _compute_prob_outside_square(n, h):
    """
    Compute the proportion of paths that pass outside the two diagonal lines.

    Parameters
    ----------
    n : integer
        n > 0
    h : integer
        0 <= h <= n

    Returns
    -------
    p : float
        The proportion of paths that pass outside the lines x-y = +/-h.

    """
    # Compute Pr(D_{n,n} >= h/n)
    # Prob = 2 * ( binom(2n, n-h) - binom(2n, n-2a) + binom(2n, n-3a) - ... )
    # / binom(2n, n)
    # This formulation exhibits subtractive cancellation.
    # Instead divide each term by binom(2n, n), then factor common terms
    # and use a Horner-like algorithm
    # P = 2 * A0 * (1 - A1*(1 - A2*(1 - A3*(1 - A4*(...)))))

    P = 0.0
    k = int(np.floor(n / h))
    while k >= 0:
        p1 = 1.0
        # Each of the Ai terms has numerator and denominator with
        # h simple terms.
        for j in range(h):
            p1 = (n - k * h - j) * p1 / (n + k * h + j + 1)
        P = p1 * (1.0 - P)
        k -= 1
    return 2 * P


def _count_paths_outside_method(m, n, g, h):
    """Count the number of paths that pass outside the specified diagonal.

    Parameters
    ----------
    m : integer
        m > 0
    n : integer
        n > 0
    g : integer
        g is greatest common divisor of m and n
    h : integer
        0 <= h <= lcm(m,n)

    Returns
    -------
    p : float
        The number of paths that go low.
        The calculation may overflow - check for a finite answer.

    Raises
    ------
    FloatingPointError: Raised if the intermediate computation goes outside
    the range of a float.

    Notes
    -----
    Count the integer lattice paths from (0, 0) to (m, n), which at some
    point (x, y) along the path, satisfy:
      m*y <= n*x - h*g
    The paths make steps of size +1 in either positive x or positive y
    directions.

    We generally follow Hodges' treatment of Drion/Gnedenko/Korolyuk.
    Hodges, J.L. Jr.,
    "The Significance Probability of the Smirnov Two-Sample Test,"
    Arkiv fiur Matematik, 3, No. 43 (1958), 469-86.

    """
    # Compute #paths which stay lower than x/m-y/n = h/lcm(m,n)
    # B(x, y) = #{paths from (0,0) to (x,y) without
    #             previously crossing the boundary}
    #         = binom(x, y) - #{paths which already reached the boundary}
    # Multiply by the number of path extensions going from (x, y) to (m, n)
    # Sum.

    # Probability is symmetrical in m, n.  Computation below assumes m >= n.
    if m < n:
        m, n = n, m
    mg = m // g
    ng = n // g

    # Not every x needs to be considered.
    # xj holds the list of x values to be checked.
    # Wherever n*x/m + ng*h crosses an integer
    lxj = n + (mg-h)//mg
    xj = [(h + mg * j + ng-1)//ng for j in range(lxj)]
    # B is an array just holding a few values of B(x,y), the ones needed.
    # B[j] == B(x_j, j)
    if lxj == 0:
        return np.round(special.binom(m + n, n))
    B = np.zeros(lxj)
    B[0] = 1
    # Compute the B(x, y) terms
    # The binomial coefficient is an integer, but special.binom()
    # may return a float. Round it to the nearest integer.
    for j in range(1, lxj):
        Bj = np.round(special.binom(xj[j] + j, j))
        if not np.isfinite(Bj):
            raise FloatingPointError()
        for i in range(j):
            bin = np.round(special.binom(xj[j] - xj[i] + j - i, j-i))
            Bj -= bin * B[i]
        B[j] = Bj
        if not np.isfinite(Bj):
            raise FloatingPointError()
    # Compute the number of path extensions...
    num_paths = 0
    for j in range(lxj):
        bin = np.round(special.binom((m-xj[j]) + (n - j), n-j))
        term = B[j] * bin
        if not np.isfinite(term):
            raise FloatingPointError()
        num_paths += term
    return np.round(num_paths)


def _attempt_exact_2kssamp(n1, n2, g, d, alternative):
    """Attempts to compute the exact 2sample probability.

    n1, n2 are the sample sizes
    g is the gcd(n1, n2)
    d is the computed max difference in ECDFs

    Returns (success, d, probability)
    """
    lcm = (n1 // g) * n2
    h = int(np.round(d * lcm))
    d = h * 1.0 / lcm
    if h == 0:
        return True, d, 1.0
    saw_fp_error, prob = False, np.nan
    try:
        if alternative == 'two-sided':
            if n1 == n2:
                prob = _compute_prob_outside_square(n1, h)
            else:
                prob = 1 - _compute_prob_inside_method(n1, n2, g, h)
        else:
            if n1 == n2:
                # prob = binom(2n, n-h) / binom(2n, n)
                # Evaluating in that form incurs roundoff errors
                # from special.binom. Instead calculate directly
                jrange = np.arange(h)
                prob = np.prod((n1 - jrange) / (n1 + jrange + 1.0))
            else:
                num_paths = _count_paths_outside_method(n1, n2, g, h)
                bin = special.binom(n1 + n2, n1)
                if not np.isfinite(bin) or not np.isfinite(num_paths)\
                        or num_paths > bin:
                    saw_fp_error = True
                else:
                    prob = num_paths / bin

    except FloatingPointError:
        saw_fp_error = True

    if saw_fp_error:
        return False, d, np.nan
    if not (0 <= prob <= 1):
        return False, d, prob
    return True, d, prob


def ks_2samp(data1, data2, alternative='two-sided', mode='auto'):
    """
    Performs the two-sample Kolmogorov-Smirnov test for goodness of fit.

    This test compares the underlying continuous distributions F(x) and G(x)
    of two independent samples.  See Notes for a description
    of the available null and alternative hypotheses.

    Parameters
    ----------
    data1, data2 : array_like, 1-Dimensional
        Two arrays of sample observations assumed to be drawn from a continuous
        distribution, sample sizes can be different.
    alternative : {'two-sided', 'less', 'greater'}, optional
        Defines the null and alternative hypotheses. Default is 'two-sided'.
        Please see explanations in the Notes below.
    mode : {'auto', 'exact', 'asymp'}, optional
        Defines the method used for calculating the p-value.
        The following options are available (default is 'auto'):

          * 'auto' : use 'exact' for small size arrays, 'asymp' for large
          * 'exact' : use exact distribution of test statistic
          * 'asymp' : use asymptotic distribution of test statistic

    Returns
    -------
    statistic : float
        KS statistic.
    pvalue : float
        One-tailed or two-tailed p-value.

    See Also
    --------
    kstest, ks_1samp, epps_singleton_2samp, anderson_ksamp

    Notes
    -----
    There are three options for the null and corresponding alternative
    hypothesis that can be selected using the `alternative` parameter.

    - `two-sided`: The null hypothesis is that the two distributions are
      identical, F(x)=G(x) for all x; the alternative is that they are not
      identical.

    - `less`: The null hypothesis is that F(x) >= G(x) for all x; the
      alternative is that F(x) < G(x) for at least one x.

    - `greater`: The null hypothesis is that F(x) <= G(x) for all x; the
      alternative is that F(x) > G(x) for at least one x.

    Note that the alternative hypotheses describe the *CDFs* of the
    underlying distributions, not the observed values. For example,
    suppose x1 ~ F and x2 ~ G. If F(x) > G(x) for all x, the values in
    x1 tend to be less than those in x2.


    If the KS statistic is small or the p-value is high, then we cannot
    reject the null hypothesis in favor of the alternative.

    If the mode is 'auto', the computation is exact if the sample sizes are
    less than 10000.  For larger sizes, the computation uses the
    Kolmogorov-Smirnov distributions to compute an approximate value.

    The 'two-sided' 'exact' computation computes the complementary probability
    and then subtracts from 1.  As such, the minimum probability it can return
    is about 1e-16.  While the algorithm itself is exact, numerical
    errors may accumulate for large sample sizes.   It is most suited to
    situations in which one of the sample sizes is only a few thousand.

    We generally follow Hodges' treatment of Drion/Gnedenko/Korolyuk [1]_.

    References
    ----------
    .. [1] Hodges, J.L. Jr.,  "The Significance Probability of the Smirnov
           Two-Sample Test," Arkiv fiur Matematik, 3, No. 43 (1958), 469-86.

    Examples
    --------
    >>> from scipy import stats
    >>> rng = np.random.default_rng()

    >>> n1 = 200  # size of first sample
    >>> n2 = 300  # size of second sample

    For a different distribution, we can reject the null hypothesis since the
    pvalue is below 1%:

    >>> rvs1 = stats.norm.rvs(size=n1, loc=0., scale=1, random_state=rng)
    >>> rvs2 = stats.norm.rvs(size=n2, loc=0.5, scale=1.5, random_state=rng)
    >>> stats.ks_2samp(rvs1, rvs2)
     KstestResult(statistic=0.24833333333333332, pvalue=5.846586728086578e-07)

    For a slightly different distribution, we cannot reject the null hypothesis
    at a 10% or lower alpha since the p-value at 0.144 is higher than 10%

    >>> rvs3 = stats.norm.rvs(size=n2, loc=0.01, scale=1.0, random_state=rng)
    >>> stats.ks_2samp(rvs1, rvs3)
    KstestResult(statistic=0.07833333333333334, pvalue=0.4379658456442945)

    For an identical distribution, we cannot reject the null hypothesis since
    the p-value is high, 41%:

    >>> rvs4 = stats.norm.rvs(size=n2, loc=0.0, scale=1.0, random_state=rng)
    >>> stats.ks_2samp(rvs1, rvs4)
    KstestResult(statistic=0.12166666666666667, pvalue=0.05401863039081145)

    """
    if mode not in ['auto', 'exact', 'asymp']:
        raise ValueError(f'Invalid value for mode: {mode}')
    alternative = {'t': 'two-sided', 'g': 'greater', 'l': 'less'}.get(
       alternative.lower()[0], alternative)
    if alternative not in ['two-sided', 'less', 'greater']:
        raise ValueError(f'Invalid value for alternative: {alternative}')
    MAX_AUTO_N = 10000  # 'auto' will attempt to be exact if n1,n2 <= MAX_AUTO_N
    if np.ma.is_masked(data1):
        data1 = data1.compressed()
    if np.ma.is_masked(data2):
        data2 = data2.compressed()
    data1 = np.sort(data1)
    data2 = np.sort(data2)
    n1 = data1.shape[0]
    n2 = data2.shape[0]
    if min(n1, n2) == 0:
        raise ValueError('Data passed to ks_2samp must not be empty')

    data_all = np.concatenate([data1, data2])
    # using searchsorted solves equal data problem
    cdf1 = np.searchsorted(data1, data_all, side='right') / n1
    cdf2 = np.searchsorted(data2, data_all, side='right') / n2
    cddiffs = cdf1 - cdf2
    # Ensure sign of minS is not negative.
    minS = np.clip(-np.min(cddiffs), 0, 1)
    maxS = np.max(cddiffs)
    alt2Dvalue = {'less': minS, 'greater': maxS, 'two-sided': max(minS, maxS)}
    d = alt2Dvalue[alternative]
    g = gcd(n1, n2)
    n1g = n1 // g
    n2g = n2 // g
    prob = -np.inf
    original_mode = mode
    if mode == 'auto':
        mode = 'exact' if max(n1, n2) <= MAX_AUTO_N else 'asymp'
    elif mode == 'exact':
        # If lcm(n1, n2) is too big, switch from exact to asymp
        if n1g >= np.iinfo(np.int32).max / n2g:
            mode = 'asymp'
            warnings.warn(
                f"Exact ks_2samp calculation not possible with samples sizes "
                f"{n1} and {n2}. Switching to 'asymp'.", RuntimeWarning)

    if mode == 'exact':
        success, d, prob = _attempt_exact_2kssamp(n1, n2, g, d, alternative)
        if not success:
            mode = 'asymp'
            if original_mode == 'exact':
                warnings.warn(f"ks_2samp: Exact calculation unsuccessful. "
                              f"Switching to mode={mode}.", RuntimeWarning)

    if mode == 'asymp':
        # The product n1*n2 is large.  Use Smirnov's asymptoptic formula.
        # Ensure float to avoid overflow in multiplication
        # sorted because the one-sided formula is not symmetric in n1, n2
        m, n = sorted([float(n1), float(n2)], reverse=True)
        en = m * n / (m + n)
        if alternative == 'two-sided':
            prob = distributions.kstwo.sf(d, np.round(en))
        else:
            z = np.sqrt(en) * d
            # Use Hodges' suggested approximation Eqn 5.3
            # Requires m to be the larger of (n1, n2)
            expt = -2 * z**2 - 2 * z * (m + 2*n)/np.sqrt(m*n*(m+n))/3.0
            prob = np.exp(expt)

    prob = np.clip(prob, 0, 1)
    return KstestResult(d, prob)


def _parse_kstest_args(data1, data2, args, N):
    # kstest allows many different variations of arguments.
    # Pull out the parsing into a separate function
    # (xvals, yvals, )  # 2sample
    # (xvals, cdf function,..)
    # (xvals, name of distribution, ...)
    # (name of distribution, name of distribution, ...)

    # Returns xvals, yvals, cdf
    # where cdf is a cdf function, or None
    # and yvals is either an array_like of values, or None
    # and xvals is array_like.
    rvsfunc, cdf = None, None
    if isinstance(data1, str):
        rvsfunc = getattr(distributions, data1).rvs
    elif callable(data1):
        rvsfunc = data1

    if isinstance(data2, str):
        cdf = getattr(distributions, data2).cdf
        data2 = None
    elif callable(data2):
        cdf = data2
        data2 = None

    data1 = np.sort(rvsfunc(*args, size=N) if rvsfunc else data1)
    return data1, data2, cdf


def kstest(rvs, cdf, args=(), N=20, alternative='two-sided', mode='auto'):
    """
    Performs the (one-sample or two-sample) Kolmogorov-Smirnov test for
    goodness of fit.

    The one-sample test compares the underlying distribution F(x) of a sample
    against a given distribution G(x). The two-sample test compares the
    underlying distributions of two independent samples. Both tests are valid
    only for continuous distributions.

    Parameters
    ----------
    rvs : str, array_like, or callable
        If an array, it should be a 1-D array of observations of random
        variables.
        If a callable, it should be a function to generate random variables;
        it is required to have a keyword argument `size`.
        If a string, it should be the name of a distribution in `scipy.stats`,
        which will be used to generate random variables.
    cdf : str, array_like or callable
        If array_like, it should be a 1-D array of observations of random
        variables, and the two-sample test is performed
        (and rvs must be array_like).
        If a callable, that callable is used to calculate the cdf.
        If a string, it should be the name of a distribution in `scipy.stats`,
        which will be used as the cdf function.
    args : tuple, sequence, optional
        Distribution parameters, used if `rvs` or `cdf` are strings or
        callables.
    N : int, optional
        Sample size if `rvs` is string or callable.  Default is 20.
    alternative : {'two-sided', 'less', 'greater'}, optional
        Defines the null and alternative hypotheses. Default is 'two-sided'.
        Please see explanations in the Notes below.
    mode : {'auto', 'exact', 'approx', 'asymp'}, optional
        Defines the distribution used for calculating the p-value.
        The following options are available (default is 'auto'):

          * 'auto' : selects one of the other options.
          * 'exact' : uses the exact distribution of test statistic.
          * 'approx' : approximates the two-sided probability with twice the
            one-sided probability
          * 'asymp': uses asymptotic distribution of test statistic

    Returns
    -------
    statistic : float
        KS test statistic, either D, D+ or D-.
    pvalue :  float
        One-tailed or two-tailed p-value.

    See Also
    --------
    ks_2samp

    Notes
    -----
    There are three options for the null and corresponding alternative
    hypothesis that can be selected using the `alternative` parameter.

    - `two-sided`: The null hypothesis is that the two distributions are
      identical, F(x)=G(x) for all x; the alternative is that they are not
      identical.

    - `less`: The null hypothesis is that F(x) >= G(x) for all x; the
      alternative is that F(x) < G(x) for at least one x.

    - `greater`: The null hypothesis is that F(x) <= G(x) for all x; the
      alternative is that F(x) > G(x) for at least one x.

    Note that the alternative hypotheses describe the *CDFs* of the
    underlying distributions, not the observed values. For example,
    suppose x1 ~ F and x2 ~ G. If F(x) > G(x) for all x, the values in
    x1 tend to be less than those in x2.


    Examples
    --------
    >>> from scipy import stats
    >>> rng = np.random.default_rng()

    >>> x = np.linspace(-15, 15, 9)
    >>> stats.kstest(x, 'norm')
    KstestResult(statistic=0.444356027159..., pvalue=0.038850140086...)

    >>> stats.kstest(stats.norm.rvs(size=100, random_state=rng), stats.norm.cdf)
    KstestResult(statistic=0.165471391799..., pvalue=0.007331283245...)

    The above lines are equivalent to:

    >>> stats.kstest(stats.norm.rvs, 'norm', N=100)
    KstestResult(statistic=0.113810164200..., pvalue=0.138690052319...)  # may vary

    *Test against one-sided alternative hypothesis*

    Shift distribution to larger values, so that ``CDF(x) < norm.cdf(x)``:

    >>> x = stats.norm.rvs(loc=0.2, size=100, random_state=rng)
    >>> stats.kstest(x, 'norm', alternative='less')
    KstestResult(statistic=0.1002033514..., pvalue=0.1255446444...)

    Reject null hypothesis in favor of alternative hypothesis: less

    >>> stats.kstest(x, 'norm', alternative='greater')
    KstestResult(statistic=0.018749806388..., pvalue=0.920581859791...)

    Don't reject null hypothesis in favor of alternative hypothesis: greater

    >>> stats.kstest(x, 'norm')
    KstestResult(statistic=0.100203351482..., pvalue=0.250616879765...)

    *Testing t distributed random variables against normal distribution*

    With 100 degrees of freedom the t distribution looks close to the normal
    distribution, and the K-S test does not reject the hypothesis that the
    sample came from the normal distribution:

    >>> stats.kstest(stats.t.rvs(100, size=100, random_state=rng), 'norm')
    KstestResult(statistic=0.064273776544..., pvalue=0.778737758305...)

    With 3 degrees of freedom the t distribution looks sufficiently different
    from the normal distribution, that we can reject the hypothesis that the
    sample came from the normal distribution at the 10% level:

    >>> stats.kstest(stats.t.rvs(3, size=100, random_state=rng), 'norm')
    KstestResult(statistic=0.128678487493..., pvalue=0.066569081515...)

    """
    # to not break compatibility with existing code
    if alternative == 'two_sided':
        alternative = 'two-sided'
    if alternative not in ['two-sided', 'greater', 'less']:
        raise ValueError("Unexpected alternative %s" % alternative)
    xvals, yvals, cdf = _parse_kstest_args(rvs, cdf, args, N)
    if cdf:
        return ks_1samp(xvals, cdf, args=args, alternative=alternative,
                        mode=mode)
    return ks_2samp(xvals, yvals, alternative=alternative, mode=mode)


def tiecorrect(rankvals):
    """Tie correction factor for Mann-Whitney U and Kruskal-Wallis H tests.

    Parameters
    ----------
    rankvals : array_like
        A 1-D sequence of ranks.  Typically this will be the array
        returned by `~scipy.stats.rankdata`.

    Returns
    -------
    factor : float
        Correction factor for U or H.

    See Also
    --------
    rankdata : Assign ranks to the data
    mannwhitneyu : Mann-Whitney rank test
    kruskal : Kruskal-Wallis H test

    References
    ----------
    .. [1] Siegel, S. (1956) Nonparametric Statistics for the Behavioral
           Sciences.  New York: McGraw-Hill.

    Examples
    --------
    >>> from scipy.stats import tiecorrect, rankdata
    >>> tiecorrect([1, 2.5, 2.5, 4])
    0.9
    >>> ranks = rankdata([1, 3, 2, 4, 5, 7, 2, 8, 4])
    >>> ranks
    array([ 1. ,  4. ,  2.5,  5.5,  7. ,  8. ,  2.5,  9. ,  5.5])
    >>> tiecorrect(ranks)
    0.9833333333333333

    """
    arr = np.sort(rankvals)
    idx = np.nonzero(np.r_[True, arr[1:] != arr[:-1], True])[0]
    cnt = np.diff(idx).astype(np.float64)

    size = np.float64(arr.size)
    return 1.0 if size < 2 else 1.0 - (cnt**3 - cnt).sum() / (size**3 - size)


RanksumsResult = namedtuple('RanksumsResult', ('statistic', 'pvalue'))


@_axis_nan_policy_factory(RanksumsResult, n_samples=2)
def ranksums(x, y, alternative='two-sided'):
    """Compute the Wilcoxon rank-sum statistic for two samples.

    The Wilcoxon rank-sum test tests the null hypothesis that two sets
    of measurements are drawn from the same distribution.  The alternative
    hypothesis is that values in one sample are more likely to be
    larger than the values in the other sample.

    This test should be used to compare two samples from continuous
    distributions.  It does not handle ties between measurements
    in x and y.  For tie-handling and an optional continuity correction
    see `scipy.stats.mannwhitneyu`.

    Parameters
    ----------
    x,y : array_like
        The data from the two samples.
    alternative : {'two-sided', 'less', 'greater'}, optional
        Defines the alternative hypothesis. Default is 'two-sided'.
        The following options are available:

        * 'two-sided': one of the distributions (underlying `x` or `y`) is
          stochastically greater than the other.
        * 'less': the distribution underlying `x` is stochastically less
          than the distribution underlying `y`.
        * 'greater': the distribution underlying `x` is stochastically greater
          than the distribution underlying `y`.

        .. versionadded:: 1.7.0

    Returns
    -------
    statistic : float
        The test statistic under the large-sample approximation that the
        rank sum statistic is normally distributed.
    pvalue : float
        The p-value of the test.

    References
    ----------
    .. [1] https://en.wikipedia.org/wiki/Wilcoxon_rank-sum_test

    Examples
    --------
    We can test the hypothesis that two independent unequal-sized samples are
    drawn from the same distribution with computing the Wilcoxon rank-sum
    statistic.

    >>> from scipy.stats import ranksums
    >>> rng = np.random.default_rng()
    >>> sample1 = rng.uniform(-1, 1, 200)
    >>> sample2 = rng.uniform(-0.5, 1.5, 300) # a shifted distribution
    >>> ranksums(sample1, sample2)
    RanksumsResult(statistic=-7.887059, pvalue=3.09390448e-15)  # may vary
    >>> ranksums(sample1, sample2, alternative='less')
    RanksumsResult(statistic=-7.750585297581713, pvalue=4.573497606342543e-15) # may vary
    >>> ranksums(sample1, sample2, alternative='greater')
    RanksumsResult(statistic=-7.750585297581713, pvalue=0.9999999999999954) # may vary

    The p-value of less than ``0.05`` indicates that this test rejects the
    hypothesis at the 5% significance level.

    """
    x, y = map(np.asarray, (x, y))
    n1 = len(x)
    n2 = len(y)
    alldata = np.concatenate((x, y))
    ranked = rankdata(alldata)
    x = ranked[:n1]
    s = np.sum(x, axis=0)
    expected = n1 * (n1+n2+1) / 2.0
    z = (s - expected) / np.sqrt(n1*n2*(n1+n2+1)/12.0)
    z, prob = _normtest_finish(z, alternative)

    return RanksumsResult(z, prob)


KruskalResult = namedtuple('KruskalResult', ('statistic', 'pvalue'))


@_axis_nan_policy_factory(KruskalResult, n_samples=None)
def kruskal(*args, nan_policy='propagate'):
    """Compute the Kruskal-Wallis H-test for independent samples.

    The Kruskal-Wallis H-test tests the null hypothesis that the population
    median of all of the groups are equal.  It is a non-parametric version of
    ANOVA.  The test works on 2 or more independent samples, which may have
    different sizes.  Note that rejecting the null hypothesis does not
    indicate which of the groups differs.  Post hoc comparisons between
    groups are required to determine which groups are different.

    Parameters
    ----------
    sample1, sample2, ... : array_like
       Two or more arrays with the sample measurements can be given as
       arguments. Samples must be one-dimensional.
    nan_policy : {'propagate', 'raise', 'omit'}, optional
        Defines how to handle when input contains nan.
        The following options are available (default is 'propagate'):

          * 'propagate': returns nan
          * 'raise': throws an error
          * 'omit': performs the calculations ignoring nan values

    Returns
    -------
    statistic : float
       The Kruskal-Wallis H statistic, corrected for ties.
    pvalue : float
       The p-value for the test using the assumption that H has a chi
       square distribution. The p-value returned is the survival function of
       the chi square distribution evaluated at H.

    See Also
    --------
    f_oneway : 1-way ANOVA.
    mannwhitneyu : Mann-Whitney rank test on two samples.
    friedmanchisquare : Friedman test for repeated measurements.

    Notes
    -----
    Due to the assumption that H has a chi square distribution, the number
    of samples in each group must not be too small.  A typical rule is
    that each sample must have at least 5 measurements.

    References
    ----------
    .. [1] W. H. Kruskal & W. W. Wallis, "Use of Ranks in
       One-Criterion Variance Analysis", Journal of the American Statistical
       Association, Vol. 47, Issue 260, pp. 583-621, 1952.
    .. [2] https://en.wikipedia.org/wiki/Kruskal-Wallis_one-way_analysis_of_variance

    Examples
    --------
    >>> from scipy import stats
    >>> x = [1, 3, 5, 7, 9]
    >>> y = [2, 4, 6, 8, 10]
    >>> stats.kruskal(x, y)
    KruskalResult(statistic=0.2727272727272734, pvalue=0.6015081344405895)

    >>> x = [1, 1, 1]
    >>> y = [2, 2, 2]
    >>> z = [2, 2]
    >>> stats.kruskal(x, y, z)
    KruskalResult(statistic=7.0, pvalue=0.0301973834223185)

    """
    args = list(map(np.asarray, args))

    num_groups = len(args)
    if num_groups < 2:
        raise ValueError("Need at least two groups in stats.kruskal()")

    for arg in args:
        if arg.size == 0:
            return KruskalResult(np.nan, np.nan)
        elif arg.ndim != 1:
            raise ValueError("Samples must be one-dimensional.")

    n = np.asarray(list(map(len, args)))

    if nan_policy not in ('propagate', 'raise', 'omit'):
        raise ValueError("nan_policy must be 'propagate', 'raise' or 'omit'")

    contains_nan = False
    for arg in args:
        cn = _contains_nan(arg, nan_policy)
        if cn[0]:
            contains_nan = True
            break

    if contains_nan and nan_policy == 'omit':
        for a in args:
            a = ma.masked_invalid(a)
        return mstats_basic.kruskal(*args)

    if contains_nan and nan_policy == 'propagate':
        return KruskalResult(np.nan, np.nan)

    alldata = np.concatenate(args)
    ranked = rankdata(alldata)
    ties = tiecorrect(ranked)
    if ties == 0:
        raise ValueError('All numbers are identical in kruskal')

    # Compute sum^2/n for each group and sum
    j = np.insert(np.cumsum(n), 0, 0)
    ssbn = 0
    for i in range(num_groups):
        ssbn += _square_of_sums(ranked[j[i]:j[i+1]]) / n[i]

    totaln = np.sum(n, dtype=float)
    h = 12.0 / (totaln * (totaln + 1)) * ssbn - 3 * (totaln + 1)
    df = num_groups - 1
    h /= ties

    return KruskalResult(h, distributions.chi2.sf(h, df))


FriedmanchisquareResult = namedtuple('FriedmanchisquareResult',
                                     ('statistic', 'pvalue'))


def friedmanchisquare(*args):
    """Compute the Friedman test for repeated measurements.

    The Friedman test tests the null hypothesis that repeated measurements of
    the same individuals have the same distribution.  It is often used
    to test for consistency among measurements obtained in different ways.
    For example, if two measurement techniques are used on the same set of
    individuals, the Friedman test can be used to determine if the two
    measurement techniques are consistent.

    Parameters
    ----------
    measurements1, measurements2, measurements3... : array_like
        Arrays of measurements.  All of the arrays must have the same number
        of elements.  At least 3 sets of measurements must be given.

    Returns
    -------
    statistic : float
        The test statistic, correcting for ties.
    pvalue : float
        The associated p-value assuming that the test statistic has a chi
        squared distribution.

    Notes
    -----
    Due to the assumption that the test statistic has a chi squared
    distribution, the p-value is only reliable for n > 10 and more than
    6 repeated measurements.

    References
    ----------
    .. [1] https://en.wikipedia.org/wiki/Friedman_test

    """
    k = len(args)
    if k < 3:
        raise ValueError('At least 3 sets of measurements must be given '
                         'for Friedman test, got {}.'.format(k))

    n = len(args[0])
    for i in range(1, k):
        if len(args[i]) != n:
            raise ValueError('Unequal N in friedmanchisquare.  Aborting.')

    # Rank data
    data = np.vstack(args).T
    data = data.astype(float)
    for i in range(len(data)):
        data[i] = rankdata(data[i])

    # Handle ties
    ties = 0
    for d in data:
        replist, repnum = find_repeats(array(d))
        for t in repnum:
            ties += t * (t*t - 1)
    c = 1 - ties / (k*(k*k - 1)*n)

    ssbn = np.sum(data.sum(axis=0)**2)
    chisq = (12.0 / (k*n*(k+1)) * ssbn - 3*n*(k+1)) / c

    return FriedmanchisquareResult(chisq, distributions.chi2.sf(chisq, k - 1))


BrunnerMunzelResult = namedtuple('BrunnerMunzelResult',
                                 ('statistic', 'pvalue'))


def brunnermunzel(x, y, alternative="two-sided", distribution="t",
                  nan_policy='propagate'):
    """Compute the Brunner-Munzel test on samples x and y.

    The Brunner-Munzel test is a nonparametric test of the null hypothesis that
    when values are taken one by one from each group, the probabilities of
    getting large values in both groups are equal.
    Unlike the Wilcoxon-Mann-Whitney's U test, this does not require the
    assumption of equivariance of two groups. Note that this does not assume
    the distributions are same. This test works on two independent samples,
    which may have different sizes.

    Parameters
    ----------
    x, y : array_like
        Array of samples, should be one-dimensional.
    alternative : {'two-sided', 'less', 'greater'}, optional
        Defines the alternative hypothesis.
        The following options are available (default is 'two-sided'):

          * 'two-sided'
          * 'less': one-sided
          * 'greater': one-sided
    distribution : {'t', 'normal'}, optional
        Defines how to get the p-value.
        The following options are available (default is 't'):

          * 't': get the p-value by t-distribution
          * 'normal': get the p-value by standard normal distribution.
    nan_policy : {'propagate', 'raise', 'omit'}, optional
        Defines how to handle when input contains nan.
        The following options are available (default is 'propagate'):

          * 'propagate': returns nan
          * 'raise': throws an error
          * 'omit': performs the calculations ignoring nan values

    Returns
    -------
    statistic : float
        The Brunner-Munzer W statistic.
    pvalue : float
        p-value assuming an t distribution. One-sided or
        two-sided, depending on the choice of `alternative` and `distribution`.

    See Also
    --------
    mannwhitneyu : Mann-Whitney rank test on two samples.

    Notes
    -----
    Brunner and Munzel recommended to estimate the p-value by t-distribution
    when the size of data is 50 or less. If the size is lower than 10, it would
    be better to use permuted Brunner Munzel test (see [2]_).

    References
    ----------
    .. [1] Brunner, E. and Munzel, U. "The nonparametric Benhrens-Fisher
           problem: Asymptotic theory and a small-sample approximation".
           Biometrical Journal. Vol. 42(2000): 17-25.
    .. [2] Neubert, K. and Brunner, E. "A studentized permutation test for the
           non-parametric Behrens-Fisher problem". Computational Statistics and
           Data Analysis. Vol. 51(2007): 5192-5204.

    Examples
    --------
    >>> from scipy import stats
    >>> x1 = [1,2,1,1,1,1,1,1,1,1,2,4,1,1]
    >>> x2 = [3,3,4,3,1,2,3,1,1,5,4]
    >>> w, p_value = stats.brunnermunzel(x1, x2)
    >>> w
    3.1374674823029505
    >>> p_value
    0.0057862086661515377

    """
    x = np.asarray(x)
    y = np.asarray(y)

    # check both x and y
    cnx, npx = _contains_nan(x, nan_policy)
    cny, npy = _contains_nan(y, nan_policy)
    contains_nan = cnx or cny
    if npx == "omit" or npy == "omit":
        nan_policy = "omit"

    if contains_nan and nan_policy == "propagate":
        return BrunnerMunzelResult(np.nan, np.nan)
    elif contains_nan and nan_policy == "omit":
        x = ma.masked_invalid(x)
        y = ma.masked_invalid(y)
        return mstats_basic.brunnermunzel(x, y, alternative, distribution)

    nx = len(x)
    ny = len(y)
    if nx == 0 or ny == 0:
        return BrunnerMunzelResult(np.nan, np.nan)
    rankc = rankdata(np.concatenate((x, y)))
    rankcx = rankc[0:nx]
    rankcy = rankc[nx:nx+ny]
    rankcx_mean = np.mean(rankcx)
    rankcy_mean = np.mean(rankcy)
    rankx = rankdata(x)
    ranky = rankdata(y)
    rankx_mean = np.mean(rankx)
    ranky_mean = np.mean(ranky)

    Sx = np.sum(np.power(rankcx - rankx - rankcx_mean + rankx_mean, 2.0))
    Sx /= nx - 1
    Sy = np.sum(np.power(rankcy - ranky - rankcy_mean + ranky_mean, 2.0))
    Sy /= ny - 1

    wbfn = nx * ny * (rankcy_mean - rankcx_mean)
    wbfn /= (nx + ny) * np.sqrt(nx * Sx + ny * Sy)

    if distribution == "t":
        df_numer = np.power(nx * Sx + ny * Sy, 2.0)
        df_denom = np.power(nx * Sx, 2.0) / (nx - 1)
        df_denom += np.power(ny * Sy, 2.0) / (ny - 1)
        df = df_numer / df_denom
        p = distributions.t.cdf(wbfn, df)
    elif distribution == "normal":
        p = distributions.norm.cdf(wbfn)
    else:
        raise ValueError(
            "distribution should be 't' or 'normal'")

    if alternative == "greater":
        pass
    elif alternative == "less":
        p = 1 - p
    elif alternative == "two-sided":
        p = 2 * np.min([p, 1-p])
    else:
        raise ValueError(
            "alternative should be 'less', 'greater' or 'two-sided'")

    return BrunnerMunzelResult(wbfn, p)


def combine_pvalues(pvalues, method='fisher', weights=None):
    """
    Combine p-values from independent tests bearing upon the same hypothesis.

    Parameters
    ----------
    pvalues : array_like, 1-D
        Array of p-values assumed to come from independent tests.
    method : {'fisher', 'pearson', 'tippett', 'stouffer',
              'mudholkar_george'}, optional

        Name of method to use to combine p-values.
        The following methods are available (default is 'fisher'):

          * 'fisher': Fisher's method (Fisher's combined probability test), the
            sum of the logarithm of the p-values
          * 'pearson': Pearson's method (similar to Fisher's but uses sum of the
            complement of the p-values inside the logarithms)
          * 'tippett': Tippett's method (minimum of p-values)
          * 'stouffer': Stouffer's Z-score method
          * 'mudholkar_george': the difference of Fisher's and Pearson's methods
            divided by 2
    weights : array_like, 1-D, optional
        Optional array of weights used only for Stouffer's Z-score method.

    Returns
    -------
    statistic: float
        The statistic calculated by the specified method.
    pval: float
        The combined p-value.

    Notes
    -----
    Fisher's method (also known as Fisher's combined probability test) [1]_ uses
    a chi-squared statistic to compute a combined p-value. The closely related
    Stouffer's Z-score method [2]_ uses Z-scores rather than p-values. The
    advantage of Stouffer's method is that it is straightforward to introduce
    weights, which can make Stouffer's method more powerful than Fisher's
    method when the p-values are from studies of different size [6]_ [7]_.
    The Pearson's method uses :math:`log(1-p_i)` inside the sum whereas Fisher's
    method uses :math:`log(p_i)` [4]_. For Fisher's and Pearson's method, the
    sum of the logarithms is multiplied by -2 in the implementation. This
    quantity has a chi-square distribution that determines the p-value. The
    `mudholkar_george` method is the difference of the Fisher's and Pearson's
    test statistics, each of which include the -2 factor [4]_. However, the
    `mudholkar_george` method does not include these -2 factors. The test
    statistic of `mudholkar_george` is the sum of logisitic random variables and
    equation 3.6 in [3]_ is used to approximate the p-value based on Student's
    t-distribution.

    Fisher's method may be extended to combine p-values from dependent tests
    [5]_. Extensions such as Brown's method and Kost's method are not currently
    implemented.

    .. versionadded:: 0.15.0

    References
    ----------
    .. [1] https://en.wikipedia.org/wiki/Fisher%27s_method
    .. [2] https://en.wikipedia.org/wiki/Fisher%27s_method#Relation_to_Stouffer.27s_Z-score_method
    .. [3] George, E. O., and G. S. Mudholkar. "On the convolution of logistic
           random variables." Metrika 30.1 (1983): 1-13.
    .. [4] Heard, N. and Rubin-Delanchey, P. "Choosing between methods of
           combining p-values."  Biometrika 105.1 (2018): 239-246.
    .. [5] Whitlock, M. C. "Combining probability from independent tests: the
           weighted Z-method is superior to Fisher's approach." Journal of
           Evolutionary Biology 18, no. 5 (2005): 1368-1373.
    .. [6] Zaykin, Dmitri V. "Optimally weighted Z-test is a powerful method
           for combining probabilities in meta-analysis." Journal of
           Evolutionary Biology 24, no. 8 (2011): 1836-1841.
    .. [7] https://en.wikipedia.org/wiki/Extensions_of_Fisher%27s_method

    """
    pvalues = np.asarray(pvalues)
    if pvalues.ndim != 1:
        raise ValueError("pvalues is not 1-D")

    if method == 'fisher':
        statistic = -2 * np.sum(np.log(pvalues))
        pval = distributions.chi2.sf(statistic, 2 * len(pvalues))
    elif method == 'pearson':
        statistic = -2 * np.sum(np.log1p(-pvalues))
        pval = distributions.chi2.sf(statistic, 2 * len(pvalues))
    elif method == 'mudholkar_george':
        normalizing_factor = np.sqrt(3/len(pvalues))/np.pi
        statistic = -np.sum(np.log(pvalues)) + np.sum(np.log1p(-pvalues))
        nu = 5 * len(pvalues) + 4
        approx_factor = np.sqrt(nu / (nu - 2))
        pval = distributions.t.sf(statistic * normalizing_factor
                                  * approx_factor, nu)
    elif method == 'tippett':
        statistic = np.min(pvalues)
        pval = distributions.beta.sf(statistic, 1, len(pvalues))
    elif method == 'stouffer':
        if weights is None:
            weights = np.ones_like(pvalues)
        elif len(weights) != len(pvalues):
            raise ValueError("pvalues and weights must be of the same size.")

        weights = np.asarray(weights)
        if weights.ndim != 1:
            raise ValueError("weights is not 1-D")

        Zi = distributions.norm.isf(pvalues)
        statistic = np.dot(weights, Zi) / np.linalg.norm(weights)
        pval = distributions.norm.sf(statistic)

    else:
        raise ValueError(
            "Invalid method '%s'. Options are 'fisher', 'pearson', \
            'mudholkar_george', 'tippett', 'or 'stouffer'", method)

    return (statistic, pval)


#####################################
#       STATISTICAL DISTANCES       #
#####################################


def wasserstein_distance(u_values, v_values, u_weights=None, v_weights=None):
    r"""
    Compute the first Wasserstein distance between two 1D distributions.

    This distance is also known as the earth mover's distance, since it can be
    seen as the minimum amount of "work" required to transform :math:`u` into
    :math:`v`, where "work" is measured as the amount of distribution weight
    that must be moved, multiplied by the distance it has to be moved.

    .. versionadded:: 1.0.0

    Parameters
    ----------
    u_values, v_values : array_like
        Values observed in the (empirical) distribution.
    u_weights, v_weights : array_like, optional
        Weight for each value. If unspecified, each value is assigned the same
        weight.
        `u_weights` (resp. `v_weights`) must have the same length as
        `u_values` (resp. `v_values`). If the weight sum differs from 1, it
        must still be positive and finite so that the weights can be normalized
        to sum to 1.

    Returns
    -------
    distance : float
        The computed distance between the distributions.

    Notes
    -----
    The first Wasserstein distance between the distributions :math:`u` and
    :math:`v` is:

    .. math::

        l_1 (u, v) = \inf_{\pi \in \Gamma (u, v)} \int_{\mathbb{R} \times
        \mathbb{R}} |x-y| \mathrm{d} \pi (x, y)

    where :math:`\Gamma (u, v)` is the set of (probability) distributions on
    :math:`\mathbb{R} \times \mathbb{R}` whose marginals are :math:`u` and
    :math:`v` on the first and second factors respectively.

    If :math:`U` and :math:`V` are the respective CDFs of :math:`u` and
    :math:`v`, this distance also equals to:

    .. math::

        l_1(u, v) = \int_{-\infty}^{+\infty} |U-V|

    See [2]_ for a proof of the equivalence of both definitions.

    The input distributions can be empirical, therefore coming from samples
    whose values are effectively inputs of the function, or they can be seen as
    generalized functions, in which case they are weighted sums of Dirac delta
    functions located at the specified values.

    References
    ----------
    .. [1] "Wasserstein metric", https://en.wikipedia.org/wiki/Wasserstein_metric
    .. [2] Ramdas, Garcia, Cuturi "On Wasserstein Two Sample Testing and Related
           Families of Nonparametric Tests" (2015). :arXiv:`1509.02237`.

    Examples
    --------
    >>> from scipy.stats import wasserstein_distance
    >>> wasserstein_distance([0, 1, 3], [5, 6, 8])
    5.0
    >>> wasserstein_distance([0, 1], [0, 1], [3, 1], [2, 2])
    0.25
    >>> wasserstein_distance([3.4, 3.9, 7.5, 7.8], [4.5, 1.4],
    ...                      [1.4, 0.9, 3.1, 7.2], [3.2, 3.5])
    4.0781331438047861

    """
    return _cdf_distance(1, u_values, v_values, u_weights, v_weights)


def energy_distance(u_values, v_values, u_weights=None, v_weights=None):
    r"""Compute the energy distance between two 1D distributions.

    .. versionadded:: 1.0.0

    Parameters
    ----------
    u_values, v_values : array_like
        Values observed in the (empirical) distribution.
    u_weights, v_weights : array_like, optional
        Weight for each value. If unspecified, each value is assigned the same
        weight.
        `u_weights` (resp. `v_weights`) must have the same length as
        `u_values` (resp. `v_values`). If the weight sum differs from 1, it
        must still be positive and finite so that the weights can be normalized
        to sum to 1.

    Returns
    -------
    distance : float
        The computed distance between the distributions.

    Notes
    -----
    The energy distance between two distributions :math:`u` and :math:`v`, whose
    respective CDFs are :math:`U` and :math:`V`, equals to:

    .. math::

        D(u, v) = \left( 2\mathbb E|X - Y| - \mathbb E|X - X'| -
        \mathbb E|Y - Y'| \right)^{1/2}

    where :math:`X` and :math:`X'` (resp. :math:`Y` and :math:`Y'`) are
    independent random variables whose probability distribution is :math:`u`
    (resp. :math:`v`).

    As shown in [2]_, for one-dimensional real-valued variables, the energy
    distance is linked to the non-distribution-free version of the Cramér-von
    Mises distance:

    .. math::

        D(u, v) = \sqrt{2} l_2(u, v) = \left( 2 \int_{-\infty}^{+\infty} (U-V)^2
        \right)^{1/2}

    Note that the common Cramér-von Mises criterion uses the distribution-free
    version of the distance. See [2]_ (section 2), for more details about both
    versions of the distance.

    The input distributions can be empirical, therefore coming from samples
    whose values are effectively inputs of the function, or they can be seen as
    generalized functions, in which case they are weighted sums of Dirac delta
    functions located at the specified values.

    References
    ----------
    .. [1] "Energy distance", https://en.wikipedia.org/wiki/Energy_distance
    .. [2] Szekely "E-statistics: The energy of statistical samples." Bowling
           Green State University, Department of Mathematics and Statistics,
           Technical Report 02-16 (2002).
    .. [3] Rizzo, Szekely "Energy distance." Wiley Interdisciplinary Reviews:
           Computational Statistics, 8(1):27-38 (2015).
    .. [4] Bellemare, Danihelka, Dabney, Mohamed, Lakshminarayanan, Hoyer,
           Munos "The Cramer Distance as a Solution to Biased Wasserstein
           Gradients" (2017). :arXiv:`1705.10743`.

    Examples
    --------
    >>> from scipy.stats import energy_distance
    >>> energy_distance([0], [2])
    2.0000000000000004
    >>> energy_distance([0, 8], [0, 8], [3, 1], [2, 2])
    1.0000000000000002
    >>> energy_distance([0.7, 7.4, 2.4, 6.8], [1.4, 8. ],
    ...                 [2.1, 4.2, 7.4, 8. ], [7.6, 8.8])
    0.88003340976158217

    """
    return np.sqrt(2) * _cdf_distance(2, u_values, v_values,
                                      u_weights, v_weights)


def _cdf_distance(p, u_values, v_values, u_weights=None, v_weights=None):
    r"""
    Compute, between two one-dimensional distributions :math:`u` and
    :math:`v`, whose respective CDFs are :math:`U` and :math:`V`, the
    statistical distance that is defined as:

    .. math::

        l_p(u, v) = \left( \int_{-\infty}^{+\infty} |U-V|^p \right)^{1/p}

    p is a positive parameter; p = 1 gives the Wasserstein distance, p = 2
    gives the energy distance.

    Parameters
    ----------
    u_values, v_values : array_like
        Values observed in the (empirical) distribution.
    u_weights, v_weights : array_like, optional
        Weight for each value. If unspecified, each value is assigned the same
        weight.
        `u_weights` (resp. `v_weights`) must have the same length as
        `u_values` (resp. `v_values`). If the weight sum differs from 1, it
        must still be positive and finite so that the weights can be normalized
        to sum to 1.

    Returns
    -------
    distance : float
        The computed distance between the distributions.

    Notes
    -----
    The input distributions can be empirical, therefore coming from samples
    whose values are effectively inputs of the function, or they can be seen as
    generalized functions, in which case they are weighted sums of Dirac delta
    functions located at the specified values.

    References
    ----------
    .. [1] Bellemare, Danihelka, Dabney, Mohamed, Lakshminarayanan, Hoyer,
           Munos "The Cramer Distance as a Solution to Biased Wasserstein
           Gradients" (2017). :arXiv:`1705.10743`.

    """
    u_values, u_weights = _validate_distribution(u_values, u_weights)
    v_values, v_weights = _validate_distribution(v_values, v_weights)

    u_sorter = np.argsort(u_values)
    v_sorter = np.argsort(v_values)

    all_values = np.concatenate((u_values, v_values))
    all_values.sort(kind='mergesort')

    # Compute the differences between pairs of successive values of u and v.
    deltas = np.diff(all_values)

    # Get the respective positions of the values of u and v among the values of
    # both distributions.
    u_cdf_indices = u_values[u_sorter].searchsorted(all_values[:-1], 'right')
    v_cdf_indices = v_values[v_sorter].searchsorted(all_values[:-1], 'right')

    # Calculate the CDFs of u and v using their weights, if specified.
    if u_weights is None:
        u_cdf = u_cdf_indices / u_values.size
    else:
        u_sorted_cumweights = np.concatenate(([0],
                                              np.cumsum(u_weights[u_sorter])))
        u_cdf = u_sorted_cumweights[u_cdf_indices] / u_sorted_cumweights[-1]

    if v_weights is None:
        v_cdf = v_cdf_indices / v_values.size
    else:
        v_sorted_cumweights = np.concatenate(([0],
                                              np.cumsum(v_weights[v_sorter])))
        v_cdf = v_sorted_cumweights[v_cdf_indices] / v_sorted_cumweights[-1]

    # Compute the value of the integral based on the CDFs.
    # If p = 1 or p = 2, we avoid using np.power, which introduces an overhead
    # of about 15%.
    if p == 1:
        return np.sum(np.multiply(np.abs(u_cdf - v_cdf), deltas))
    if p == 2:
        return np.sqrt(np.sum(np.multiply(np.square(u_cdf - v_cdf), deltas)))
    return np.power(np.sum(np.multiply(np.power(np.abs(u_cdf - v_cdf), p),
                                       deltas)), 1/p)


def _validate_distribution(values, weights):
    """
    Validate the values and weights from a distribution input of `cdf_distance`
    and return them as ndarray objects.

    Parameters
    ----------
    values : array_like
        Values observed in the (empirical) distribution.
    weights : array_like
        Weight for each value.

    Returns
    -------
    values : ndarray
        Values as ndarray.
    weights : ndarray
        Weights as ndarray.

    """
    # Validate the value array.
    values = np.asarray(values, dtype=float)
    if len(values) == 0:
        raise ValueError("Distribution can't be empty.")

    # Validate the weight array, if specified.
    if weights is not None:
        weights = np.asarray(weights, dtype=float)
        if len(weights) != len(values):
            raise ValueError('Value and weight array-likes for the same '
                             'empirical distribution must be of the same size.')
        if np.any(weights < 0):
            raise ValueError('All weights must be non-negative.')
        if not 0 < np.sum(weights) < np.inf:
            raise ValueError('Weight array-like sum must be positive and '
                             'finite. Set as None for an equal distribution of '
                             'weight.')

        return values, weights

    return values, None


#####################################
#         SUPPORT FUNCTIONS         #
#####################################

RepeatedResults = namedtuple('RepeatedResults', ('values', 'counts'))


def find_repeats(arr):
    """Find repeats and repeat counts.

    Parameters
    ----------
    arr : array_like
        Input array. This is cast to float64.

    Returns
    -------
    values : ndarray
        The unique values from the (flattened) input that are repeated.

    counts : ndarray
        Number of times the corresponding 'value' is repeated.

    Notes
    -----
    In numpy >= 1.9 `numpy.unique` provides similar functionality. The main
    difference is that `find_repeats` only returns repeated values.

    Examples
    --------
    >>> from scipy import stats
    >>> stats.find_repeats([2, 1, 2, 3, 2, 2, 5])
    RepeatedResults(values=array([2.]), counts=array([4]))

    >>> stats.find_repeats([[10, 20, 1, 2], [5, 5, 4, 4]])
    RepeatedResults(values=array([4.,  5.]), counts=array([2, 2]))

    """
    # Note: always copies.
    return RepeatedResults(*_find_repeats(np.array(arr, dtype=np.float64)))


def _sum_of_squares(a, axis=0):
    """Square each element of the input array, and return the sum(s) of that.

    Parameters
    ----------
    a : array_like
        Input array.
    axis : int or None, optional
        Axis along which to calculate. Default is 0. If None, compute over
        the whole array `a`.

    Returns
    -------
    sum_of_squares : ndarray
        The sum along the given axis for (a**2).

    See Also
    --------
    _square_of_sums : The square(s) of the sum(s) (the opposite of
        `_sum_of_squares`).

    """
    a, axis = _chk_asarray(a, axis)
    return np.sum(a*a, axis)


def _square_of_sums(a, axis=0):
    """Sum elements of the input array, and return the square(s) of that sum.

    Parameters
    ----------
    a : array_like
        Input array.
    axis : int or None, optional
        Axis along which to calculate. Default is 0. If None, compute over
        the whole array `a`.

    Returns
    -------
    square_of_sums : float or ndarray
        The square of the sum over `axis`.

    See Also
    --------
    _sum_of_squares : The sum of squares (the opposite of `square_of_sums`).

    """
    a, axis = _chk_asarray(a, axis)
    s = np.sum(a, axis)
    if not np.isscalar(s):
        return s.astype(float) * s
    else:
        return float(s) * s


def rankdata(a, method='average', *, axis=None):
    """Assign ranks to data, dealing with ties appropriately.

    By default (``axis=None``), the data array is first flattened, and a flat
    array of ranks is returned. Separately reshape the rank array to the
    shape of the data array if desired (see Examples).

    Ranks begin at 1.  The `method` argument controls how ranks are assigned
    to equal values.  See [1]_ for further discussion of ranking methods.

    Parameters
    ----------
    a : array_like
        The array of values to be ranked.
    method : {'average', 'min', 'max', 'dense', 'ordinal'}, optional
        The method used to assign ranks to tied elements.
        The following methods are available (default is 'average'):

          * 'average': The average of the ranks that would have been assigned to
            all the tied values is assigned to each value.
          * 'min': The minimum of the ranks that would have been assigned to all
            the tied values is assigned to each value.  (This is also
            referred to as "competition" ranking.)
          * 'max': The maximum of the ranks that would have been assigned to all
            the tied values is assigned to each value.
          * 'dense': Like 'min', but the rank of the next highest element is
            assigned the rank immediately after those assigned to the tied
            elements.
          * 'ordinal': All values are given a distinct rank, corresponding to
            the order that the values occur in `a`.
    axis : {None, int}, optional
        Axis along which to perform the ranking. If ``None``, the data array
        is first flattened.

    Returns
    -------
    ranks : ndarray
         An array of size equal to the size of `a`, containing rank
         scores.

    References
    ----------
    .. [1] "Ranking", https://en.wikipedia.org/wiki/Ranking

    Examples
    --------
    >>> from scipy.stats import rankdata
    >>> rankdata([0, 2, 3, 2])
    array([ 1. ,  2.5,  4. ,  2.5])
    >>> rankdata([0, 2, 3, 2], method='min')
    array([ 1,  2,  4,  2])
    >>> rankdata([0, 2, 3, 2], method='max')
    array([ 1,  3,  4,  3])
    >>> rankdata([0, 2, 3, 2], method='dense')
    array([ 1,  2,  3,  2])
    >>> rankdata([0, 2, 3, 2], method='ordinal')
    array([ 1,  2,  4,  3])
    >>> rankdata([[0, 2], [3, 2]]).reshape(2,2)
    array([[1. , 2.5],
          [4. , 2.5]])
    >>> rankdata([[0, 2, 2], [3, 2, 5]], axis=1)
    array([[1. , 2.5, 2.5],
           [2. , 1. , 3. ]])

    """
    if method not in ('average', 'min', 'max', 'dense', 'ordinal'):
        raise ValueError('unknown method "{0}"'.format(method))

    if axis is not None:
        a = np.asarray(a)
        if a.size == 0:
            # The return values of `normalize_axis_index` are ignored.  The
            # call validates `axis`, even though we won't use it.
            # use scipy._lib._util._normalize_axis_index when available
            np.core.multiarray.normalize_axis_index(axis, a.ndim)
            dt = np.float64 if method == 'average' else np.int_
            return np.empty(a.shape, dtype=dt)
        return np.apply_along_axis(rankdata, axis, a, method)

    arr = np.ravel(np.asarray(a))
    algo = 'mergesort' if method == 'ordinal' else 'quicksort'
    sorter = np.argsort(arr, kind=algo)

    inv = np.empty(sorter.size, dtype=np.intp)
    inv[sorter] = np.arange(sorter.size, dtype=np.intp)

    if method == 'ordinal':
        return inv + 1

    arr = arr[sorter]
    obs = np.r_[True, arr[1:] != arr[:-1]]
    dense = obs.cumsum()[inv]

    if method == 'dense':
        return dense

    # cumulative counts of each unique value
    count = np.r_[np.nonzero(obs)[0], len(obs)]

    if method == 'max':
        return count[dense]

    if method == 'min':
        return count[dense - 1] + 1

    # average method
    return .5 * (count[dense] + count[dense - 1] + 1)<|MERGE_RESOLUTION|>--- conflicted
+++ resolved
@@ -6260,7 +6260,6 @@
     return var_win
 
 
-<<<<<<< HEAD
 def _broadcast_concatenate(xs, axis):
     """Concatenate arrays along an axis with broadcasting."""
     # move the axis we're concatenating along to the end
@@ -6290,10 +6289,6 @@
 def _permutation_distribution_t(data, permutations, size_a, equal_var,
                                 random_state=None):
     """Generation permutaiton distribution of t statistic"""
-=======
-def _data_partitions(data, permutations, size_a, axis=-1, random_state=None):
-    """All partitions of data into sets of given lengths, ignoring order"""
->>>>>>> 37b0d7e1
 
     random_state = check_random_state(random_state)
 
