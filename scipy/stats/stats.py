--- conflicted
+++ resolved
@@ -6014,19 +6014,13 @@
     if a.size == 0 or b.size == 0:
         return _ttest_nans(a, b, axis, Ttest_indResult)
 
-<<<<<<< HEAD
     if permutations is not None and permutations != 0:
+        if trim != 0:
+            raise ValueError("Permutations are currently not supported "
+                             "with trimming.")
         if permutations < 0 or (np.isfinite(permutations) and
                                 int(permutations) != permutations) :
             raise ValueError("Permutations must be a non-negative integer.")
-=======
-    if permutations:
-        if trim != 0:
-            raise ValueError("Permutations are currently not supported "
-                             "with trimming.")
-        if int(permutations) != permutations or permutations < 0:
-            raise ValueError("Permutations must be a positive integer.")
->>>>>>> 861496e0
 
         res = _permutation_ttest(a, b, permutations=permutations,
                                  axis=axis, equal_var=equal_var,
