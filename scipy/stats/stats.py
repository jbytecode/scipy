# Copyright 2002 Gary Strangman.  All rights reserved
# Copyright 2002-2016 The SciPy Developers
#
# The original code from Gary Strangman was heavily adapted for
# use in SciPy by Travis Oliphant.  The original code came with the
# following disclaimer:
#
# This software is provided "as-is".  There are no expressed or implied
# warranties of any kind, including, but not limited to, the warranties
# of merchantability and fitness for a given application.  In no event
# shall Gary Strangman be liable for any direct, indirect, incidental,
# special, exemplary or consequential damages (including, but not limited
# to, loss of use, data or profits, or business interruption) however
# caused and on any theory of liability, whether in contract, strict
# liability or tort (including negligence or otherwise) arising in any way
# out of the use of this software, even if advised of the possibility of
# such damage.

"""
A collection of basic statistical functions for Python.  The function
names appear below.

 Some scalar functions defined here are also available in the scipy.special
 package where they work on arbitrary sized arrays.

Disclaimers:  The function list is obviously incomplete and, worse, the
functions are not optimized.  All functions have been tested (some more
so than others), but they are far from bulletproof.  Thus, as with any
free software, no warranty or guarantee is expressed or implied. :-)  A
few extra functions that don't appear in the list below can be found by
interested treasure-hunters.  These functions don't necessarily have
both list and array versions but were deemed useful.

Central Tendency
----------------
.. autosummary::
   :toctree: generated/

    gmean
    hmean
    mode

Moments
-------
.. autosummary::
   :toctree: generated/

    moment
    variation
    skew
    kurtosis
    normaltest

Altered Versions
----------------
.. autosummary::
   :toctree: generated/

    tmean
    tvar
    tstd
    tsem
    describe

Frequency Stats
---------------
.. autosummary::
   :toctree: generated/

    itemfreq
    scoreatpercentile
    percentileofscore
    cumfreq
    relfreq

Variability
-----------
.. autosummary::
   :toctree: generated/

    obrientransform
    sem
    zmap
    zscore
    gstd
    iqr
    median_abs_deviation

Trimming Functions
------------------
.. autosummary::
   :toctree: generated/

   trimboth
   trim1

Correlation Functions
---------------------
.. autosummary::
   :toctree: generated/

   pearsonr
   fisher_exact
   barnard_exact
   spearmanr
   pointbiserialr
   kendalltau
   weightedtau
   somersd
   linregress
   theilslopes
   multiscale_graphcorr

Inferential Stats
-----------------
.. autosummary::
   :toctree: generated/

   ttest_1samp
   ttest_ind
   ttest_ind_from_stats
   ttest_rel
   chisquare
   power_divergence
   kstest
   ks_1samp
   ks_2samp
   cramervonmises
   cramervonmises_2samp
   epps_singleton_2samp
   mannwhitneyu
   ranksums
   wilcoxon
   kruskal
   friedmanchisquare
   brunnermunzel
   combine_pvalues
   page_trend_test

Statistical Distances
---------------------
.. autosummary::
   :toctree: generated/

   wasserstein_distance
   energy_distance

ANOVA Functions
---------------
.. autosummary::
   :toctree: generated/

   f_oneway
   alexandergovern

Support Functions
-----------------
.. autosummary::
   :toctree: generated/

   rankdata
   rvs_ratio_uniforms

References
----------
.. [CRCProbStat2000] Zwillinger, D. and Kokoska, S. (2000). CRC Standard
   Probability and Statistics Tables and Formulae. Chapman & Hall: New
   York. 2000.

"""
import warnings
import math
from math import gcd
from collections import namedtuple
from itertools import permutations

import numpy as np
from numpy import array, asarray, ma

from scipy.spatial.distance import cdist
from scipy.ndimage import measurements
from scipy._lib._util import (_lazywhere, check_random_state, MapWrapper,
                              rng_integers, float_factorial)
import scipy.special as special
from scipy import linalg
from . import distributions
from . import mstats_basic
from ._stats_mstats_common import (_find_repeats, linregress, theilslopes,
                                   siegelslopes)
from ._stats import (_kendall_dis, _toint64, _weightedrankedtau,
                     _local_correlations)
from ._rvs_sampling import rvs_ratio_uniforms
from ._page_trend_test import page_trend_test
from dataclasses import make_dataclass
from ._hypotests import (epps_singleton_2samp, somersd, cramervonmises,
<<<<<<< HEAD
                         cramervonmises_2samp)
from ._mannwhitneyu import mannwhitneyu
=======
                         cramervonmises_2samp, barnard_exact)
>>>>>>> 08c3953e


__all__ = ['find_repeats', 'gmean', 'hmean', 'mode', 'tmean', 'tvar',
           'tmin', 'tmax', 'tstd', 'tsem', 'moment', 'variation',
           'skew', 'kurtosis', 'describe', 'skewtest', 'kurtosistest',
           'normaltest', 'jarque_bera', 'itemfreq',
           'scoreatpercentile', 'percentileofscore',
           'cumfreq', 'relfreq', 'obrientransform',
           'sem', 'zmap', 'zscore', 'iqr', 'gstd', 'median_absolute_deviation',
           'median_abs_deviation',
           'sigmaclip', 'trimboth', 'trim1', 'trim_mean',
           'f_oneway', 'F_onewayConstantInputWarning',
           'F_onewayBadInputSizesWarning',
           'PearsonRConstantInputWarning', 'PearsonRNearConstantInputWarning',
           'pearsonr', 'fisher_exact', 'barnard_exact',
           'SpearmanRConstantInputWarning', 'spearmanr', 'pointbiserialr',
           'kendalltau', 'weightedtau', 'multiscale_graphcorr',
           'linregress', 'siegelslopes', 'theilslopes', 'ttest_1samp',
           'ttest_ind', 'ttest_ind_from_stats', 'ttest_rel',
           'kstest', 'ks_1samp', 'ks_2samp',
           'chisquare', 'power_divergence', 'mannwhitneyu',
           'tiecorrect', 'ranksums', 'kruskal', 'friedmanchisquare',
           'rankdata', 'rvs_ratio_uniforms',
           'combine_pvalues', 'wasserstein_distance', 'energy_distance',
           'brunnermunzel', 'epps_singleton_2samp', 'cramervonmises',
           'cramervonmises_2samp', 'alexandergovern', 'page_trend_test',
           'somersd']


def _contains_nan(a, nan_policy='propagate'):
    policies = ['propagate', 'raise', 'omit']
    if nan_policy not in policies:
        raise ValueError("nan_policy must be one of {%s}" %
                         ', '.join("'%s'" % s for s in policies))
    try:
        # Calling np.sum to avoid creating a huge array into memory
        # e.g. np.isnan(a).any()
        with np.errstate(invalid='ignore'):
            contains_nan = np.isnan(np.sum(a))
    except TypeError:
        # This can happen when attempting to sum things which are not
        # numbers (e.g. as in the function `mode`). Try an alternative method:
        try:
            contains_nan = np.nan in set(a.ravel())
        except TypeError:
            # Don't know what to do. Fall back to omitting nan values and
            # issue a warning.
            contains_nan = False
            nan_policy = 'omit'
            warnings.warn("The input array could not be properly "
                          "checked for nan values. nan values "
                          "will be ignored.", RuntimeWarning)

    if contains_nan and nan_policy == 'raise':
        raise ValueError("The input contains nan values")

    return contains_nan, nan_policy


def _chk_asarray(a, axis):
    if axis is None:
        a = np.ravel(a)
        outaxis = 0
    else:
        a = np.asarray(a)
        outaxis = axis

    if a.ndim == 0:
        a = np.atleast_1d(a)

    return a, outaxis


def _chk2_asarray(a, b, axis):
    if axis is None:
        a = np.ravel(a)
        b = np.ravel(b)
        outaxis = 0
    else:
        a = np.asarray(a)
        b = np.asarray(b)
        outaxis = axis

    if a.ndim == 0:
        a = np.atleast_1d(a)
    if b.ndim == 0:
        b = np.atleast_1d(b)

    return a, b, outaxis


def _shape_with_dropped_axis(a, axis):
    """
    Given an array `a` and an integer `axis`, return the shape
    of `a` with the `axis` dimension removed.

    Examples
    --------
    >>> a = np.zeros((3, 5, 2))
    >>> _shape_with_dropped_axis(a, 1)
    (3, 2)

    """
    shp = list(a.shape)
    try:
        del shp[axis]
    except IndexError:
        raise np.AxisError(axis, a.ndim) from None
    return tuple(shp)


def _broadcast_shapes(shape1, shape2):
    """
    Given two shapes (i.e. tuples of integers), return the shape
    that would result from broadcasting two arrays with the given
    shapes.

    Examples
    --------
    >>> _broadcast_shapes((2, 1), (4, 1, 3))
    (4, 2, 3)
    """
    d = len(shape1) - len(shape2)
    if d <= 0:
        shp1 = (1,)*(-d) + shape1
        shp2 = shape2
    elif d > 0:
        shp1 = shape1
        shp2 = (1,)*d + shape2
    shape = []
    for n1, n2 in zip(shp1, shp2):
        if n1 == 1:
            n = n2
        elif n2 == 1 or n1 == n2:
            n = n1
        else:
            raise ValueError(f'shapes {shape1} and {shape2} could not be '
                             'broadcast together')
        shape.append(n)
    return tuple(shape)


def _broadcast_shapes_with_dropped_axis(a, b, axis):
    """
    Given two arrays `a` and `b` and an integer `axis`, find the
    shape of the broadcast result after dropping `axis` from the
    shapes of `a` and `b`.

    Examples
    --------
    >>> a = np.zeros((5, 2, 1))
    >>> b = np.zeros((1, 9, 3))
    >>> _broadcast_shapes_with_dropped_axis(a, b, 1)
    (5, 3)
    """
    shp1 = _shape_with_dropped_axis(a, axis)
    shp2 = _shape_with_dropped_axis(b, axis)
    try:
        shp = _broadcast_shapes(shp1, shp2)
    except ValueError:
        raise ValueError(f'non-axis shapes {shp1} and {shp2} could not be '
                         'broadcast together') from None
    return shp


def gmean(a, axis=0, dtype=None, weights=None):
    """Compute the geometric mean along the specified axis.

    Return the geometric average of the array elements.
    That is:  n-th root of (x1 * x2 * ... * xn)

    Parameters
    ----------
    a : array_like
        Input array or object that can be converted to an array.
    axis : int or None, optional
        Axis along which the geometric mean is computed. Default is 0.
        If None, compute over the whole array `a`.
    dtype : dtype, optional
        Type of the returned array and of the accumulator in which the
        elements are summed. If dtype is not specified, it defaults to the
        dtype of a, unless a has an integer dtype with a precision less than
        that of the default platform integer. In that case, the default
        platform integer is used.
    weights : array_like, optional
        The weights array can either be 1-D (in which case its length must be
        the size of `a` along the given `axis`) or of the same shape as `a`.
        Default is None, which gives each value a weight of 1.0.

    Returns
    -------
    gmean : ndarray
        See `dtype` parameter above.

    See Also
    --------
    numpy.mean : Arithmetic average
    numpy.average : Weighted average
    hmean : Harmonic mean

    Notes
    -----
    The geometric average is computed over a single dimension of the input
    array, axis=0 by default, or all values in the array if axis=None.
    float64 intermediate and return values are used for integer inputs.

    Use masked arrays to ignore any non-finite values in the input or that
    arise in the calculations such as Not a Number and infinity because masked
    arrays automatically mask any non-finite values.

    References
    ----------
    .. [1] "Weighted Geometric Mean", *Wikipedia*, https://en.wikipedia.org/wiki/Weighted_geometric_mean.

    Examples
    --------
    >>> from scipy.stats import gmean
    >>> gmean([1, 4])
    2.0
    >>> gmean([1, 2, 3, 4, 5, 6, 7])
    3.3800151591412964

    """
    if not isinstance(a, np.ndarray):
        # if not an ndarray object attempt to convert it
        log_a = np.log(np.array(a, dtype=dtype))
    elif dtype:
        # Must change the default dtype allowing array type
        if isinstance(a, np.ma.MaskedArray):
            log_a = np.log(np.ma.asarray(a, dtype=dtype))
        else:
            log_a = np.log(np.asarray(a, dtype=dtype))
    else:
        log_a = np.log(a)

    if weights is not None:
        weights = np.asanyarray(weights, dtype=dtype)

    return np.exp(np.average(log_a, axis=axis, weights=weights))


def hmean(a, axis=0, dtype=None):
    """Calculate the harmonic mean along the specified axis.

    That is:  n / (1/x1 + 1/x2 + ... + 1/xn)

    Parameters
    ----------
    a : array_like
        Input array, masked array or object that can be converted to an array.
    axis : int or None, optional
        Axis along which the harmonic mean is computed. Default is 0.
        If None, compute over the whole array `a`.
    dtype : dtype, optional
        Type of the returned array and of the accumulator in which the
        elements are summed. If `dtype` is not specified, it defaults to the
        dtype of `a`, unless `a` has an integer `dtype` with a precision less
        than that of the default platform integer. In that case, the default
        platform integer is used.

    Returns
    -------
    hmean : ndarray
        See `dtype` parameter above.

    See Also
    --------
    numpy.mean : Arithmetic average
    numpy.average : Weighted average
    gmean : Geometric mean

    Notes
    -----
    The harmonic mean is computed over a single dimension of the input
    array, axis=0 by default, or all values in the array if axis=None.
    float64 intermediate and return values are used for integer inputs.

    Use masked arrays to ignore any non-finite values in the input or that
    arise in the calculations such as Not a Number and infinity.

    Examples
    --------
    >>> from scipy.stats import hmean
    >>> hmean([1, 4])
    1.6000000000000001
    >>> hmean([1, 2, 3, 4, 5, 6, 7])
    2.6997245179063363

    """
    if not isinstance(a, np.ndarray):
        a = np.array(a, dtype=dtype)
    if np.all(a >= 0):
        # Harmonic mean only defined if greater than or equal to to zero.
        if isinstance(a, np.ma.MaskedArray):
            size = a.count(axis)
        else:
            if axis is None:
                a = a.ravel()
                size = a.shape[0]
            else:
                size = a.shape[axis]
        with np.errstate(divide='ignore'):
            return size / np.sum(1.0 / a, axis=axis, dtype=dtype)
    else:
        raise ValueError("Harmonic mean only defined if all elements greater "
                         "than or equal to zero")


ModeResult = namedtuple('ModeResult', ('mode', 'count'))


def mode(a, axis=0, nan_policy='propagate'):
    """Return an array of the modal (most common) value in the passed array.

    If there is more than one such value, only the smallest is returned.
    The bin-count for the modal bins is also returned.

    Parameters
    ----------
    a : array_like
        n-dimensional array of which to find mode(s).
    axis : int or None, optional
        Axis along which to operate. Default is 0. If None, compute over
        the whole array `a`.
    nan_policy : {'propagate', 'raise', 'omit'}, optional
        Defines how to handle when input contains nan.
        The following options are available (default is 'propagate'):

          * 'propagate': returns nan
          * 'raise': throws an error
          * 'omit': performs the calculations ignoring nan values

    Returns
    -------
    mode : ndarray
        Array of modal values.
    count : ndarray
        Array of counts for each mode.

    Examples
    --------
    >>> a = np.array([[6, 8, 3, 0],
    ...               [3, 2, 1, 7],
    ...               [8, 1, 8, 4],
    ...               [5, 3, 0, 5],
    ...               [4, 7, 5, 9]])
    >>> from scipy import stats
    >>> stats.mode(a)
    ModeResult(mode=array([[3, 1, 0, 0]]), count=array([[1, 1, 1, 1]]))

    To get mode of whole array, specify ``axis=None``:

    >>> stats.mode(a, axis=None)
    ModeResult(mode=array([3]), count=array([3]))

    """
    a, axis = _chk_asarray(a, axis)
    if a.size == 0:
        return ModeResult(np.array([]), np.array([]))

    contains_nan, nan_policy = _contains_nan(a, nan_policy)

    if contains_nan and nan_policy == 'omit':
        a = ma.masked_invalid(a)
        return mstats_basic.mode(a, axis)

    if a.dtype == object and np.nan in set(a.ravel()):
        # Fall back to a slower method since np.unique does not work with NaN
        scores = set(np.ravel(a))  # get ALL unique values
        testshape = list(a.shape)
        testshape[axis] = 1
        oldmostfreq = np.zeros(testshape, dtype=a.dtype)
        oldcounts = np.zeros(testshape, dtype=int)

        for score in scores:
            template = (a == score)
            counts = np.sum(template, axis, keepdims=True)
            mostfrequent = np.where(counts > oldcounts, score, oldmostfreq)
            oldcounts = np.maximum(counts, oldcounts)
            oldmostfreq = mostfrequent

        return ModeResult(mostfrequent, oldcounts)

    def _mode1D(a):
        vals, cnts = np.unique(a, return_counts=True)
        return vals[cnts.argmax()], cnts.max()

    # np.apply_along_axis will convert the _mode1D tuples to a numpy array,
    # casting types in the process.
    # This recreates the results without that issue
    # View of a, rotated so the requested axis is last
    in_dims = list(range(a.ndim))
    a_view = np.transpose(a, in_dims[:axis] + in_dims[axis+1:] + [axis])

    inds = np.ndindex(a_view.shape[:-1])
    modes = np.empty(a_view.shape[:-1], dtype=a.dtype)
    counts = np.empty(a_view.shape[:-1], dtype=np.int_)
    for ind in inds:
        modes[ind], counts[ind] = _mode1D(a_view[ind])
    newshape = list(a.shape)
    newshape[axis] = 1
    return ModeResult(modes.reshape(newshape), counts.reshape(newshape))


def _mask_to_limits(a, limits, inclusive):
    """Mask an array for values outside of given limits.

    This is primarily a utility function.

    Parameters
    ----------
    a : array
    limits : (float or None, float or None)
        A tuple consisting of the (lower limit, upper limit).  Values in the
        input array less than the lower limit or greater than the upper limit
        will be masked out. None implies no limit.
    inclusive : (bool, bool)
        A tuple consisting of the (lower flag, upper flag).  These flags
        determine whether values exactly equal to lower or upper are allowed.

    Returns
    -------
    A MaskedArray.

    Raises
    ------
    A ValueError if there are no values within the given limits.

    """
    lower_limit, upper_limit = limits
    lower_include, upper_include = inclusive
    am = ma.MaskedArray(a)
    if lower_limit is not None:
        if lower_include:
            am = ma.masked_less(am, lower_limit)
        else:
            am = ma.masked_less_equal(am, lower_limit)

    if upper_limit is not None:
        if upper_include:
            am = ma.masked_greater(am, upper_limit)
        else:
            am = ma.masked_greater_equal(am, upper_limit)

    if am.count() == 0:
        raise ValueError("No array values within given limits")

    return am


def tmean(a, limits=None, inclusive=(True, True), axis=None):
    """Compute the trimmed mean.

    This function finds the arithmetic mean of given values, ignoring values
    outside the given `limits`.

    Parameters
    ----------
    a : array_like
        Array of values.
    limits : None or (lower limit, upper limit), optional
        Values in the input array less than the lower limit or greater than the
        upper limit will be ignored.  When limits is None (default), then all
        values are used.  Either of the limit values in the tuple can also be
        None representing a half-open interval.
    inclusive : (bool, bool), optional
        A tuple consisting of the (lower flag, upper flag).  These flags
        determine whether values exactly equal to the lower or upper limits
        are included.  The default value is (True, True).
    axis : int or None, optional
        Axis along which to compute test. Default is None.

    Returns
    -------
    tmean : float
        Trimmed mean.

    See Also
    --------
    trim_mean : Returns mean after trimming a proportion from both tails.

    Examples
    --------
    >>> from scipy import stats
    >>> x = np.arange(20)
    >>> stats.tmean(x)
    9.5
    >>> stats.tmean(x, (3,17))
    10.0

    """
    a = asarray(a)
    if limits is None:
        return np.mean(a, None)

    am = _mask_to_limits(a.ravel(), limits, inclusive)
    return am.mean(axis=axis)


def tvar(a, limits=None, inclusive=(True, True), axis=0, ddof=1):
    """Compute the trimmed variance.

    This function computes the sample variance of an array of values,
    while ignoring values which are outside of given `limits`.

    Parameters
    ----------
    a : array_like
        Array of values.
    limits : None or (lower limit, upper limit), optional
        Values in the input array less than the lower limit or greater than the
        upper limit will be ignored. When limits is None, then all values are
        used. Either of the limit values in the tuple can also be None
        representing a half-open interval.  The default value is None.
    inclusive : (bool, bool), optional
        A tuple consisting of the (lower flag, upper flag).  These flags
        determine whether values exactly equal to the lower or upper limits
        are included.  The default value is (True, True).
    axis : int or None, optional
        Axis along which to operate. Default is 0. If None, compute over the
        whole array `a`.
    ddof : int, optional
        Delta degrees of freedom.  Default is 1.

    Returns
    -------
    tvar : float
        Trimmed variance.

    Notes
    -----
    `tvar` computes the unbiased sample variance, i.e. it uses a correction
    factor ``n / (n - 1)``.

    Examples
    --------
    >>> from scipy import stats
    >>> x = np.arange(20)
    >>> stats.tvar(x)
    35.0
    >>> stats.tvar(x, (3,17))
    20.0

    """
    a = asarray(a)
    a = a.astype(float)
    if limits is None:
        return a.var(ddof=ddof, axis=axis)
    am = _mask_to_limits(a, limits, inclusive)
    amnan = am.filled(fill_value=np.nan)
    return np.nanvar(amnan, ddof=ddof, axis=axis)


def tmin(a, lowerlimit=None, axis=0, inclusive=True, nan_policy='propagate'):
    """Compute the trimmed minimum.

    This function finds the miminum value of an array `a` along the
    specified axis, but only considering values greater than a specified
    lower limit.

    Parameters
    ----------
    a : array_like
        Array of values.
    lowerlimit : None or float, optional
        Values in the input array less than the given limit will be ignored.
        When lowerlimit is None, then all values are used. The default value
        is None.
    axis : int or None, optional
        Axis along which to operate. Default is 0. If None, compute over the
        whole array `a`.
    inclusive : {True, False}, optional
        This flag determines whether values exactly equal to the lower limit
        are included.  The default value is True.
    nan_policy : {'propagate', 'raise', 'omit'}, optional
        Defines how to handle when input contains nan.
        The following options are available (default is 'propagate'):

          * 'propagate': returns nan
          * 'raise': throws an error
          * 'omit': performs the calculations ignoring nan values

    Returns
    -------
    tmin : float, int or ndarray
        Trimmed minimum.

    Examples
    --------
    >>> from scipy import stats
    >>> x = np.arange(20)
    >>> stats.tmin(x)
    0

    >>> stats.tmin(x, 13)
    13

    >>> stats.tmin(x, 13, inclusive=False)
    14

    """
    a, axis = _chk_asarray(a, axis)
    am = _mask_to_limits(a, (lowerlimit, None), (inclusive, False))

    contains_nan, nan_policy = _contains_nan(am, nan_policy)

    if contains_nan and nan_policy == 'omit':
        am = ma.masked_invalid(am)

    res = ma.minimum.reduce(am, axis).data
    if res.ndim == 0:
        return res[()]
    return res


def tmax(a, upperlimit=None, axis=0, inclusive=True, nan_policy='propagate'):
    """Compute the trimmed maximum.

    This function computes the maximum value of an array along a given axis,
    while ignoring values larger than a specified upper limit.

    Parameters
    ----------
    a : array_like
        Array of values.
    upperlimit : None or float, optional
        Values in the input array greater than the given limit will be ignored.
        When upperlimit is None, then all values are used. The default value
        is None.
    axis : int or None, optional
        Axis along which to operate. Default is 0. If None, compute over the
        whole array `a`.
    inclusive : {True, False}, optional
        This flag determines whether values exactly equal to the upper limit
        are included.  The default value is True.
    nan_policy : {'propagate', 'raise', 'omit'}, optional
        Defines how to handle when input contains nan.
        The following options are available (default is 'propagate'):

          * 'propagate': returns nan
          * 'raise': throws an error
          * 'omit': performs the calculations ignoring nan values

    Returns
    -------
    tmax : float, int or ndarray
        Trimmed maximum.

    Examples
    --------
    >>> from scipy import stats
    >>> x = np.arange(20)
    >>> stats.tmax(x)
    19

    >>> stats.tmax(x, 13)
    13

    >>> stats.tmax(x, 13, inclusive=False)
    12

    """
    a, axis = _chk_asarray(a, axis)
    am = _mask_to_limits(a, (None, upperlimit), (False, inclusive))

    contains_nan, nan_policy = _contains_nan(am, nan_policy)

    if contains_nan and nan_policy == 'omit':
        am = ma.masked_invalid(am)

    res = ma.maximum.reduce(am, axis).data
    if res.ndim == 0:
        return res[()]
    return res


def tstd(a, limits=None, inclusive=(True, True), axis=0, ddof=1):
    """Compute the trimmed sample standard deviation.

    This function finds the sample standard deviation of given values,
    ignoring values outside the given `limits`.

    Parameters
    ----------
    a : array_like
        Array of values.
    limits : None or (lower limit, upper limit), optional
        Values in the input array less than the lower limit or greater than the
        upper limit will be ignored. When limits is None, then all values are
        used. Either of the limit values in the tuple can also be None
        representing a half-open interval.  The default value is None.
    inclusive : (bool, bool), optional
        A tuple consisting of the (lower flag, upper flag).  These flags
        determine whether values exactly equal to the lower or upper limits
        are included.  The default value is (True, True).
    axis : int or None, optional
        Axis along which to operate. Default is 0. If None, compute over the
        whole array `a`.
    ddof : int, optional
        Delta degrees of freedom.  Default is 1.

    Returns
    -------
    tstd : float
        Trimmed sample standard deviation.

    Notes
    -----
    `tstd` computes the unbiased sample standard deviation, i.e. it uses a
    correction factor ``n / (n - 1)``.

    Examples
    --------
    >>> from scipy import stats
    >>> x = np.arange(20)
    >>> stats.tstd(x)
    5.9160797830996161
    >>> stats.tstd(x, (3,17))
    4.4721359549995796

    """
    return np.sqrt(tvar(a, limits, inclusive, axis, ddof))


def tsem(a, limits=None, inclusive=(True, True), axis=0, ddof=1):
    """Compute the trimmed standard error of the mean.

    This function finds the standard error of the mean for given
    values, ignoring values outside the given `limits`.

    Parameters
    ----------
    a : array_like
        Array of values.
    limits : None or (lower limit, upper limit), optional
        Values in the input array less than the lower limit or greater than the
        upper limit will be ignored. When limits is None, then all values are
        used. Either of the limit values in the tuple can also be None
        representing a half-open interval.  The default value is None.
    inclusive : (bool, bool), optional
        A tuple consisting of the (lower flag, upper flag).  These flags
        determine whether values exactly equal to the lower or upper limits
        are included.  The default value is (True, True).
    axis : int or None, optional
        Axis along which to operate. Default is 0. If None, compute over the
        whole array `a`.
    ddof : int, optional
        Delta degrees of freedom.  Default is 1.

    Returns
    -------
    tsem : float
        Trimmed standard error of the mean.

    Notes
    -----
    `tsem` uses unbiased sample standard deviation, i.e. it uses a
    correction factor ``n / (n - 1)``.

    Examples
    --------
    >>> from scipy import stats
    >>> x = np.arange(20)
    >>> stats.tsem(x)
    1.3228756555322954
    >>> stats.tsem(x, (3,17))
    1.1547005383792515

    """
    a = np.asarray(a).ravel()
    if limits is None:
        return a.std(ddof=ddof) / np.sqrt(a.size)

    am = _mask_to_limits(a, limits, inclusive)
    sd = np.sqrt(np.ma.var(am, ddof=ddof, axis=axis))
    return sd / np.sqrt(am.count())


#####################################
#              MOMENTS              #
#####################################


def moment(a, moment=1, axis=0, nan_policy='propagate'):
    r"""Calculate the nth moment about the mean for a sample.

    A moment is a specific quantitative measure of the shape of a set of
    points. It is often used to calculate coefficients of skewness and kurtosis
    due to its close relationship with them.

    Parameters
    ----------
    a : array_like
       Input array.
    moment : int or array_like of ints, optional
       Order of central moment that is returned. Default is 1.
    axis : int or None, optional
       Axis along which the central moment is computed. Default is 0.
       If None, compute over the whole array `a`.
    nan_policy : {'propagate', 'raise', 'omit'}, optional
        Defines how to handle when input contains nan.
        The following options are available (default is 'propagate'):

          * 'propagate': returns nan
          * 'raise': throws an error
          * 'omit': performs the calculations ignoring nan values

    Returns
    -------
    n-th central moment : ndarray or float
       The appropriate moment along the given axis or over all values if axis
       is None. The denominator for the moment calculation is the number of
       observations, no degrees of freedom correction is done.

    See Also
    --------
    kurtosis, skew, describe

    Notes
    -----
    The k-th central moment of a data sample is:

    .. math::

        m_k = \frac{1}{n} \sum_{i = 1}^n (x_i - \bar{x})^k

    Where n is the number of samples and x-bar is the mean. This function uses
    exponentiation by squares [1]_ for efficiency.

    References
    ----------
    .. [1] https://eli.thegreenplace.net/2009/03/21/efficient-integer-exponentiation-algorithms

    Examples
    --------
    >>> from scipy.stats import moment
    >>> moment([1, 2, 3, 4, 5], moment=1)
    0.0
    >>> moment([1, 2, 3, 4, 5], moment=2)
    2.0

    """
    a, axis = _chk_asarray(a, axis)

    contains_nan, nan_policy = _contains_nan(a, nan_policy)

    if contains_nan and nan_policy == 'omit':
        a = ma.masked_invalid(a)
        return mstats_basic.moment(a, moment, axis)

    if a.size == 0:
        # empty array, return nan(s) with shape matching `moment`
        if np.isscalar(moment):
            return np.nan
        else:
            return np.full(np.asarray(moment).shape, np.nan, dtype=np.float64)

    # for array_like moment input, return a value for each.
    if not np.isscalar(moment):
        mean = a.mean(axis, keepdims=True)
        mmnt = [_moment(a, i, axis, mean=mean) for i in moment]
        return np.array(mmnt)
    else:
        return _moment(a, moment, axis)


# Moment with optional pre-computed mean, equal to a.mean(axis, keepdims=True)
def _moment(a, moment, axis, *, mean=None):
    if np.abs(moment - np.round(moment)) > 0:
        raise ValueError("All moment parameters must be integers")

    if moment == 0:
        # When moment equals 0, the result is 1, by definition.
        shape = list(a.shape)
        del shape[axis]
        if shape:
            # return an actual array of the appropriate shape
            return np.ones(shape, dtype=float)
        else:
            # the input was 1D, so return a scalar instead of a rank-0 array
            return 1.0

    elif moment == 1:
        # By definition the first moment about the mean is 0.
        shape = list(a.shape)
        del shape[axis]
        if shape:
            # return an actual array of the appropriate shape
            return np.zeros(shape, dtype=float)
        else:
            # the input was 1D, so return a scalar instead of a rank-0 array
            return np.float64(0.0)
    else:
        # Exponentiation by squares: form exponent sequence
        n_list = [moment]
        current_n = moment
        while current_n > 2:
            if current_n % 2:
                current_n = (current_n - 1) / 2
            else:
                current_n /= 2
            n_list.append(current_n)

        # Starting point for exponentiation by squares
        mean = a.mean(axis, keepdims=True) if mean is None else mean
        a_zero_mean = a - mean
        if n_list[-1] == 1:
            s = a_zero_mean.copy()
        else:
            s = a_zero_mean**2

        # Perform multiplications
        for n in n_list[-2::-1]:
            s = s**2
            if n % 2:
                s *= a_zero_mean
        return np.mean(s, axis)


def variation(a, axis=0, nan_policy='propagate', ddof=0):
    """Compute the coefficient of variation.

    The coefficient of variation is the standard deviation divided by the
    mean.  This function is equivalent to::

        np.std(x, axis=axis, ddof=ddof) / np.mean(x)

    The default for ``ddof`` is 0, but many definitions of the coefficient
    of variation use the square root of the unbiased sample variance
    for the sample standard deviation, which corresponds to ``ddof=1``.

    Parameters
    ----------
    a : array_like
        Input array.
    axis : int or None, optional
        Axis along which to calculate the coefficient of variation. Default
        is 0. If None, compute over the whole array `a`.
    nan_policy : {'propagate', 'raise', 'omit'}, optional
        Defines how to handle when input contains nan.
        The following options are available (default is 'propagate'):

        * 'propagate': returns nan
        * 'raise': throws an error
        * 'omit': performs the calculations ignoring nan values

    ddof : int, optional
        Delta degrees of freedom.  Default is 0.

    Returns
    -------
    variation : ndarray
        The calculated variation along the requested axis.

    References
    ----------
    .. [1] Zwillinger, D. and Kokoska, S. (2000). CRC Standard
       Probability and Statistics Tables and Formulae. Chapman & Hall: New
       York. 2000.

    Examples
    --------
    >>> from scipy.stats import variation
    >>> variation([1, 2, 3, 4, 5])
    0.47140452079103173

    """
    a, axis = _chk_asarray(a, axis)

    contains_nan, nan_policy = _contains_nan(a, nan_policy)

    if contains_nan and nan_policy == 'omit':
        a = ma.masked_invalid(a)
        return mstats_basic.variation(a, axis, ddof)

    return a.std(axis, ddof=ddof) / a.mean(axis)


def skew(a, axis=0, bias=True, nan_policy='propagate'):
    r"""Compute the sample skewness of a data set.

    For normally distributed data, the skewness should be about zero. For
    unimodal continuous distributions, a skewness value greater than zero means
    that there is more weight in the right tail of the distribution. The
    function `skewtest` can be used to determine if the skewness value
    is close enough to zero, statistically speaking.

    Parameters
    ----------
    a : ndarray
        Input array.
    axis : int or None, optional
        Axis along which skewness is calculated. Default is 0.
        If None, compute over the whole array `a`.
    bias : bool, optional
        If False, then the calculations are corrected for statistical bias.
    nan_policy : {'propagate', 'raise', 'omit'}, optional
        Defines how to handle when input contains nan.
        The following options are available (default is 'propagate'):

          * 'propagate': returns nan
          * 'raise': throws an error
          * 'omit': performs the calculations ignoring nan values

    Returns
    -------
    skewness : ndarray
        The skewness of values along an axis, returning 0 where all values are
        equal.

    Notes
    -----
    The sample skewness is computed as the Fisher-Pearson coefficient
    of skewness, i.e.

    .. math::

        g_1=\frac{m_3}{m_2^{3/2}}

    where

    .. math::

        m_i=\frac{1}{N}\sum_{n=1}^N(x[n]-\bar{x})^i

    is the biased sample :math:`i\texttt{th}` central moment, and
    :math:`\bar{x}` is
    the sample mean.  If ``bias`` is False, the calculations are
    corrected for bias and the value computed is the adjusted
    Fisher-Pearson standardized moment coefficient, i.e.

    .. math::

        G_1=\frac{k_3}{k_2^{3/2}}=
            \frac{\sqrt{N(N-1)}}{N-2}\frac{m_3}{m_2^{3/2}}.

    References
    ----------
    .. [1] Zwillinger, D. and Kokoska, S. (2000). CRC Standard
       Probability and Statistics Tables and Formulae. Chapman & Hall: New
       York. 2000.
       Section 2.2.24.1

    Examples
    --------
    >>> from scipy.stats import skew
    >>> skew([1, 2, 3, 4, 5])
    0.0
    >>> skew([2, 8, 0, 4, 1, 9, 9, 0])
    0.2650554122698573

    """
    a, axis = _chk_asarray(a, axis)
    n = a.shape[axis]

    contains_nan, nan_policy = _contains_nan(a, nan_policy)

    if contains_nan and nan_policy == 'omit':
        a = ma.masked_invalid(a)
        return mstats_basic.skew(a, axis, bias)

    mean = a.mean(axis, keepdims=True)
    m2 = _moment(a, 2, axis, mean=mean)
    m3 = _moment(a, 3, axis, mean=mean)
    with np.errstate(all='ignore'):
        zero = (m2 <= (np.finfo(m2.dtype).resolution * mean.squeeze(axis))**2)
        vals = np.where(zero, 0, m3 / m2**1.5)
    if not bias:
        can_correct = ~zero & (n > 2)
        if can_correct.any():
            m2 = np.extract(can_correct, m2)
            m3 = np.extract(can_correct, m3)
            nval = np.sqrt((n - 1.0) * n) / (n - 2.0) * m3 / m2**1.5
            np.place(vals, can_correct, nval)

    if vals.ndim == 0:
        return vals.item()

    return vals


def kurtosis(a, axis=0, fisher=True, bias=True, nan_policy='propagate'):
    """Compute the kurtosis (Fisher or Pearson) of a dataset.

    Kurtosis is the fourth central moment divided by the square of the
    variance. If Fisher's definition is used, then 3.0 is subtracted from
    the result to give 0.0 for a normal distribution.

    If bias is False then the kurtosis is calculated using k statistics to
    eliminate bias coming from biased moment estimators

    Use `kurtosistest` to see if result is close enough to normal.

    Parameters
    ----------
    a : array
        Data for which the kurtosis is calculated.
    axis : int or None, optional
        Axis along which the kurtosis is calculated. Default is 0.
        If None, compute over the whole array `a`.
    fisher : bool, optional
        If True, Fisher's definition is used (normal ==> 0.0). If False,
        Pearson's definition is used (normal ==> 3.0).
    bias : bool, optional
        If False, then the calculations are corrected for statistical bias.
    nan_policy : {'propagate', 'raise', 'omit'}, optional
        Defines how to handle when input contains nan. 'propagate' returns nan,
        'raise' throws an error, 'omit' performs the calculations ignoring nan
        values. Default is 'propagate'.

    Returns
    -------
    kurtosis : array
        The kurtosis of values along an axis. If all values are equal,
        return -3 for Fisher's definition and 0 for Pearson's definition.

    References
    ----------
    .. [1] Zwillinger, D. and Kokoska, S. (2000). CRC Standard
       Probability and Statistics Tables and Formulae. Chapman & Hall: New
       York. 2000.

    Examples
    --------
    In Fisher's definiton, the kurtosis of the normal distribution is zero.
    In the following example, the kurtosis is close to zero, because it was
    calculated from the dataset, not from the continuous distribution.

    >>> from scipy.stats import norm, kurtosis
    >>> data = norm.rvs(size=1000, random_state=3)
    >>> kurtosis(data)
    -0.06928694200380558

    The distribution with a higher kurtosis has a heavier tail.
    The zero valued kurtosis of the normal distribution in Fisher's definition
    can serve as a reference point.

    >>> import matplotlib.pyplot as plt
    >>> import scipy.stats as stats
    >>> from scipy.stats import kurtosis

    >>> x = np.linspace(-5, 5, 100)
    >>> ax = plt.subplot()
    >>> distnames = ['laplace', 'norm', 'uniform']

    >>> for distname in distnames:
    ...     if distname == 'uniform':
    ...         dist = getattr(stats, distname)(loc=-2, scale=4)
    ...     else:
    ...         dist = getattr(stats, distname)
    ...     data = dist.rvs(size=1000)
    ...     kur = kurtosis(data, fisher=True)
    ...     y = dist.pdf(x)
    ...     ax.plot(x, y, label="{}, {}".format(distname, round(kur, 3)))
    ...     ax.legend()

    The Laplace distribution has a heavier tail than the normal distribution.
    The uniform distribution (which has negative kurtosis) has the thinnest
    tail.

    """
    a, axis = _chk_asarray(a, axis)

    contains_nan, nan_policy = _contains_nan(a, nan_policy)

    if contains_nan and nan_policy == 'omit':
        a = ma.masked_invalid(a)
        return mstats_basic.kurtosis(a, axis, fisher, bias)

    n = a.shape[axis]
    mean = a.mean(axis, keepdims=True)
    m2 = _moment(a, 2, axis, mean=mean)
    m4 = _moment(a, 4, axis, mean=mean)
    with np.errstate(all='ignore'):
        zero = (m2 <= (np.finfo(m2.dtype).resolution * mean.squeeze(axis))**2)
        vals = np.where(zero, 0, m4 / m2**2.0)

    if not bias:
        can_correct = ~zero & (n > 3)
        if can_correct.any():
            m2 = np.extract(can_correct, m2)
            m4 = np.extract(can_correct, m4)
            nval = 1.0/(n-2)/(n-3) * ((n**2-1.0)*m4/m2**2.0 - 3*(n-1)**2.0)
            np.place(vals, can_correct, nval + 3.0)

    if vals.ndim == 0:
        vals = vals.item()  # array scalar

    return vals - 3 if fisher else vals


DescribeResult = namedtuple('DescribeResult',
                            ('nobs', 'minmax', 'mean', 'variance', 'skewness',
                             'kurtosis'))


def describe(a, axis=0, ddof=1, bias=True, nan_policy='propagate'):
    """Compute several descriptive statistics of the passed array.

    Parameters
    ----------
    a : array_like
        Input data.
    axis : int or None, optional
        Axis along which statistics are calculated. Default is 0.
        If None, compute over the whole array `a`.
    ddof : int, optional
        Delta degrees of freedom (only for variance).  Default is 1.
    bias : bool, optional
        If False, then the skewness and kurtosis calculations are corrected
        for statistical bias.
    nan_policy : {'propagate', 'raise', 'omit'}, optional
        Defines how to handle when input contains nan.
        The following options are available (default is 'propagate'):

        * 'propagate': returns nan
        * 'raise': throws an error
        * 'omit': performs the calculations ignoring nan values

    Returns
    -------
    nobs : int or ndarray of ints
        Number of observations (length of data along `axis`).
        When 'omit' is chosen as nan_policy, the length along each axis
        slice is counted separately.
    minmax: tuple of ndarrays or floats
        Minimum and maximum value of `a` along the given axis.
    mean : ndarray or float
        Arithmetic mean of `a` along the given axis.
    variance : ndarray or float
        Unbiased variance of `a` along the given axis; denominator is number
        of observations minus one.
    skewness : ndarray or float
        Skewness of `a` along the given axis, based on moment calculations
        with denominator equal to the number of observations, i.e. no degrees
        of freedom correction.
    kurtosis : ndarray or float
        Kurtosis (Fisher) of `a` along the given axis.  The kurtosis is
        normalized so that it is zero for the normal distribution.  No
        degrees of freedom are used.

    See Also
    --------
    skew, kurtosis

    Examples
    --------
    >>> from scipy import stats
    >>> a = np.arange(10)
    >>> stats.describe(a)
    DescribeResult(nobs=10, minmax=(0, 9), mean=4.5,
                   variance=9.166666666666666, skewness=0.0,
                   kurtosis=-1.2242424242424244)
    >>> b = [[1, 2], [3, 4]]
    >>> stats.describe(b)
    DescribeResult(nobs=2, minmax=(array([1, 2]), array([3, 4])),
                   mean=array([2., 3.]), variance=array([2., 2.]),
                   skewness=array([0., 0.]), kurtosis=array([-2., -2.]))

    """
    a, axis = _chk_asarray(a, axis)

    contains_nan, nan_policy = _contains_nan(a, nan_policy)

    if contains_nan and nan_policy == 'omit':
        a = ma.masked_invalid(a)
        return mstats_basic.describe(a, axis, ddof, bias)

    if a.size == 0:
        raise ValueError("The input must not be empty.")
    n = a.shape[axis]
    mm = (np.min(a, axis=axis), np.max(a, axis=axis))
    m = np.mean(a, axis=axis)
    v = np.var(a, axis=axis, ddof=ddof)
    sk = skew(a, axis, bias=bias)
    kurt = kurtosis(a, axis, bias=bias)

    return DescribeResult(n, mm, m, v, sk, kurt)

#####################################
#         NORMALITY TESTS           #
#####################################


def _normtest_finish(z, alternative):
    """Common code between all the normality-test functions."""
    if alternative == 'less':
        prob = distributions.norm.cdf(z)
    elif alternative == 'greater':
        prob = distributions.norm.sf(z)
    elif alternative == 'two-sided':
        prob = 2 * distributions.norm.sf(np.abs(z))
    else:
        raise ValueError("alternative must be "
                         "'less', 'greater' or 'two-sided'")

    if z.ndim == 0:
        z = z[()]

    return z, prob


SkewtestResult = namedtuple('SkewtestResult', ('statistic', 'pvalue'))


def skewtest(a, axis=0, nan_policy='propagate', alternative='two-sided'):
    """Test whether the skew is different from the normal distribution.

    This function tests the null hypothesis that the skewness of
    the population that the sample was drawn from is the same
    as that of a corresponding normal distribution.

    Parameters
    ----------
    a : array
        The data to be tested.
    axis : int or None, optional
       Axis along which statistics are calculated. Default is 0.
       If None, compute over the whole array `a`.
    nan_policy : {'propagate', 'raise', 'omit'}, optional
        Defines how to handle when input contains nan.
        The following options are available (default is 'propagate'):

        * 'propagate': returns nan
        * 'raise': throws an error
        * 'omit': performs the calculations ignoring nan values

    alternative : {'two-sided', 'less', 'greater'}, optional
        Defines the alternative hypothesis. Default is 'two-sided'.
        The following options are available:

        * 'two-sided': the skewness of the distribution underlying the sample
          is different from that of the normal distribution (i.e. 0)
        * 'less': the skewness of the distribution underlying the sample
          is less than that of the normal distribution
        * 'greater': the skewness of the distribution underlying the sample
          is greater than that of the normal distribution

        .. versionadded:: 1.7.0

    Returns
    -------
    statistic : float
        The computed z-score for this test.
    pvalue : float
        The p-value for the hypothesis test.

    Notes
    -----
    The sample size must be at least 8.

    References
    ----------
    .. [1] R. B. D'Agostino, A. J. Belanger and R. B. D'Agostino Jr.,
            "A suggestion for using powerful and informative tests of
            normality", American Statistician 44, pp. 316-321, 1990.

    Examples
    --------
    >>> from scipy.stats import skewtest
    >>> skewtest([1, 2, 3, 4, 5, 6, 7, 8])
    SkewtestResult(statistic=1.0108048609177787, pvalue=0.3121098361421897)
    >>> skewtest([2, 8, 0, 4, 1, 9, 9, 0])
    SkewtestResult(statistic=0.44626385374196975, pvalue=0.6554066631275459)
    >>> skewtest([1, 2, 3, 4, 5, 6, 7, 8000])
    SkewtestResult(statistic=3.571773510360407, pvalue=0.0003545719905823133)
    >>> skewtest([100, 100, 100, 100, 100, 100, 100, 101])
    SkewtestResult(statistic=3.5717766638478072, pvalue=0.000354567720281634)
    >>> skewtest([1, 2, 3, 4, 5, 6, 7, 8], alternative='less')
    SkewtestResult(statistic=1.0108048609177787, pvalue=0.8439450819289052)
    >>> skewtest([1, 2, 3, 4, 5, 6, 7, 8], alternative='greater')
    SkewtestResult(statistic=1.0108048609177787, pvalue=0.15605491807109484)

    """
    a, axis = _chk_asarray(a, axis)

    contains_nan, nan_policy = _contains_nan(a, nan_policy)

    if contains_nan and nan_policy == 'omit':
        if alternative != 'two-sided':
            raise ValueError("nan-containing/masked inputs with "
                             "nan_policy='omit' are currently not "
                             "supported by one-sided alternatives.")
        a = ma.masked_invalid(a)
        return mstats_basic.skewtest(a, axis)

    if axis is None:
        a = np.ravel(a)
        axis = 0
    b2 = skew(a, axis)
    n = a.shape[axis]
    if n < 8:
        raise ValueError(
            "skewtest is not valid with less than 8 samples; %i samples"
            " were given." % int(n))
    y = b2 * math.sqrt(((n + 1) * (n + 3)) / (6.0 * (n - 2)))
    beta2 = (3.0 * (n**2 + 27*n - 70) * (n+1) * (n+3) /
             ((n-2.0) * (n+5) * (n+7) * (n+9)))
    W2 = -1 + math.sqrt(2 * (beta2 - 1))
    delta = 1 / math.sqrt(0.5 * math.log(W2))
    alpha = math.sqrt(2.0 / (W2 - 1))
    y = np.where(y == 0, 1, y)
    Z = delta * np.log(y / alpha + np.sqrt((y / alpha)**2 + 1))

    return SkewtestResult(*_normtest_finish(Z, alternative))


KurtosistestResult = namedtuple('KurtosistestResult', ('statistic', 'pvalue'))


def kurtosistest(a, axis=0, nan_policy='propagate', alternative='two-sided'):
    """Test whether a dataset has normal kurtosis.

    This function tests the null hypothesis that the kurtosis
    of the population from which the sample was drawn is that
    of the normal distribution.

    Parameters
    ----------
    a : array
        Array of the sample data.
    axis : int or None, optional
       Axis along which to compute test. Default is 0. If None,
       compute over the whole array `a`.
    nan_policy : {'propagate', 'raise', 'omit'}, optional
        Defines how to handle when input contains nan.
        The following options are available (default is 'propagate'):

        * 'propagate': returns nan
        * 'raise': throws an error
        * 'omit': performs the calculations ignoring nan values

    alternative : {'two-sided', 'less', 'greater'}, optional
        Defines the alternative hypothesis.
        The following options are available (default is 'two-sided'):

        * 'two-sided': the kurtosis of the distribution underlying the sample
          is different from that of the normal distribution
        * 'less': the kurtosis of the distribution underlying the sample
          is less than that of the normal distribution
        * 'greater': the kurtosis of the distribution underlying the sample
          is greater than that of the normal distribution

        .. versionadded:: 1.7.0

    Returns
    -------
    statistic : float
        The computed z-score for this test.
    pvalue : float
        The p-value for the hypothesis test.

    Notes
    -----
    Valid only for n>20. This function uses the method described in [1]_.

    References
    ----------
    .. [1] see e.g. F. J. Anscombe, W. J. Glynn, "Distribution of the kurtosis
       statistic b2 for normal samples", Biometrika, vol. 70, pp. 227-234, 1983.

    Examples
    --------
    >>> from scipy.stats import kurtosistest
    >>> kurtosistest(list(range(20)))
    KurtosistestResult(statistic=-1.7058104152122062, pvalue=0.08804338332528348)
    >>> kurtosistest(list(range(20)), alternative='less')
    KurtosistestResult(statistic=-1.7058104152122062, pvalue=0.04402169166264174)
    >>> kurtosistest(list(range(20)), alternative='greater')
    KurtosistestResult(statistic=-1.7058104152122062, pvalue=0.9559783083373583)

    >>> np.random.seed(28041990)
    >>> s = np.random.normal(0, 1, 1000)
    >>> kurtosistest(s)
    KurtosistestResult(statistic=1.2317590987707365, pvalue=0.21803908613450895)

    """
    a, axis = _chk_asarray(a, axis)

    contains_nan, nan_policy = _contains_nan(a, nan_policy)

    if contains_nan and nan_policy == 'omit':
        if alternative != 'two-sided':
            raise ValueError("nan-containing/masked inputs with "
                             "nan_policy='omit' are currently not "
                             "supported by one-sided alternatives.")
        a = ma.masked_invalid(a)
        return mstats_basic.kurtosistest(a, axis)

    n = a.shape[axis]
    if n < 5:
        raise ValueError(
            "kurtosistest requires at least 5 observations; %i observations"
            " were given." % int(n))
    if n < 20:
        warnings.warn("kurtosistest only valid for n>=20 ... continuing "
                      "anyway, n=%i" % int(n))
    b2 = kurtosis(a, axis, fisher=False)

    E = 3.0*(n-1) / (n+1)
    varb2 = 24.0*n*(n-2)*(n-3) / ((n+1)*(n+1.)*(n+3)*(n+5))  # [1]_ Eq. 1
    x = (b2-E) / np.sqrt(varb2)  # [1]_ Eq. 4
    # [1]_ Eq. 2:
    sqrtbeta1 = 6.0*(n*n-5*n+2)/((n+7)*(n+9)) * np.sqrt((6.0*(n+3)*(n+5)) /
                                                        (n*(n-2)*(n-3)))
    # [1]_ Eq. 3:
    A = 6.0 + 8.0/sqrtbeta1 * (2.0/sqrtbeta1 + np.sqrt(1+4.0/(sqrtbeta1**2)))
    term1 = 1 - 2/(9.0*A)
    denom = 1 + x*np.sqrt(2/(A-4.0))
    term2 = np.sign(denom) * np.where(denom == 0.0, np.nan,
                                      np.power((1-2.0/A)/np.abs(denom), 1/3.0))
    if np.any(denom == 0):
        msg = "Test statistic not defined in some cases due to division by " \
              "zero. Return nan in that case..."
        warnings.warn(msg, RuntimeWarning)

    Z = (term1 - term2) / np.sqrt(2/(9.0*A))  # [1]_ Eq. 5

    # zprob uses upper tail, so Z needs to be positive
    return KurtosistestResult(*_normtest_finish(Z, alternative))


NormaltestResult = namedtuple('NormaltestResult', ('statistic', 'pvalue'))


def normaltest(a, axis=0, nan_policy='propagate'):
    """Test whether a sample differs from a normal distribution.

    This function tests the null hypothesis that a sample comes
    from a normal distribution.  It is based on D'Agostino and
    Pearson's [1]_, [2]_ test that combines skew and kurtosis to
    produce an omnibus test of normality.

    Parameters
    ----------
    a : array_like
        The array containing the sample to be tested.
    axis : int or None, optional
        Axis along which to compute test. Default is 0. If None,
        compute over the whole array `a`.
    nan_policy : {'propagate', 'raise', 'omit'}, optional
        Defines how to handle when input contains nan.
        The following options are available (default is 'propagate'):

          * 'propagate': returns nan
          * 'raise': throws an error
          * 'omit': performs the calculations ignoring nan values

    Returns
    -------
    statistic : float or array
        ``s^2 + k^2``, where ``s`` is the z-score returned by `skewtest` and
        ``k`` is the z-score returned by `kurtosistest`.
    pvalue : float or array
       A 2-sided chi squared probability for the hypothesis test.

    References
    ----------
    .. [1] D'Agostino, R. B. (1971), "An omnibus test of normality for
           moderate and large sample size", Biometrika, 58, 341-348

    .. [2] D'Agostino, R. and Pearson, E. S. (1973), "Tests for departure from
           normality", Biometrika, 60, 613-622

    Examples
    --------
    >>> from scipy import stats
    >>> pts = 1000
    >>> np.random.seed(28041990)
    >>> a = np.random.normal(0, 1, size=pts)
    >>> b = np.random.normal(2, 1, size=pts)
    >>> x = np.concatenate((a, b))
    >>> k2, p = stats.normaltest(x)
    >>> alpha = 1e-3
    >>> print("p = {:g}".format(p))
    p = 3.27207e-11
    >>> if p < alpha:  # null hypothesis: x comes from a normal distribution
    ...     print("The null hypothesis can be rejected")
    ... else:
    ...     print("The null hypothesis cannot be rejected")
    The null hypothesis can be rejected

    """
    a, axis = _chk_asarray(a, axis)

    contains_nan, nan_policy = _contains_nan(a, nan_policy)

    if contains_nan and nan_policy == 'omit':
        a = ma.masked_invalid(a)
        return mstats_basic.normaltest(a, axis)

    s, _ = skewtest(a, axis)
    k, _ = kurtosistest(a, axis)
    k2 = s*s + k*k

    return NormaltestResult(k2, distributions.chi2.sf(k2, 2))


Jarque_beraResult = namedtuple('Jarque_beraResult', ('statistic', 'pvalue'))


def jarque_bera(x):
    """Perform the Jarque-Bera goodness of fit test on sample data.

    The Jarque-Bera test tests whether the sample data has the skewness and
    kurtosis matching a normal distribution.

    Note that this test only works for a large enough number of data samples
    (>2000) as the test statistic asymptotically has a Chi-squared distribution
    with 2 degrees of freedom.

    Parameters
    ----------
    x : array_like
        Observations of a random variable.

    Returns
    -------
    jb_value : float
        The test statistic.
    p : float
        The p-value for the hypothesis test.

    References
    ----------
    .. [1] Jarque, C. and Bera, A. (1980) "Efficient tests for normality,
           homoscedasticity and serial independence of regression residuals",
           6 Econometric Letters 255-259.

    Examples
    --------
    >>> from scipy import stats
    >>> np.random.seed(987654321)
    >>> x = np.random.normal(0, 1, 100000)
    >>> jarque_bera_test = stats.jarque_bera(x)
    >>> jarque_bera_test
    Jarque_beraResult(statistic=4.716570798957913, pvalue=0.0945822550304295)
    >>> jarque_bera_test.statistic
    4.716570798957913
    >>> jarque_bera_test.pvalue
    0.0945822550304295

    """
    x = np.asarray(x)
    n = x.size
    if n == 0:
        raise ValueError('At least one observation is required.')

    mu = x.mean()
    diffx = x - mu
    skewness = (1 / n * np.sum(diffx**3)) / (1 / n * np.sum(diffx**2))**(3 / 2.)
    kurtosis = (1 / n * np.sum(diffx**4)) / (1 / n * np.sum(diffx**2))**2
    jb_value = n / 6 * (skewness**2 + (kurtosis - 3)**2 / 4)
    p = 1 - distributions.chi2.cdf(jb_value, 2)

    return Jarque_beraResult(jb_value, p)


#####################################
#        FREQUENCY FUNCTIONS        #
#####################################

# deindent to work around numpy/gh-16202
@np.deprecate(
    message="`itemfreq` is deprecated and will be removed in a "
            "future version. Use instead `np.unique(..., return_counts=True)`")
def itemfreq(a):
    """
Return a 2-D array of item frequencies.

Parameters
----------
a : (N,) array_like
    Input array.

Returns
-------
itemfreq : (K, 2) ndarray
    A 2-D frequency table.  Column 1 contains sorted, unique values from
    `a`, column 2 contains their respective counts.

Examples
--------
>>> from scipy import stats
>>> a = np.array([1, 1, 5, 0, 1, 2, 2, 0, 1, 4])
>>> stats.itemfreq(a)
array([[ 0.,  2.],
       [ 1.,  4.],
       [ 2.,  2.],
       [ 4.,  1.],
       [ 5.,  1.]])
>>> np.bincount(a)
array([2, 4, 2, 0, 1, 1])

>>> stats.itemfreq(a/10.)
array([[ 0. ,  2. ],
       [ 0.1,  4. ],
       [ 0.2,  2. ],
       [ 0.4,  1. ],
       [ 0.5,  1. ]])

"""
    items, inv = np.unique(a, return_inverse=True)
    freq = np.bincount(inv)
    return np.array([items, freq]).T


def scoreatpercentile(a, per, limit=(), interpolation_method='fraction',
                      axis=None):
    """Calculate the score at a given percentile of the input sequence.

    For example, the score at `per=50` is the median. If the desired quantile
    lies between two data points, we interpolate between them, according to
    the value of `interpolation`. If the parameter `limit` is provided, it
    should be a tuple (lower, upper) of two values.

    Parameters
    ----------
    a : array_like
        A 1-D array of values from which to extract score.
    per : array_like
        Percentile(s) at which to extract score.  Values should be in range
        [0,100].
    limit : tuple, optional
        Tuple of two scalars, the lower and upper limits within which to
        compute the percentile. Values of `a` outside
        this (closed) interval will be ignored.
    interpolation_method : {'fraction', 'lower', 'higher'}, optional
        Specifies the interpolation method to use,
        when the desired quantile lies between two data points `i` and `j`
        The following options are available (default is 'fraction'):

          * 'fraction': ``i + (j - i) * fraction`` where ``fraction`` is the
            fractional part of the index surrounded by ``i`` and ``j``
          * 'lower': ``i``
          * 'higher': ``j``

    axis : int, optional
        Axis along which the percentiles are computed. Default is None. If
        None, compute over the whole array `a`.

    Returns
    -------
    score : float or ndarray
        Score at percentile(s).

    See Also
    --------
    percentileofscore, numpy.percentile

    Notes
    -----
    This function will become obsolete in the future.
    For NumPy 1.9 and higher, `numpy.percentile` provides all the functionality
    that `scoreatpercentile` provides.  And it's significantly faster.
    Therefore it's recommended to use `numpy.percentile` for users that have
    numpy >= 1.9.

    Examples
    --------
    >>> from scipy import stats
    >>> a = np.arange(100)
    >>> stats.scoreatpercentile(a, 50)
    49.5

    """
    # adapted from NumPy's percentile function.  When we require numpy >= 1.8,
    # the implementation of this function can be replaced by np.percentile.
    a = np.asarray(a)
    if a.size == 0:
        # empty array, return nan(s) with shape matching `per`
        if np.isscalar(per):
            return np.nan
        else:
            return np.full(np.asarray(per).shape, np.nan, dtype=np.float64)

    if limit:
        a = a[(limit[0] <= a) & (a <= limit[1])]

    sorted_ = np.sort(a, axis=axis)
    if axis is None:
        axis = 0

    return _compute_qth_percentile(sorted_, per, interpolation_method, axis)


# handle sequence of per's without calling sort multiple times
def _compute_qth_percentile(sorted_, per, interpolation_method, axis):
    if not np.isscalar(per):
        score = [_compute_qth_percentile(sorted_, i,
                                         interpolation_method, axis)
                 for i in per]
        return np.array(score)

    if not (0 <= per <= 100):
        raise ValueError("percentile must be in the range [0, 100]")

    indexer = [slice(None)] * sorted_.ndim
    idx = per / 100. * (sorted_.shape[axis] - 1)

    if int(idx) != idx:
        # round fractional indices according to interpolation method
        if interpolation_method == 'lower':
            idx = int(np.floor(idx))
        elif interpolation_method == 'higher':
            idx = int(np.ceil(idx))
        elif interpolation_method == 'fraction':
            pass  # keep idx as fraction and interpolate
        else:
            raise ValueError("interpolation_method can only be 'fraction', "
                             "'lower' or 'higher'")

    i = int(idx)
    if i == idx:
        indexer[axis] = slice(i, i + 1)
        weights = array(1)
        sumval = 1.0
    else:
        indexer[axis] = slice(i, i + 2)
        j = i + 1
        weights = array([(j - idx), (idx - i)], float)
        wshape = [1] * sorted_.ndim
        wshape[axis] = 2
        weights.shape = wshape
        sumval = weights.sum()

    # Use np.add.reduce (== np.sum but a little faster) to coerce data type
    return np.add.reduce(sorted_[tuple(indexer)] * weights, axis=axis) / sumval


def percentileofscore(a, score, kind='rank'):
    """Compute the percentile rank of a score relative to a list of scores.

    A `percentileofscore` of, for example, 80% means that 80% of the
    scores in `a` are below the given score. In the case of gaps or
    ties, the exact definition depends on the optional keyword, `kind`.

    Parameters
    ----------
    a : array_like
        Array of scores to which `score` is compared.
    score : int or float
        Score that is compared to the elements in `a`.
    kind : {'rank', 'weak', 'strict', 'mean'}, optional
        Specifies the interpretation of the resulting score.
        The following options are available (default is 'rank'):

          * 'rank': Average percentage ranking of score.  In case of multiple
            matches, average the percentage rankings of all matching scores.
          * 'weak': This kind corresponds to the definition of a cumulative
            distribution function.  A percentileofscore of 80% means that 80%
            of values are less than or equal to the provided score.
          * 'strict': Similar to "weak", except that only values that are
            strictly less than the given score are counted.
          * 'mean': The average of the "weak" and "strict" scores, often used
            in testing.  See https://en.wikipedia.org/wiki/Percentile_rank

    Returns
    -------
    pcos : float
        Percentile-position of score (0-100) relative to `a`.

    See Also
    --------
    numpy.percentile

    Examples
    --------
    Three-quarters of the given values lie below a given score:

    >>> from scipy import stats
    >>> stats.percentileofscore([1, 2, 3, 4], 3)
    75.0

    With multiple matches, note how the scores of the two matches, 0.6
    and 0.8 respectively, are averaged:

    >>> stats.percentileofscore([1, 2, 3, 3, 4], 3)
    70.0

    Only 2/5 values are strictly less than 3:

    >>> stats.percentileofscore([1, 2, 3, 3, 4], 3, kind='strict')
    40.0

    But 4/5 values are less than or equal to 3:

    >>> stats.percentileofscore([1, 2, 3, 3, 4], 3, kind='weak')
    80.0

    The average between the weak and the strict scores is:

    >>> stats.percentileofscore([1, 2, 3, 3, 4], 3, kind='mean')
    60.0

    """
    if np.isnan(score):
        return np.nan
    a = np.asarray(a)
    n = len(a)
    if n == 0:
        return 100.0

    if kind == 'rank':
        left = np.count_nonzero(a < score)
        right = np.count_nonzero(a <= score)
        pct = (right + left + (1 if right > left else 0)) * 50.0/n
        return pct
    elif kind == 'strict':
        return np.count_nonzero(a < score) / n * 100
    elif kind == 'weak':
        return np.count_nonzero(a <= score) / n * 100
    elif kind == 'mean':
        pct = (np.count_nonzero(a < score)
               + np.count_nonzero(a <= score)) / n * 50
        return pct
    else:
        raise ValueError("kind can only be 'rank', 'strict', 'weak' or 'mean'")


HistogramResult = namedtuple('HistogramResult',
                             ('count', 'lowerlimit', 'binsize', 'extrapoints'))


def _histogram(a, numbins=10, defaultlimits=None, weights=None,
               printextras=False):
    """Create a histogram.

    Separate the range into several bins and return the number of instances
    in each bin.

    Parameters
    ----------
    a : array_like
        Array of scores which will be put into bins.
    numbins : int, optional
        The number of bins to use for the histogram. Default is 10.
    defaultlimits : tuple (lower, upper), optional
        The lower and upper values for the range of the histogram.
        If no value is given, a range slightly larger than the range of the
        values in a is used. Specifically ``(a.min() - s, a.max() + s)``,
        where ``s = (1/2)(a.max() - a.min()) / (numbins - 1)``.
    weights : array_like, optional
        The weights for each value in `a`. Default is None, which gives each
        value a weight of 1.0
    printextras : bool, optional
        If True, if there are extra points (i.e. the points that fall outside
        the bin limits) a warning is raised saying how many of those points
        there are.  Default is False.

    Returns
    -------
    count : ndarray
        Number of points (or sum of weights) in each bin.
    lowerlimit : float
        Lowest value of histogram, the lower limit of the first bin.
    binsize : float
        The size of the bins (all bins have the same size).
    extrapoints : int
        The number of points outside the range of the histogram.

    See Also
    --------
    numpy.histogram

    Notes
    -----
    This histogram is based on numpy's histogram but has a larger range by
    default if default limits is not set.

    """
    a = np.ravel(a)
    if defaultlimits is None:
        if a.size == 0:
            # handle empty arrays. Undetermined range, so use 0-1.
            defaultlimits = (0, 1)
        else:
            # no range given, so use values in `a`
            data_min = a.min()
            data_max = a.max()
            # Have bins extend past min and max values slightly
            s = (data_max - data_min) / (2. * (numbins - 1.))
            defaultlimits = (data_min - s, data_max + s)

    # use numpy's histogram method to compute bins
    hist, bin_edges = np.histogram(a, bins=numbins, range=defaultlimits,
                                   weights=weights)
    # hist are not always floats, convert to keep with old output
    hist = np.array(hist, dtype=float)
    # fixed width for bins is assumed, as numpy's histogram gives
    # fixed width bins for int values for 'bins'
    binsize = bin_edges[1] - bin_edges[0]
    # calculate number of extra points
    extrapoints = len([v for v in a
                       if defaultlimits[0] > v or v > defaultlimits[1]])
    if extrapoints > 0 and printextras:
        warnings.warn("Points outside given histogram range = %s"
                      % extrapoints)

    return HistogramResult(hist, defaultlimits[0], binsize, extrapoints)


CumfreqResult = namedtuple('CumfreqResult',
                           ('cumcount', 'lowerlimit', 'binsize',
                            'extrapoints'))


def cumfreq(a, numbins=10, defaultreallimits=None, weights=None):
    """Return a cumulative frequency histogram, using the histogram function.

    A cumulative histogram is a mapping that counts the cumulative number of
    observations in all of the bins up to the specified bin.

    Parameters
    ----------
    a : array_like
        Input array.
    numbins : int, optional
        The number of bins to use for the histogram. Default is 10.
    defaultreallimits : tuple (lower, upper), optional
        The lower and upper values for the range of the histogram.
        If no value is given, a range slightly larger than the range of the
        values in `a` is used. Specifically ``(a.min() - s, a.max() + s)``,
        where ``s = (1/2)(a.max() - a.min()) / (numbins - 1)``.
    weights : array_like, optional
        The weights for each value in `a`. Default is None, which gives each
        value a weight of 1.0

    Returns
    -------
    cumcount : ndarray
        Binned values of cumulative frequency.
    lowerlimit : float
        Lower real limit
    binsize : float
        Width of each bin.
    extrapoints : int
        Extra points.

    Examples
    --------
    >>> import matplotlib.pyplot as plt
    >>> from numpy.random import default_rng
    >>> from scipy import stats
    >>> rng = default_rng()
    >>> x = [1, 4, 2, 1, 3, 1]
    >>> res = stats.cumfreq(x, numbins=4, defaultreallimits=(1.5, 5))
    >>> res.cumcount
    array([ 1.,  2.,  3.,  3.])
    >>> res.extrapoints
    3

    Create a normal distribution with 1000 random values

    >>> samples = stats.norm.rvs(size=1000, random_state=rng)

    Calculate cumulative frequencies

    >>> res = stats.cumfreq(samples, numbins=25)

    Calculate space of values for x

    >>> x = res.lowerlimit + np.linspace(0, res.binsize*res.cumcount.size,
    ...                                  res.cumcount.size)

    Plot histogram and cumulative histogram

    >>> fig = plt.figure(figsize=(10, 4))
    >>> ax1 = fig.add_subplot(1, 2, 1)
    >>> ax2 = fig.add_subplot(1, 2, 2)
    >>> ax1.hist(samples, bins=25)
    >>> ax1.set_title('Histogram')
    >>> ax2.bar(x, res.cumcount, width=res.binsize)
    >>> ax2.set_title('Cumulative histogram')
    >>> ax2.set_xlim([x.min(), x.max()])

    >>> plt.show()

    """
    h, l, b, e = _histogram(a, numbins, defaultreallimits, weights=weights)
    cumhist = np.cumsum(h * 1, axis=0)
    return CumfreqResult(cumhist, l, b, e)


RelfreqResult = namedtuple('RelfreqResult',
                           ('frequency', 'lowerlimit', 'binsize',
                            'extrapoints'))


def relfreq(a, numbins=10, defaultreallimits=None, weights=None):
    """Return a relative frequency histogram, using the histogram function.

    A relative frequency  histogram is a mapping of the number of
    observations in each of the bins relative to the total of observations.

    Parameters
    ----------
    a : array_like
        Input array.
    numbins : int, optional
        The number of bins to use for the histogram. Default is 10.
    defaultreallimits : tuple (lower, upper), optional
        The lower and upper values for the range of the histogram.
        If no value is given, a range slightly larger than the range of the
        values in a is used. Specifically ``(a.min() - s, a.max() + s)``,
        where ``s = (1/2)(a.max() - a.min()) / (numbins - 1)``.
    weights : array_like, optional
        The weights for each value in `a`. Default is None, which gives each
        value a weight of 1.0

    Returns
    -------
    frequency : ndarray
        Binned values of relative frequency.
    lowerlimit : float
        Lower real limit.
    binsize : float
        Width of each bin.
    extrapoints : int
        Extra points.

    Examples
    --------
    >>> import matplotlib.pyplot as plt
    >>> from numpy.random import default_rng
    >>> from scipy import stats
    >>> rng = default_rng()
    >>> a = np.array([2, 4, 1, 2, 3, 2])
    >>> res = stats.relfreq(a, numbins=4)
    >>> res.frequency
    array([ 0.16666667, 0.5       , 0.16666667,  0.16666667])
    >>> np.sum(res.frequency)  # relative frequencies should add up to 1
    1.0

    Create a normal distribution with 1000 random values

    >>> samples = stats.norm.rvs(size=1000, random_state=rng)

    Calculate relative frequencies

    >>> res = stats.relfreq(samples, numbins=25)

    Calculate space of values for x

    >>> x = res.lowerlimit + np.linspace(0, res.binsize*res.frequency.size,
    ...                                  res.frequency.size)

    Plot relative frequency histogram

    >>> fig = plt.figure(figsize=(5, 4))
    >>> ax = fig.add_subplot(1, 1, 1)
    >>> ax.bar(x, res.frequency, width=res.binsize)
    >>> ax.set_title('Relative frequency histogram')
    >>> ax.set_xlim([x.min(), x.max()])

    >>> plt.show()

    """
    a = np.asanyarray(a)
    h, l, b, e = _histogram(a, numbins, defaultreallimits, weights=weights)
    h = h / a.shape[0]

    return RelfreqResult(h, l, b, e)


#####################################
#        VARIABILITY FUNCTIONS      #
#####################################

def obrientransform(*args):
    """Compute the O'Brien transform on input data (any number of arrays).

    Used to test for homogeneity of variance prior to running one-way stats.
    Each array in ``*args`` is one level of a factor.
    If `f_oneway` is run on the transformed data and found significant,
    the variances are unequal.  From Maxwell and Delaney [1]_, p.112.

    Parameters
    ----------
    args : tuple of array_like
        Any number of arrays.

    Returns
    -------
    obrientransform : ndarray
        Transformed data for use in an ANOVA.  The first dimension
        of the result corresponds to the sequence of transformed
        arrays.  If the arrays given are all 1-D of the same length,
        the return value is a 2-D array; otherwise it is a 1-D array
        of type object, with each element being an ndarray.

    References
    ----------
    .. [1] S. E. Maxwell and H. D. Delaney, "Designing Experiments and
           Analyzing Data: A Model Comparison Perspective", Wadsworth, 1990.

    Examples
    --------
    We'll test the following data sets for differences in their variance.

    >>> x = [10, 11, 13, 9, 7, 12, 12, 9, 10]
    >>> y = [13, 21, 5, 10, 8, 14, 10, 12, 7, 15]

    Apply the O'Brien transform to the data.

    >>> from scipy.stats import obrientransform
    >>> tx, ty = obrientransform(x, y)

    Use `scipy.stats.f_oneway` to apply a one-way ANOVA test to the
    transformed data.

    >>> from scipy.stats import f_oneway
    >>> F, p = f_oneway(tx, ty)
    >>> p
    0.1314139477040335

    If we require that ``p < 0.05`` for significance, we cannot conclude
    that the variances are different.

    """
    TINY = np.sqrt(np.finfo(float).eps)

    # `arrays` will hold the transformed arguments.
    arrays = []
    sLast = None

    for arg in args:
        a = np.asarray(arg)
        n = len(a)
        mu = np.mean(a)
        sq = (a - mu)**2
        sumsq = sq.sum()

        # The O'Brien transform.
        t = ((n - 1.5) * n * sq - 0.5 * sumsq) / ((n - 1) * (n - 2))

        # Check that the mean of the transformed data is equal to the
        # original variance.
        var = sumsq / (n - 1)
        if abs(var - np.mean(t)) > TINY:
            raise ValueError('Lack of convergence in obrientransform.')

        arrays.append(t)
        sLast = a.shape

    if sLast:
        for arr in arrays[:-1]:
            if sLast != arr.shape:
                return np.array(arrays, dtype=object)
    return np.array(arrays)


def sem(a, axis=0, ddof=1, nan_policy='propagate'):
    """Compute standard error of the mean.

    Calculate the standard error of the mean (or standard error of
    measurement) of the values in the input array.

    Parameters
    ----------
    a : array_like
        An array containing the values for which the standard error is
        returned.
    axis : int or None, optional
        Axis along which to operate. Default is 0. If None, compute over
        the whole array `a`.
    ddof : int, optional
        Delta degrees-of-freedom. How many degrees of freedom to adjust
        for bias in limited samples relative to the population estimate
        of variance. Defaults to 1.
    nan_policy : {'propagate', 'raise', 'omit'}, optional
        Defines how to handle when input contains nan.
        The following options are available (default is 'propagate'):

          * 'propagate': returns nan
          * 'raise': throws an error
          * 'omit': performs the calculations ignoring nan values

    Returns
    -------
    s : ndarray or float
        The standard error of the mean in the sample(s), along the input axis.

    Notes
    -----
    The default value for `ddof` is different to the default (0) used by other
    ddof containing routines, such as np.std and np.nanstd.

    Examples
    --------
    Find standard error along the first axis:

    >>> from scipy import stats
    >>> a = np.arange(20).reshape(5,4)
    >>> stats.sem(a)
    array([ 2.8284,  2.8284,  2.8284,  2.8284])

    Find standard error across the whole array, using n degrees of freedom:

    >>> stats.sem(a, axis=None, ddof=0)
    1.2893796958227628

    """
    a, axis = _chk_asarray(a, axis)

    contains_nan, nan_policy = _contains_nan(a, nan_policy)

    if contains_nan and nan_policy == 'omit':
        a = ma.masked_invalid(a)
        return mstats_basic.sem(a, axis, ddof)

    n = a.shape[axis]
    s = np.std(a, axis=axis, ddof=ddof) / np.sqrt(n)
    return s


def _isconst(x):
    """
    Check if all values in x are the same.  nans are ignored.

    x must be a 1d array.

    The return value is a 1d array with length 1, so it can be used
    in np.apply_along_axis.
    """
    y = x[~np.isnan(x)]
    if y.size == 0:
        return np.array([True])
    else:
        return (y[0] == y).all(keepdims=True)


def _quiet_nanmean(x):
    """
    Compute nanmean for the 1d array x, but quietly return nan if x is all nan.

    The return value is a 1d array with length 1, so it can be used
    in np.apply_along_axis.
    """
    y = x[~np.isnan(x)]
    if y.size == 0:
        return np.array([np.nan])
    else:
        return np.mean(y, keepdims=True)


def _quiet_nanstd(x, ddof=0):
    """
    Compute nanstd for the 1d array x, but quietly return nan if x is all nan.

    The return value is a 1d array with length 1, so it can be used
    in np.apply_along_axis.
    """
    y = x[~np.isnan(x)]
    if y.size == 0:
        return np.array([np.nan])
    else:
        return np.std(y, keepdims=True, ddof=ddof)


def zscore(a, axis=0, ddof=0, nan_policy='propagate'):
    """
    Compute the z score.

    Compute the z score of each value in the sample, relative to the
    sample mean and standard deviation.

    Parameters
    ----------
    a : array_like
        An array like object containing the sample data.
    axis : int or None, optional
        Axis along which to operate. Default is 0. If None, compute over
        the whole array `a`.
    ddof : int, optional
        Degrees of freedom correction in the calculation of the
        standard deviation. Default is 0.
    nan_policy : {'propagate', 'raise', 'omit'}, optional
        Defines how to handle when input contains nan. 'propagate' returns nan,
        'raise' throws an error, 'omit' performs the calculations ignoring nan
        values. Default is 'propagate'.  Note that when the value is 'omit',
        nans in the input also propagate to the output, but they do not affect
        the z-scores computed for the non-nan values.

    Returns
    -------
    zscore : array_like
        The z-scores, standardized by mean and standard deviation of
        input array `a`.

    Notes
    -----
    This function preserves ndarray subclasses, and works also with
    matrices and masked arrays (it uses `asanyarray` instead of
    `asarray` for parameters).

    Examples
    --------
    >>> a = np.array([ 0.7972,  0.0767,  0.4383,  0.7866,  0.8091,
    ...                0.1954,  0.6307,  0.6599,  0.1065,  0.0508])
    >>> from scipy import stats
    >>> stats.zscore(a)
    array([ 1.1273, -1.247 , -0.0552,  1.0923,  1.1664, -0.8559,  0.5786,
            0.6748, -1.1488, -1.3324])

    Computing along a specified axis, using n-1 degrees of freedom
    (``ddof=1``) to calculate the standard deviation:

    >>> b = np.array([[ 0.3148,  0.0478,  0.6243,  0.4608],
    ...               [ 0.7149,  0.0775,  0.6072,  0.9656],
    ...               [ 0.6341,  0.1403,  0.9759,  0.4064],
    ...               [ 0.5918,  0.6948,  0.904 ,  0.3721],
    ...               [ 0.0921,  0.2481,  0.1188,  0.1366]])
    >>> stats.zscore(b, axis=1, ddof=1)
    array([[-0.19264823, -1.28415119,  1.07259584,  0.40420358],
           [ 0.33048416, -1.37380874,  0.04251374,  1.00081084],
           [ 0.26796377, -1.12598418,  1.23283094, -0.37481053],
           [-0.22095197,  0.24468594,  1.19042819, -1.21416216],
           [-0.82780366,  1.4457416 , -0.43867764, -0.1792603 ]])

    An example with `nan_policy='omit'`:

    >>> x = np.array([[25.11, 30.10, np.nan, 32.02, 43.15],
    ...               [14.95, 16.06, 121.25, 94.35, 29.81]])
    >>> stats.zscore(x, axis=1, nan_policy='omit')
    array([[-1.13490897, -0.37830299,         nan, -0.08718406,  1.60039602],
           [-0.91611681, -0.89090508,  1.4983032 ,  0.88731639, -0.5785977 ]])
    """
    return zmap(a, a, axis=axis, ddof=ddof, nan_policy=nan_policy)


def zmap(scores, compare, axis=0, ddof=0, nan_policy='propagate'):
    """
    Calculate the relative z-scores.

    Return an array of z-scores, i.e., scores that are standardized to
    zero mean and unit variance, where mean and variance are calculated
    from the comparison array.

    Parameters
    ----------
    scores : array_like
        The input for which z-scores are calculated.
    compare : array_like
        The input from which the mean and standard deviation of the
        normalization are taken; assumed to have the same dimension as
        `scores`.
    axis : int or None, optional
        Axis over which mean and variance of `compare` are calculated.
        Default is 0. If None, compute over the whole array `scores`.
    ddof : int, optional
        Degrees of freedom correction in the calculation of the
        standard deviation. Default is 0.
    nan_policy : {'propagate', 'raise', 'omit'}, optional
        Defines how to handle the occurrence of nans in `compare`.
        'propagate' returns nan, 'raise' raises an exception, 'omit'
        performs the calculations ignoring nan values. Default is
        'propagate'. Note that when the value is 'omit', nans in `scores`
        also propagate to the output, but they do not affect the z-scores
        computed for the non-nan values.

    Returns
    -------
    zscore : array_like
        Z-scores, in the same shape as `scores`.

    Notes
    -----
    This function preserves ndarray subclasses, and works also with
    matrices and masked arrays (it uses `asanyarray` instead of
    `asarray` for parameters).

    Examples
    --------
    >>> from scipy.stats import zmap
    >>> a = [0.5, 2.0, 2.5, 3]
    >>> b = [0, 1, 2, 3, 4]
    >>> zmap(a, b)
    array([-1.06066017,  0.        ,  0.35355339,  0.70710678])

    """
    a = np.asanyarray(compare)

    if a.size == 0:
        return np.empty(a.shape)

    contains_nan, nan_policy = _contains_nan(a, nan_policy)

    if contains_nan and nan_policy == 'omit':
        if axis is None:
            mn = _quiet_nanmean(a.ravel())
            std = _quiet_nanstd(a.ravel(), ddof=ddof)
            isconst = _isconst(a.ravel())
        else:
            mn = np.apply_along_axis(_quiet_nanmean, axis, a)
            std = np.apply_along_axis(_quiet_nanstd, axis, a, ddof=ddof)
            isconst = np.apply_along_axis(_isconst, axis, a)
    else:
        mn = a.mean(axis=axis, keepdims=True)
        std = a.std(axis=axis, ddof=ddof, keepdims=True)
        if axis is None:
            isconst = (a.item(0) == a).all()
        else:
            isconst = (_first(a, axis) == a).all(axis=axis, keepdims=True)

    # Set std deviations that are 0 to 1 to avoid division by 0.
    std[isconst] = 1.0
    z = (scores - mn) / std
    # Set the outputs associated with a constant input to nan.
    z[np.broadcast_to(isconst, z.shape)] = np.nan
    return z


def gstd(a, axis=0, ddof=1):
    """
    Calculate the geometric standard deviation of an array.

    The geometric standard deviation describes the spread of a set of numbers
    where the geometric mean is preferred. It is a multiplicative factor, and
    so a dimensionless quantity.

    It is defined as the exponent of the standard deviation of ``log(a)``.
    Mathematically the population geometric standard deviation can be
    evaluated as::

        gstd = exp(std(log(a)))

    .. versionadded:: 1.3.0

    Parameters
    ----------
    a : array_like
        An array like object containing the sample data.
    axis : int, tuple or None, optional
        Axis along which to operate. Default is 0. If None, compute over
        the whole array `a`.
    ddof : int, optional
        Degree of freedom correction in the calculation of the
        geometric standard deviation. Default is 1.

    Returns
    -------
    ndarray or float
        An array of the geometric standard deviation. If `axis` is None or `a`
        is a 1d array a float is returned.

    Notes
    -----
    As the calculation requires the use of logarithms the geometric standard
    deviation only supports strictly positive values. Any non-positive or
    infinite values will raise a `ValueError`.
    The geometric standard deviation is sometimes confused with the exponent of
    the standard deviation, ``exp(std(a))``. Instead the geometric standard
    deviation is ``exp(std(log(a)))``.
    The default value for `ddof` is different to the default value (0) used
    by other ddof containing functions, such as ``np.std`` and ``np.nanstd``.

    Examples
    --------
    Find the geometric standard deviation of a log-normally distributed sample.
    Note that the standard deviation of the distribution is one, on a
    log scale this evaluates to approximately ``exp(1)``.

    >>> from scipy.stats import gstd
    >>> np.random.seed(123)
    >>> sample = np.random.lognormal(mean=0, sigma=1, size=1000)
    >>> gstd(sample)
    2.7217860664589946

    Compute the geometric standard deviation of a multidimensional array and
    of a given axis.

    >>> a = np.arange(1, 25).reshape(2, 3, 4)
    >>> gstd(a, axis=None)
    2.2944076136018947
    >>> gstd(a, axis=2)
    array([[1.82424757, 1.22436866, 1.13183117],
           [1.09348306, 1.07244798, 1.05914985]])
    >>> gstd(a, axis=(1,2))
    array([2.12939215, 1.22120169])

    The geometric standard deviation further handles masked arrays.

    >>> a = np.arange(1, 25).reshape(2, 3, 4)
    >>> ma = np.ma.masked_where(a > 16, a)
    >>> ma
    masked_array(
      data=[[[1, 2, 3, 4],
             [5, 6, 7, 8],
             [9, 10, 11, 12]],
            [[13, 14, 15, 16],
             [--, --, --, --],
             [--, --, --, --]]],
      mask=[[[False, False, False, False],
             [False, False, False, False],
             [False, False, False, False]],
            [[False, False, False, False],
             [ True,  True,  True,  True],
             [ True,  True,  True,  True]]],
      fill_value=999999)
    >>> gstd(ma, axis=2)
    masked_array(
      data=[[1.8242475707663655, 1.2243686572447428, 1.1318311657788478],
            [1.0934830582350938, --, --]],
      mask=[[False, False, False],
            [False,  True,  True]],
      fill_value=999999)

    """
    a = np.asanyarray(a)
    log = ma.log if isinstance(a, ma.MaskedArray) else np.log

    try:
        with warnings.catch_warnings():
            warnings.simplefilter("error", RuntimeWarning)
            return np.exp(np.std(log(a), axis=axis, ddof=ddof))
    except RuntimeWarning as w:
        if np.isinf(a).any():
            raise ValueError(
                'Infinite value encountered. The geometric standard deviation '
                'is defined for strictly positive values only.'
            ) from w
        a_nan = np.isnan(a)
        a_nan_any = a_nan.any()
        # exclude NaN's from negativity check, but
        # avoid expensive masking for arrays with no NaN
        if ((a_nan_any and np.less_equal(np.nanmin(a), 0)) or
                (not a_nan_any and np.less_equal(a, 0).any())):
            raise ValueError(
                'Non positive value encountered. The geometric standard '
                'deviation is defined for strictly positive values only.'
            ) from w
        elif 'Degrees of freedom <= 0 for slice' == str(w):
            raise ValueError(w) from w
        else:
            #  Remaining warnings don't need to be exceptions.
            return np.exp(np.std(log(a, where=~a_nan), axis=axis, ddof=ddof))
    except TypeError as e:
        raise ValueError(
            'Invalid array input. The inputs could not be '
            'safely coerced to any supported types') from e


# Private dictionary initialized only once at module level
# See https://en.wikipedia.org/wiki/Robust_measures_of_scale
_scale_conversions = {'raw': 1.0,
                      'normal': special.erfinv(0.5) * 2.0 * math.sqrt(2.0)}


def iqr(x, axis=None, rng=(25, 75), scale=1.0, nan_policy='propagate',
        interpolation='linear', keepdims=False):
    r"""
    Compute the interquartile range of the data along the specified axis.

    The interquartile range (IQR) is the difference between the 75th and
    25th percentile of the data. It is a measure of the dispersion
    similar to standard deviation or variance, but is much more robust
    against outliers [2]_.

    The ``rng`` parameter allows this function to compute other
    percentile ranges than the actual IQR. For example, setting
    ``rng=(0, 100)`` is equivalent to `numpy.ptp`.

    The IQR of an empty array is `np.nan`.

    .. versionadded:: 0.18.0

    Parameters
    ----------
    x : array_like
        Input array or object that can be converted to an array.
    axis : int or sequence of int, optional
        Axis along which the range is computed. The default is to
        compute the IQR for the entire array.
    rng : Two-element sequence containing floats in range of [0,100] optional
        Percentiles over which to compute the range. Each must be
        between 0 and 100, inclusive. The default is the true IQR:
        `(25, 75)`. The order of the elements is not important.
    scale : scalar or str, optional
        The numerical value of scale will be divided out of the final
        result. The following string values are recognized:

          * 'raw' : No scaling, just return the raw IQR.
            **Deprecated!**  Use `scale=1` instead.
          * 'normal' : Scale by
            :math:`2 \sqrt{2} erf^{-1}(\frac{1}{2}) \approx 1.349`.

        The default is 1.0. The use of scale='raw' is deprecated.
        Array-like scale is also allowed, as long
        as it broadcasts correctly to the output such that
        ``out / scale`` is a valid operation. The output dimensions
        depend on the input array, `x`, the `axis` argument, and the
        `keepdims` flag.
    nan_policy : {'propagate', 'raise', 'omit'}, optional
        Defines how to handle when input contains nan.
        The following options are available (default is 'propagate'):

          * 'propagate': returns nan
          * 'raise': throws an error
          * 'omit': performs the calculations ignoring nan values
    interpolation : {'linear', 'lower', 'higher', 'midpoint',
                     'nearest'}, optional

        Specifies the interpolation method to use when the percentile
        boundaries lie between two data points `i` and `j`.
        The following options are available (default is 'linear'):

          * 'linear': `i + (j - i) * fraction`, where `fraction` is the
            fractional part of the index surrounded by `i` and `j`.
          * 'lower': `i`.
          * 'higher': `j`.
          * 'nearest': `i` or `j` whichever is nearest.
          * 'midpoint': `(i + j) / 2`.

    keepdims : bool, optional
        If this is set to `True`, the reduced axes are left in the
        result as dimensions with size one. With this option, the result
        will broadcast correctly against the original array `x`.

    Returns
    -------
    iqr : scalar or ndarray
        If ``axis=None``, a scalar is returned. If the input contains
        integers or floats of smaller precision than ``np.float64``, then the
        output data-type is ``np.float64``. Otherwise, the output data-type is
        the same as that of the input.

    See Also
    --------
    numpy.std, numpy.var

    Notes
    -----
    This function is heavily dependent on the version of `numpy` that is
    installed. Versions greater than 1.11.0b3 are highly recommended, as they
    include a number of enhancements and fixes to `numpy.percentile` and
    `numpy.nanpercentile` that affect the operation of this function. The
    following modifications apply:

    Below 1.10.0 : `nan_policy` is poorly defined.
        The default behavior of `numpy.percentile` is used for 'propagate'. This
        is a hybrid of 'omit' and 'propagate' that mostly yields a skewed
        version of 'omit' since NaNs are sorted to the end of the data. A
        warning is raised if there are NaNs in the data.
    Below 1.9.0: `numpy.nanpercentile` does not exist.
        This means that `numpy.percentile` is used regardless of `nan_policy`
        and a warning is issued. See previous item for a description of the
        behavior.
    Below 1.9.0: `keepdims` and `interpolation` are not supported.
        The keywords get ignored with a warning if supplied with non-default
        values. However, multiple axes are still supported.

    References
    ----------
    .. [1] "Interquartile range" https://en.wikipedia.org/wiki/Interquartile_range
    .. [2] "Robust measures of scale" https://en.wikipedia.org/wiki/Robust_measures_of_scale
    .. [3] "Quantile" https://en.wikipedia.org/wiki/Quantile

    Examples
    --------
    >>> from scipy.stats import iqr
    >>> x = np.array([[10, 7, 4], [3, 2, 1]])
    >>> x
    array([[10,  7,  4],
           [ 3,  2,  1]])
    >>> iqr(x)
    4.0
    >>> iqr(x, axis=0)
    array([ 3.5,  2.5,  1.5])
    >>> iqr(x, axis=1)
    array([ 3.,  1.])
    >>> iqr(x, axis=1, keepdims=True)
    array([[ 3.],
           [ 1.]])

    """
    x = asarray(x)

    # This check prevents percentile from raising an error later. Also, it is
    # consistent with `np.var` and `np.std`.
    if not x.size:
        return np.nan

    # An error may be raised here, so fail-fast, before doing lengthy
    # computations, even though `scale` is not used until later
    if isinstance(scale, str):
        scale_key = scale.lower()
        if scale_key not in _scale_conversions:
            raise ValueError("{0} not a valid scale for `iqr`".format(scale))
        if scale_key == 'raw':
            warnings.warn(
                "use of scale='raw' is deprecated, use scale=1.0 instead",
                np.VisibleDeprecationWarning
                )
        scale = _scale_conversions[scale_key]

    # Select the percentile function to use based on nans and policy
    contains_nan, nan_policy = _contains_nan(x, nan_policy)

    if contains_nan and nan_policy == 'omit':
        percentile_func = np.nanpercentile
    else:
        percentile_func = np.percentile

    if len(rng) != 2:
        raise TypeError("quantile range must be two element sequence")

    if np.isnan(rng).any():
        raise ValueError("range must not contain NaNs")

    rng = sorted(rng)
    pct = percentile_func(x, rng, axis=axis, interpolation=interpolation,
                          keepdims=keepdims)
    out = np.subtract(pct[1], pct[0])

    if scale != 1.0:
        out /= scale

    return out


def _mad_1d(x, center, nan_policy):
    # Median absolute deviation for 1-d array x.
    # This is a helper function for `median_abs_deviation`; it assumes its
    # arguments have been validated already.  In particular,  x must be a
    # 1-d numpy array, center must be callable, and if nan_policy is not
    # 'propagate', it is assumed to be 'omit', because 'raise' is handled
    # in `median_abs_deviation`.
    # No warning is generated if x is empty or all nan.
    isnan = np.isnan(x)
    if isnan.any():
        if nan_policy == 'propagate':
            return np.nan
        x = x[~isnan]
    if x.size == 0:
        # MAD of an empty array is nan.
        return np.nan
    # Edge cases have been handled, so do the basic MAD calculation.
    med = center(x)
    mad = np.median(np.abs(x - med))
    return mad


def median_abs_deviation(x, axis=0, center=np.median, scale=1.0,
                         nan_policy='propagate'):
    r"""
    Compute the median absolute deviation of the data along the given axis.

    The median absolute deviation (MAD, [1]_) computes the median over the
    absolute deviations from the median. It is a measure of dispersion
    similar to the standard deviation but more robust to outliers [2]_.

    The MAD of an empty array is ``np.nan``.

    .. versionadded:: 1.5.0

    Parameters
    ----------
    x : array_like
        Input array or object that can be converted to an array.
    axis : int or None, optional
        Axis along which the range is computed. Default is 0. If None, compute
        the MAD over the entire array.
    center : callable, optional
        A function that will return the central value. The default is to use
        np.median. Any user defined function used will need to have the
        function signature ``func(arr, axis)``.
    scale : scalar or str, optional
        The numerical value of scale will be divided out of the final
        result. The default is 1.0. The string "normal" is also accepted,
        and results in `scale` being the inverse of the standard normal
        quantile function at 0.75, which is approximately 0.67449.
        Array-like scale is also allowed, as long as it broadcasts correctly
        to the output such that ``out / scale`` is a valid operation. The
        output dimensions depend on the input array, `x`, and the `axis`
        argument.
    nan_policy : {'propagate', 'raise', 'omit'}, optional
        Defines how to handle when input contains nan.
        The following options are available (default is 'propagate'):

        * 'propagate': returns nan
        * 'raise': throws an error
        * 'omit': performs the calculations ignoring nan values

    Returns
    -------
    mad : scalar or ndarray
        If ``axis=None``, a scalar is returned. If the input contains
        integers or floats of smaller precision than ``np.float64``, then the
        output data-type is ``np.float64``. Otherwise, the output data-type is
        the same as that of the input.

    See Also
    --------
    numpy.std, numpy.var, numpy.median, scipy.stats.iqr, scipy.stats.tmean,
    scipy.stats.tstd, scipy.stats.tvar

    Notes
    -----
    The `center` argument only affects the calculation of the central value
    around which the MAD is calculated. That is, passing in ``center=np.mean``
    will calculate the MAD around the mean - it will not calculate the *mean*
    absolute deviation.

    The input array may contain `inf`, but if `center` returns `inf`, the
    corresponding MAD for that data will be `nan`.

    References
    ----------
    .. [1] "Median absolute deviation",
           https://en.wikipedia.org/wiki/Median_absolute_deviation
    .. [2] "Robust measures of scale",
           https://en.wikipedia.org/wiki/Robust_measures_of_scale

    Examples
    --------
    When comparing the behavior of `median_abs_deviation` with ``np.std``,
    the latter is affected when we change a single value of an array to have an
    outlier value while the MAD hardly changes:

    >>> from scipy import stats
    >>> x = stats.norm.rvs(size=100, scale=1, random_state=123456)
    >>> x.std()
    0.9973906394005013
    >>> stats.median_abs_deviation(x)
    0.82832610097857
    >>> x[0] = 345.6
    >>> x.std()
    34.42304872314415
    >>> stats.median_abs_deviation(x)
    0.8323442311590675

    Axis handling example:

    >>> x = np.array([[10, 7, 4], [3, 2, 1]])
    >>> x
    array([[10,  7,  4],
           [ 3,  2,  1]])
    >>> stats.median_abs_deviation(x)
    array([3.5, 2.5, 1.5])
    >>> stats.median_abs_deviation(x, axis=None)
    2.0

    Scale normal example:

    >>> x = stats.norm.rvs(size=1000000, scale=2, random_state=123456)
    >>> stats.median_abs_deviation(x)
    1.3487398527041636
    >>> stats.median_abs_deviation(x, scale='normal')
    1.9996446978061115

    """
    if not callable(center):
        raise TypeError("The argument 'center' must be callable. The given "
                        f"value {repr(center)} is not callable.")

    # An error may be raised here, so fail-fast, before doing lengthy
    # computations, even though `scale` is not used until later
    if isinstance(scale, str):
        if scale.lower() == 'normal':
            scale = 0.6744897501960817  # special.ndtri(0.75)
        else:
            raise ValueError(f"{scale} is not a valid scale value.")

    x = asarray(x)

    # Consistent with `np.var` and `np.std`.
    if not x.size:
        if axis is None:
            return np.nan
        nan_shape = tuple(item for i, item in enumerate(x.shape) if i != axis)
        if nan_shape == ():
            # Return nan, not array(nan)
            return np.nan
        return np.full(nan_shape, np.nan)

    contains_nan, nan_policy = _contains_nan(x, nan_policy)

    if contains_nan:
        if axis is None:
            mad = _mad_1d(x.ravel(), center, nan_policy)
        else:
            mad = np.apply_along_axis(_mad_1d, axis, x, center, nan_policy)
    else:
        if axis is None:
            med = center(x, axis=None)
            mad = np.median(np.abs(x - med))
        else:
            # Wrap the call to center() in expand_dims() so it acts like
            # keepdims=True was used.
            med = np.expand_dims(center(x, axis=axis), axis)
            mad = np.median(np.abs(x - med), axis=axis)

    return mad / scale


# Keep the top newline so that the message does not show up on the stats page
_median_absolute_deviation_deprec_msg = """
To preserve the existing default behavior, use
`scipy.stats.median_abs_deviation(..., scale=1/1.4826)`.
The value 1.4826 is not numerically precise for scaling
with a normal distribution. For a numerically precise value, use
`scipy.stats.median_abs_deviation(..., scale='normal')`.
"""


# Due to numpy/gh-16349 we need to unindent the entire docstring
@np.deprecate(old_name='median_absolute_deviation',
              new_name='median_abs_deviation',
              message=_median_absolute_deviation_deprec_msg)
def median_absolute_deviation(x, axis=0, center=np.median, scale=1.4826,
                              nan_policy='propagate'):
    r"""
Compute the median absolute deviation of the data along the given axis.

The median absolute deviation (MAD, [1]_) computes the median over the
absolute deviations from the median. It is a measure of dispersion
similar to the standard deviation but more robust to outliers [2]_.

The MAD of an empty array is ``np.nan``.

.. versionadded:: 1.3.0

Parameters
----------
x : array_like
    Input array or object that can be converted to an array.
axis : int or None, optional
    Axis along which the range is computed. Default is 0. If None, compute
    the MAD over the entire array.
center : callable, optional
    A function that will return the central value. The default is to use
    np.median. Any user defined function used will need to have the function
    signature ``func(arr, axis)``.
scale : int, optional
    The scaling factor applied to the MAD. The default scale (1.4826)
    ensures consistency with the standard deviation for normally distributed
    data.
nan_policy : {'propagate', 'raise', 'omit'}, optional
    Defines how to handle when input contains nan.
    The following options are available (default is 'propagate'):

    * 'propagate': returns nan
    * 'raise': throws an error
    * 'omit': performs the calculations ignoring nan values

Returns
-------
mad : scalar or ndarray
    If ``axis=None``, a scalar is returned. If the input contains
    integers or floats of smaller precision than ``np.float64``, then the
    output data-type is ``np.float64``. Otherwise, the output data-type is
    the same as that of the input.

See Also
--------
numpy.std, numpy.var, numpy.median, scipy.stats.iqr, scipy.stats.tmean,
scipy.stats.tstd, scipy.stats.tvar

Notes
-----
The `center` argument only affects the calculation of the central value
around which the MAD is calculated. That is, passing in ``center=np.mean``
will calculate the MAD around the mean - it will not calculate the *mean*
absolute deviation.

References
----------
.. [1] "Median absolute deviation",
       https://en.wikipedia.org/wiki/Median_absolute_deviation
.. [2] "Robust measures of scale",
       https://en.wikipedia.org/wiki/Robust_measures_of_scale

Examples
--------
When comparing the behavior of `median_absolute_deviation` with ``np.std``,
the latter is affected when we change a single value of an array to have an
outlier value while the MAD hardly changes:

>>> from scipy import stats
>>> x = stats.norm.rvs(size=100, scale=1, random_state=123456)
>>> x.std()
0.9973906394005013
>>> stats.median_absolute_deviation(x)
1.2280762773108278
>>> x[0] = 345.6
>>> x.std()
34.42304872314415
>>> stats.median_absolute_deviation(x)
1.2340335571164334

Axis handling example:

>>> x = np.array([[10, 7, 4], [3, 2, 1]])
>>> x
array([[10,  7,  4],
       [ 3,  2,  1]])
>>> stats.median_absolute_deviation(x)
array([5.1891, 3.7065, 2.2239])
>>> stats.median_absolute_deviation(x, axis=None)
2.9652

"""
    if isinstance(scale, str):
        if scale.lower() == 'raw':
            warnings.warn(
                "use of scale='raw' is deprecated, use scale=1.0 instead",
                np.VisibleDeprecationWarning
                )
            scale = 1.0

    if not isinstance(scale, str):
        scale = 1 / scale

    return median_abs_deviation(x, axis=axis, center=center, scale=scale,
                                nan_policy=nan_policy)

#####################################
#         TRIMMING FUNCTIONS        #
#####################################


SigmaclipResult = namedtuple('SigmaclipResult', ('clipped', 'lower', 'upper'))


def sigmaclip(a, low=4., high=4.):
    """Perform iterative sigma-clipping of array elements.

    Starting from the full sample, all elements outside the critical range are
    removed, i.e. all elements of the input array `c` that satisfy either of
    the following conditions::

        c < mean(c) - std(c)*low
        c > mean(c) + std(c)*high

    The iteration continues with the updated sample until no
    elements are outside the (updated) range.

    Parameters
    ----------
    a : array_like
        Data array, will be raveled if not 1-D.
    low : float, optional
        Lower bound factor of sigma clipping. Default is 4.
    high : float, optional
        Upper bound factor of sigma clipping. Default is 4.

    Returns
    -------
    clipped : ndarray
        Input array with clipped elements removed.
    lower : float
        Lower threshold value use for clipping.
    upper : float
        Upper threshold value use for clipping.

    Examples
    --------
    >>> from scipy.stats import sigmaclip
    >>> a = np.concatenate((np.linspace(9.5, 10.5, 31),
    ...                     np.linspace(0, 20, 5)))
    >>> fact = 1.5
    >>> c, low, upp = sigmaclip(a, fact, fact)
    >>> c
    array([  9.96666667,  10.        ,  10.03333333,  10.        ])
    >>> c.var(), c.std()
    (0.00055555555555555165, 0.023570226039551501)
    >>> low, c.mean() - fact*c.std(), c.min()
    (9.9646446609406727, 9.9646446609406727, 9.9666666666666668)
    >>> upp, c.mean() + fact*c.std(), c.max()
    (10.035355339059327, 10.035355339059327, 10.033333333333333)

    >>> a = np.concatenate((np.linspace(9.5, 10.5, 11),
    ...                     np.linspace(-100, -50, 3)))
    >>> c, low, upp = sigmaclip(a, 1.8, 1.8)
    >>> (c == np.linspace(9.5, 10.5, 11)).all()
    True

    """
    c = np.asarray(a).ravel()
    delta = 1
    while delta:
        c_std = c.std()
        c_mean = c.mean()
        size = c.size
        critlower = c_mean - c_std * low
        critupper = c_mean + c_std * high
        c = c[(c >= critlower) & (c <= critupper)]
        delta = size - c.size

    return SigmaclipResult(c, critlower, critupper)


def trimboth(a, proportiontocut, axis=0):
    """Slice off a proportion of items from both ends of an array.

    Slice off the passed proportion of items from both ends of the passed
    array (i.e., with `proportiontocut` = 0.1, slices leftmost 10% **and**
    rightmost 10% of scores). The trimmed values are the lowest and
    highest ones.
    Slice off less if proportion results in a non-integer slice index (i.e.
    conservatively slices off `proportiontocut`).

    Parameters
    ----------
    a : array_like
        Data to trim.
    proportiontocut : float
        Proportion (in range 0-1) of total data set to trim of each end.
    axis : int or None, optional
        Axis along which to trim data. Default is 0. If None, compute over
        the whole array `a`.

    Returns
    -------
    out : ndarray
        Trimmed version of array `a`. The order of the trimmed content
        is undefined.

    See Also
    --------
    trim_mean

    Examples
    --------
    >>> from scipy import stats
    >>> a = np.arange(20)
    >>> b = stats.trimboth(a, 0.1)
    >>> b.shape
    (16,)

    """
    a = np.asarray(a)

    if a.size == 0:
        return a

    if axis is None:
        a = a.ravel()
        axis = 0

    nobs = a.shape[axis]
    lowercut = int(proportiontocut * nobs)
    uppercut = nobs - lowercut
    if (lowercut >= uppercut):
        raise ValueError("Proportion too big.")

    atmp = np.partition(a, (lowercut, uppercut - 1), axis)

    sl = [slice(None)] * atmp.ndim
    sl[axis] = slice(lowercut, uppercut)
    return atmp[tuple(sl)]


def trim1(a, proportiontocut, tail='right', axis=0):
    """Slice off a proportion from ONE end of the passed array distribution.

    If `proportiontocut` = 0.1, slices off 'leftmost' or 'rightmost'
    10% of scores. The lowest or highest values are trimmed (depending on
    the tail).
    Slice off less if proportion results in a non-integer slice index
    (i.e. conservatively slices off `proportiontocut` ).

    Parameters
    ----------
    a : array_like
        Input array.
    proportiontocut : float
        Fraction to cut off of 'left' or 'right' of distribution.
    tail : {'left', 'right'}, optional
        Defaults to 'right'.
    axis : int or None, optional
        Axis along which to trim data. Default is 0. If None, compute over
        the whole array `a`.

    Returns
    -------
    trim1 : ndarray
        Trimmed version of array `a`. The order of the trimmed content is
        undefined.

    """
    a = np.asarray(a)
    if axis is None:
        a = a.ravel()
        axis = 0

    nobs = a.shape[axis]

    # avoid possible corner case
    if proportiontocut >= 1:
        return []

    if tail.lower() == 'right':
        lowercut = 0
        uppercut = nobs - int(proportiontocut * nobs)

    elif tail.lower() == 'left':
        lowercut = int(proportiontocut * nobs)
        uppercut = nobs

    atmp = np.partition(a, (lowercut, uppercut - 1), axis)

    return atmp[lowercut:uppercut]


def trim_mean(a, proportiontocut, axis=0):
    """Return mean of array after trimming distribution from both tails.

    If `proportiontocut` = 0.1, slices off 'leftmost' and 'rightmost' 10% of
    scores. The input is sorted before slicing. Slices off less if proportion
    results in a non-integer slice index (i.e., conservatively slices off
    `proportiontocut` ).

    Parameters
    ----------
    a : array_like
        Input array.
    proportiontocut : float
        Fraction to cut off of both tails of the distribution.
    axis : int or None, optional
        Axis along which the trimmed means are computed. Default is 0.
        If None, compute over the whole array `a`.

    Returns
    -------
    trim_mean : ndarray
        Mean of trimmed array.

    See Also
    --------
    trimboth
    tmean : Compute the trimmed mean ignoring values outside given `limits`.

    Examples
    --------
    >>> from scipy import stats
    >>> x = np.arange(20)
    >>> stats.trim_mean(x, 0.1)
    9.5
    >>> x2 = x.reshape(5, 4)
    >>> x2
    array([[ 0,  1,  2,  3],
           [ 4,  5,  6,  7],
           [ 8,  9, 10, 11],
           [12, 13, 14, 15],
           [16, 17, 18, 19]])
    >>> stats.trim_mean(x2, 0.25)
    array([  8.,   9.,  10.,  11.])
    >>> stats.trim_mean(x2, 0.25, axis=1)
    array([  1.5,   5.5,   9.5,  13.5,  17.5])

    """
    a = np.asarray(a)

    if a.size == 0:
        return np.nan

    if axis is None:
        a = a.ravel()
        axis = 0

    nobs = a.shape[axis]
    lowercut = int(proportiontocut * nobs)
    uppercut = nobs - lowercut
    if (lowercut > uppercut):
        raise ValueError("Proportion too big.")

    atmp = np.partition(a, (lowercut, uppercut - 1), axis)

    sl = [slice(None)] * atmp.ndim
    sl[axis] = slice(lowercut, uppercut)
    return np.mean(atmp[tuple(sl)], axis=axis)


F_onewayResult = namedtuple('F_onewayResult', ('statistic', 'pvalue'))


class F_onewayConstantInputWarning(RuntimeWarning):
    """
    Warning generated by `f_oneway` when an input is constant, e.g.
    each of the samples provided is a constant array.
    """

    def __init__(self, msg=None):
        if msg is None:
            msg = ("Each of the input arrays is constant;"
                   "the F statistic is not defined or infinite")
        self.args = (msg,)


class F_onewayBadInputSizesWarning(RuntimeWarning):
    """
    Warning generated by `f_oneway` when an input has length 0,
    or if all the inputs have length 1.
    """
    pass


def _create_f_oneway_nan_result(shape, axis):
    """
    This is a helper function for f_oneway for creating the return values
    in certain degenerate conditions.  It creates return values that are
    all nan with the appropriate shape for the given `shape` and `axis`.
    """
    axis = np.core.multiarray.normalize_axis_index(axis, len(shape))
    shp = shape[:axis] + shape[axis+1:]
    if shp == ():
        f = np.nan
        prob = np.nan
    else:
        f = np.full(shp, fill_value=np.nan)
        prob = f.copy()
    return F_onewayResult(f, prob)


def _first(arr, axis):
    """Return arr[..., 0:1, ...] where 0:1 is in the `axis` position."""
    return np.take_along_axis(arr, np.array(0, ndmin=arr.ndim), axis)


def f_oneway(*args, axis=0):
    """Perform one-way ANOVA.

    The one-way ANOVA tests the null hypothesis that two or more groups have
    the same population mean.  The test is applied to samples from two or
    more groups, possibly with differing sizes.

    Parameters
    ----------
    sample1, sample2, ... : array_like
        The sample measurements for each group.  There must be at least
        two arguments.  If the arrays are multidimensional, then all the
        dimensions of the array must be the same except for `axis`.
    axis : int, optional
        Axis of the input arrays along which the test is applied.
        Default is 0.

    Returns
    -------
    statistic : float
        The computed F statistic of the test.
    pvalue : float
        The associated p-value from the F distribution.

    Warns
    -----
    F_onewayConstantInputWarning
        Raised if each of the input arrays is constant array.
        In this case the F statistic is either infinite or isn't defined,
        so ``np.inf`` or ``np.nan`` is returned.

    F_onewayBadInputSizesWarning
        Raised if the length of any input array is 0, or if all the input
        arrays have length 1.  ``np.nan`` is returned for the F statistic
        and the p-value in these cases.

    Notes
    -----
    The ANOVA test has important assumptions that must be satisfied in order
    for the associated p-value to be valid.

    1. The samples are independent.
    2. Each sample is from a normally distributed population.
    3. The population standard deviations of the groups are all equal.  This
       property is known as homoscedasticity.

    If these assumptions are not true for a given set of data, it may still
    be possible to use the Kruskal-Wallis H-test (`scipy.stats.kruskal`) or
    the Alexander-Govern test (`scipy.stats.alexandergovern`) although with
    some loss of power.

    The length of each group must be at least one, and there must be at
    least one group with length greater than one.  If these conditions
    are not satisfied, a warning is generated and (``np.nan``, ``np.nan``)
    is returned.

    If each group contains constant values, and there exist at least two
    groups with different values, the function generates a warning and
    returns (``np.inf``, 0).

    If all values in all groups are the same, function generates a warning
    and returns (``np.nan``, ``np.nan``).

    The algorithm is from Heiman [2]_, pp.394-7.

    References
    ----------
    .. [1] R. Lowry, "Concepts and Applications of Inferential Statistics",
           Chapter 14, 2014, http://vassarstats.net/textbook/

    .. [2] G.W. Heiman, "Understanding research methods and statistics: An
           integrated introduction for psychology", Houghton, Mifflin and
           Company, 2001.

    .. [3] G.H. McDonald, "Handbook of Biological Statistics", One-way ANOVA.
           http://www.biostathandbook.com/onewayanova.html

    Examples
    --------
    >>> from scipy.stats import f_oneway

    Here are some data [3]_ on a shell measurement (the length of the anterior
    adductor muscle scar, standardized by dividing by length) in the mussel
    Mytilus trossulus from five locations: Tillamook, Oregon; Newport, Oregon;
    Petersburg, Alaska; Magadan, Russia; and Tvarminne, Finland, taken from a
    much larger data set used in McDonald et al. (1991).

    >>> tillamook = [0.0571, 0.0813, 0.0831, 0.0976, 0.0817, 0.0859, 0.0735,
    ...              0.0659, 0.0923, 0.0836]
    >>> newport = [0.0873, 0.0662, 0.0672, 0.0819, 0.0749, 0.0649, 0.0835,
    ...            0.0725]
    >>> petersburg = [0.0974, 0.1352, 0.0817, 0.1016, 0.0968, 0.1064, 0.105]
    >>> magadan = [0.1033, 0.0915, 0.0781, 0.0685, 0.0677, 0.0697, 0.0764,
    ...            0.0689]
    >>> tvarminne = [0.0703, 0.1026, 0.0956, 0.0973, 0.1039, 0.1045]
    >>> f_oneway(tillamook, newport, petersburg, magadan, tvarminne)
    F_onewayResult(statistic=7.121019471642447, pvalue=0.0002812242314534544)

    `f_oneway` accepts multidimensional input arrays.  When the inputs
    are multidimensional and `axis` is not given, the test is performed
    along the first axis of the input arrays.  For the following data, the
    test is performed three times, once for each column.

    >>> a = np.array([[9.87, 9.03, 6.81],
    ...               [7.18, 8.35, 7.00],
    ...               [8.39, 7.58, 7.68],
    ...               [7.45, 6.33, 9.35],
    ...               [6.41, 7.10, 9.33],
    ...               [8.00, 8.24, 8.44]])
    >>> b = np.array([[6.35, 7.30, 7.16],
    ...               [6.65, 6.68, 7.63],
    ...               [5.72, 7.73, 6.72],
    ...               [7.01, 9.19, 7.41],
    ...               [7.75, 7.87, 8.30],
    ...               [6.90, 7.97, 6.97]])
    >>> c = np.array([[3.31, 8.77, 1.01],
    ...               [8.25, 3.24, 3.62],
    ...               [6.32, 8.81, 5.19],
    ...               [7.48, 8.83, 8.91],
    ...               [8.59, 6.01, 6.07],
    ...               [3.07, 9.72, 7.48]])
    >>> F, p = f_oneway(a, b, c)
    >>> F
    array([1.75676344, 0.03701228, 3.76439349])
    >>> p
    array([0.20630784, 0.96375203, 0.04733157])

    """
    if len(args) < 2:
        raise TypeError(f'at least two inputs are required; got {len(args)}.')

    args = [np.asarray(arg, dtype=float) for arg in args]

    # ANOVA on N groups, each in its own array
    num_groups = len(args)

    # We haven't explicitly validated axis, but if it is bad, this call of
    # np.concatenate will raise np.AxisError.  The call will raise ValueError
    # if the dimensions of all the arrays, except the axis dimension, are not
    # the same.
    alldata = np.concatenate(args, axis=axis)
    bign = alldata.shape[axis]

    # Check this after forming alldata, so shape errors are detected
    # and reported before checking for 0 length inputs.
    if any(arg.shape[axis] == 0 for arg in args):
        warnings.warn(F_onewayBadInputSizesWarning('at least one input '
                                                   'has length 0'))
        return _create_f_oneway_nan_result(alldata.shape, axis)

    # Must have at least one group with length greater than 1.
    if all(arg.shape[axis] == 1 for arg in args):
        msg = ('all input arrays have length 1.  f_oneway requires that at '
               'least one input has length greater than 1.')
        warnings.warn(F_onewayBadInputSizesWarning(msg))
        return _create_f_oneway_nan_result(alldata.shape, axis)

    # Check if the values within each group are constant, and if the common
    # value in at least one group is different from that in another group.
    # Based on https://github.com/scipy/scipy/issues/11669

    # If axis=0, say, and the groups have shape (n0, ...), (n1, ...), ...,
    # then is_const is a boolean array with shape (num_groups, ...).
    # It is True if the groups along the axis slice are each consant.
    # In the typical case where each input array is 1-d, is_const is a
    # 1-d array with length num_groups.
    is_const = np.concatenate([(_first(a, axis) == a).all(axis=axis,
                                                          keepdims=True)
                               for a in args], axis=axis)

    # all_const is a boolean array with shape (...) (see previous comment).
    # It is True if the values within each group along the axis slice are
    # the same (e.g. [[3, 3, 3], [5, 5, 5, 5], [4, 4, 4]]).
    all_const = is_const.all(axis=axis)
    if all_const.any():
        warnings.warn(F_onewayConstantInputWarning())

    # all_same_const is True if all the values in the groups along the axis=0
    # slice are the same (e.g. [[3, 3, 3], [3, 3, 3, 3], [3, 3, 3]]).
    all_same_const = (_first(alldata, axis) == alldata).all(axis=axis)

    # Determine the mean of the data, and subtract that from all inputs to a
    # variance (via sum_of_sq / sq_of_sum) calculation.  Variance is invariant
    # to a shift in location, and centering all data around zero vastly
    # improves numerical stability.
    offset = alldata.mean(axis=axis, keepdims=True)
    alldata -= offset

    normalized_ss = _square_of_sums(alldata, axis=axis) / bign

    sstot = _sum_of_squares(alldata, axis=axis) - normalized_ss

    ssbn = 0
    for a in args:
        ssbn += _square_of_sums(a - offset, axis=axis) / a.shape[axis]

    # Naming: variables ending in bn/b are for "between treatments", wn/w are
    # for "within treatments"
    ssbn -= normalized_ss
    sswn = sstot - ssbn
    dfbn = num_groups - 1
    dfwn = bign - num_groups
    msb = ssbn / dfbn
    msw = sswn / dfwn
    with np.errstate(divide='ignore', invalid='ignore'):
        f = msb / msw

    prob = special.fdtrc(dfbn, dfwn, f)   # equivalent to stats.f.sf

    # Fix any f values that should be inf or nan because the corresponding
    # inputs were constant.
    if np.isscalar(f):
        if all_same_const:
            f = np.nan
            prob = np.nan
        elif all_const:
            f = np.inf
            prob = 0.0
    else:
        f[all_const] = np.inf
        prob[all_const] = 0.0
        f[all_same_const] = np.nan
        prob[all_same_const] = np.nan

    return F_onewayResult(f, prob)


def alexandergovern(*args, nan_policy='propagate'):
    """Performs the Alexander Govern test.

    The Alexander-Govern approximation tests the equality of k independent
    means in the face of heterogeneity of variance. The test is applied to
    samples from two or more groups, possibly with differing sizes.

    Parameters
    ----------
    sample1, sample2, ... : array_like
        The sample measurements for each group.  There must be at least
        two samples.
    nan_policy : {'propagate', 'raise', 'omit'}, optional
        Defines how to handle when input contains nan.
        The following options are available (default is 'propagate'):

        * 'propagate': returns nan
        * 'raise': throws an error
        * 'omit': performs the calculations ignoring nan values

    Returns
    -------
    statistic : float
        The computed A statistic of the test.
    pvalue : float
        The associated p-value from the chi-squared distribution.

    Warns
    -----
    AlexanderGovernConstantInputWarning
        Raised if an input is a constant array.  The statistic is not defined
        in this case, so ``np.nan`` is returned.

    See Also
    --------
    f_oneway : one-way ANOVA

    Notes
    -----
    The use of this test relies on several assumptions.

    1. The samples are independent.
    2. Each sample is from a normally distributed population.
    3. Unlike `f_oneway`, this test does not assume on homoscedasticity,
       instead relaxing the assumption of equal variances.

    Input samples must be finite, one dimensional, and with size greater than
    one.

    References
    ----------
    .. [1] Alexander, Ralph A., and Diane M. Govern. "A New and Simpler
           Approximation for ANOVA under Variance Heterogeneity." Journal
           of Educational Statistics, vol. 19, no. 2, 1994, pp. 91-101.
           JSTOR, www.jstor.org/stable/1165140. Accessed 12 Sept. 2020.

    Examples
    --------
    >>> from scipy.stats import alexandergovern

    Here are some data on annual percentage rate of interest charged on
    new car loans at nine of the largest banks in four American cities
    taken from the National Institute of Standards and Technology's
    ANOVA dataset.

    We use `alexandergovern` to test the null hypothesis that all cities
    have the same mean APR against the alternative that the cities do not
    all have the same mean APR. We decide that a sigificance level of 5%
    is required to reject the null hypothesis in favor of the alternative.

    >>> atlanta = [13.75, 13.75, 13.5, 13.5, 13.0, 13.0, 13.0, 12.75, 12.5]
    >>> chicago = [14.25, 13.0, 12.75, 12.5, 12.5, 12.4, 12.3, 11.9, 11.9]
    >>> houston = [14.0, 14.0, 13.51, 13.5, 13.5, 13.25, 13.0, 12.5, 12.5]
    >>> memphis = [15.0, 14.0, 13.75, 13.59, 13.25, 12.97, 12.5, 12.25,
    ...           11.89]
    >>> alexandergovern(atlanta, chicago, houston, memphis)
    AlexanderGovernResult(statistic=4.65087071883494,
                          pvalue=0.19922132490385214)

    The p-value is 0.1992, indicating a nearly 20% chance of observing
    such an extreme value of the test statistic under the null hypothesis.
    This exceeds 5%, so we do not reject the null hypothesis in favor of
    the alternative.

    """
    args = _alexandergovern_input_validation(args, nan_policy)

    if np.any([(arg == arg[0]).all() for arg in args]):
        warnings.warn(AlexanderGovernConstantInputWarning())
        return AlexanderGovernResult(np.nan, np.nan)

    # The following formula numbers reference the equation described on
    # page 92 by Alexander, Govern. Formulas 5, 6, and 7 describe other
    # tests that serve as the basis for equation (8) but are not needed
    # to perform the test.

    # precalculate mean and length of each sample
    lengths = np.array([ma.count(arg) if nan_policy == 'omit' else len(arg)
                        for arg in args])
    means = np.array([np.mean(arg) for arg in args])

    # (1) determine standard error of the mean for each sample
    standard_errors = [np.std(arg, ddof=1) / np.sqrt(length)
                       for arg, length in zip(args, lengths)]

    # (2) define a weight for each sample
    inv_sq_se = 1 / np.square(standard_errors)
    weights = inv_sq_se / np.sum(inv_sq_se)

    # (3) determine variance-weighted estimate of the common mean
    var_w = np.sum(weights * means)

    # (4) determine one-sample t statistic for each group
    t_stats = (means - var_w)/standard_errors

    # calculate parameters to be used in transformation
    v = lengths - 1
    a = v - .5
    b = 48 * a**2
    c = (a * np.log(1 + (t_stats ** 2)/v))**.5

    # (8) perform a normalizing transformation on t statistic
    z = (c + ((c**3 + 3*c)/b) -
         ((4*c**7 + 33*c**5 + 240*c**3 + 855*c) /
          (b**2*10 + 8*b*c**4 + 1000*b)))

    # (9) calculate statistic
    A = np.sum(np.square(z))

    # "[the p value is determined from] central chi-square random deviates
    # with k - 1 degrees of freedom". Alexander, Govern (94)
    p = distributions.chi2.sf(A, len(args) - 1)
    return AlexanderGovernResult(A, p)


def _alexandergovern_input_validation(args, nan_policy):
    if len(args) < 2:
        raise TypeError(f"2 or more inputs required, got {len(args)}")

    # input arrays are flattened
    args = [np.asarray(arg, dtype=float) for arg in args]

    for i, arg in enumerate(args):
        if np.size(arg) <= 1:
            raise ValueError("Input sample size must be greater than one.")
        if arg.ndim != 1:
            raise ValueError("Input samples must be one-dimensional")
        if np.isinf(arg).any():
            raise ValueError("Input samples must be finite.")

        contains_nan, nan_policy = _contains_nan(arg, nan_policy=nan_policy)
        if contains_nan and nan_policy == 'omit':
            args[i] = ma.masked_invalid(arg)
    return args


AlexanderGovernResult = make_dataclass("AlexanderGovernResult", ("statistic",
                                                                 "pvalue"))


class AlexanderGovernConstantInputWarning(RuntimeWarning):
    """Warning generated by `alexandergovern` when an input is constant."""

    def __init__(self, msg=None):
        if msg is None:
            msg = ("An input array is constant; the statistic is not defined.")
        self.args = (msg,)


class PearsonRConstantInputWarning(RuntimeWarning):
    """Warning generated by `pearsonr` when an input is constant."""

    def __init__(self, msg=None):
        if msg is None:
            msg = ("An input array is constant; the correlation coefficent "
                   "is not defined.")
        self.args = (msg,)


class PearsonRNearConstantInputWarning(RuntimeWarning):
    """Warning generated by `pearsonr` when an input is nearly constant."""

    def __init__(self, msg=None):
        if msg is None:
            msg = ("An input array is nearly constant; the computed "
                   "correlation coefficent may be inaccurate.")
        self.args = (msg,)


def pearsonr(x, y):
    r"""
    Pearson correlation coefficient and p-value for testing non-correlation.

    The Pearson correlation coefficient [1]_ measures the linear relationship
    between two datasets.  The calculation of the p-value relies on the
    assumption that each dataset is normally distributed.  (See Kowalski [3]_
    for a discussion of the effects of non-normality of the input on the
    distribution of the correlation coefficient.)  Like other correlation
    coefficients, this one varies between -1 and +1 with 0 implying no
    correlation. Correlations of -1 or +1 imply an exact linear relationship.
    Positive correlations imply that as x increases, so does y. Negative
    correlations imply that as x increases, y decreases.

    The p-value roughly indicates the probability of an uncorrelated system
    producing datasets that have a Pearson correlation at least as extreme
    as the one computed from these datasets.

    Parameters
    ----------
    x : (N,) array_like
        Input array.
    y : (N,) array_like
        Input array.

    Returns
    -------
    r : float
        Pearson's correlation coefficient.
    p-value : float
        Two-tailed p-value.

    Warns
    -----
    PearsonRConstantInputWarning
        Raised if an input is a constant array.  The correlation coefficient
        is not defined in this case, so ``np.nan`` is returned.

    PearsonRNearConstantInputWarning
        Raised if an input is "nearly" constant.  The array ``x`` is considered
        nearly constant if ``norm(x - mean(x)) < 1e-13 * abs(mean(x))``.
        Numerical errors in the calculation ``x - mean(x)`` in this case might
        result in an inaccurate calculation of r.

    See Also
    --------
    spearmanr : Spearman rank-order correlation coefficient.
    kendalltau : Kendall's tau, a correlation measure for ordinal data.

    Notes
    -----
    The correlation coefficient is calculated as follows:

    .. math::

        r = \frac{\sum (x - m_x) (y - m_y)}
                 {\sqrt{\sum (x - m_x)^2 \sum (y - m_y)^2}}

    where :math:`m_x` is the mean of the vector :math:`x` and :math:`m_y` is
    the mean of the vector :math:`y`.

    Under the assumption that :math:`x` and :math:`m_y` are drawn from
    independent normal distributions (so the population correlation coefficient
    is 0), the probability density function of the sample correlation
    coefficient :math:`r` is ([1]_, [2]_):

    .. math::

        f(r) = \frac{{(1-r^2)}^{n/2-2}}{\mathrm{B}(\frac{1}{2},\frac{n}{2}-1)}

    where n is the number of samples, and B is the beta function.  This
    is sometimes referred to as the exact distribution of r.  This is
    the distribution that is used in `pearsonr` to compute the p-value.
    The distribution is a beta distribution on the interval [-1, 1],
    with equal shape parameters a = b = n/2 - 1.  In terms of SciPy's
    implementation of the beta distribution, the distribution of r is::

        dist = scipy.stats.beta(n/2 - 1, n/2 - 1, loc=-1, scale=2)

    The p-value returned by `pearsonr` is a two-sided p-value.  For a
    given sample with correlation coefficient r, the p-value is
    the probability that abs(r') of a random sample x' and y' drawn from
    the population with zero correlation would be greater than or equal
    to abs(r).  In terms of the object ``dist`` shown above, the p-value
    for a given r and length n can be computed as::

        p = 2*dist.cdf(-abs(r))

    When n is 2, the above continuous distribution is not well-defined.
    One can interpret the limit of the beta distribution as the shape
    parameters a and b approach a = b = 0 as a discrete distribution with
    equal probability masses at r = 1 and r = -1.  More directly, one
    can observe that, given the data x = [x1, x2] and y = [y1, y2], and
    assuming x1 != x2 and y1 != y2, the only possible values for r are 1
    and -1.  Because abs(r') for any sample x' and y' with length 2 will
    be 1, the two-sided p-value for a sample of length 2 is always 1.

    References
    ----------
    .. [1] "Pearson correlation coefficient", Wikipedia,
           https://en.wikipedia.org/wiki/Pearson_correlation_coefficient
    .. [2] Student, "Probable error of a correlation coefficient",
           Biometrika, Volume 6, Issue 2-3, 1 September 1908, pp. 302-310.
    .. [3] C. J. Kowalski, "On the Effects of Non-Normality on the Distribution
           of the Sample Product-Moment Correlation Coefficient"
           Journal of the Royal Statistical Society. Series C (Applied
           Statistics), Vol. 21, No. 1 (1972), pp. 1-12.

    Examples
    --------
    >>> from scipy import stats
    >>> a = np.array([0, 0, 0, 1, 1, 1, 1])
    >>> b = np.arange(7)
    >>> stats.pearsonr(a, b)
    (0.8660254037844386, 0.011724811003954649)

    >>> stats.pearsonr([1, 2, 3, 4, 5], [10, 9, 2.5, 6, 4])
    (-0.7426106572325057, 0.1505558088534455)

    """
    n = len(x)
    if n != len(y):
        raise ValueError('x and y must have the same length.')

    if n < 2:
        raise ValueError('x and y must have length at least 2.')

    x = np.asarray(x)
    y = np.asarray(y)

    # If an input is constant, the correlation coefficient is not defined.
    if (x == x[0]).all() or (y == y[0]).all():
        warnings.warn(PearsonRConstantInputWarning())
        return np.nan, np.nan

    # dtype is the data type for the calculations.  This expression ensures
    # that the data type is at least 64 bit floating point.  It might have
    # more precision if the input is, for example, np.longdouble.
    dtype = type(1.0 + x[0] + y[0])

    if n == 2:
        return dtype(np.sign(x[1] - x[0])*np.sign(y[1] - y[0])), 1.0

    xmean = x.mean(dtype=dtype)
    ymean = y.mean(dtype=dtype)

    # By using `astype(dtype)`, we ensure that the intermediate calculations
    # use at least 64 bit floating point.
    xm = x.astype(dtype) - xmean
    ym = y.astype(dtype) - ymean

    # Unlike np.linalg.norm or the expression sqrt((xm*xm).sum()),
    # scipy.linalg.norm(xm) does not overflow if xm is, for example,
    # [-5e210, 5e210, 3e200, -3e200]
    normxm = linalg.norm(xm)
    normym = linalg.norm(ym)

    threshold = 1e-13
    if normxm < threshold*abs(xmean) or normym < threshold*abs(ymean):
        # If all the values in x (likewise y) are very close to the mean,
        # the loss of precision that occurs in the subtraction xm = x - xmean
        # might result in large errors in r.
        warnings.warn(PearsonRNearConstantInputWarning())

    r = np.dot(xm/normxm, ym/normym)

    # Presumably, if abs(r) > 1, then it is only some small artifact of
    # floating point arithmetic.
    r = max(min(r, 1.0), -1.0)

    # As explained in the docstring, the p-value can be computed as
    #     p = 2*dist.cdf(-abs(r))
    # where dist is the beta distribution on [-1, 1] with shape parameters
    # a = b = n/2 - 1.  `special.btdtr` is the CDF for the beta distribution
    # on [0, 1].  To use it, we make the transformation  x = (r + 1)/2; the
    # shape parameters do not change.  Then -abs(r) used in `cdf(-abs(r))`
    # becomes x = (-abs(r) + 1)/2 = 0.5*(1 - abs(r)).  (r is cast to float64
    # to avoid a TypeError raised by btdtr when r is higher precision.)
    ab = n/2 - 1
    prob = 2*special.btdtr(ab, ab, 0.5*(1 - abs(np.float64(r))))

    return r, prob


def fisher_exact(table, alternative='two-sided'):
    """Perform a Fisher exact test on a 2x2 contingency table.

    Parameters
    ----------
    table : array_like of ints
        A 2x2 contingency table.  Elements should be non-negative integers.
    alternative : {'two-sided', 'less', 'greater'}, optional
        Defines the alternative hypothesis.
        The following options are available (default is 'two-sided'):

          * 'two-sided'
          * 'less': one-sided
          * 'greater': one-sided

    Returns
    -------
    oddsratio : float
        This is prior odds ratio and not a posterior estimate.
    p_value : float
        P-value, the probability of obtaining a distribution at least as
        extreme as the one that was actually observed, assuming that the
        null hypothesis is true.

    See Also
    --------
    chi2_contingency : Chi-square test of independence of variables in a
        contingency table.
    barnard_exact : Barnard's exact test, which is a more powerful alternative
        than Fisher's exact test for 2x2 contingency tables.

    Notes
    -----
    The calculated odds ratio is different from the one R uses. This scipy
    implementation returns the (more common) "unconditional Maximum
    Likelihood Estimate", while R uses the "conditional Maximum Likelihood
    Estimate".

    For tables with large numbers, the (inexact) chi-square test implemented
    in the function `chi2_contingency` can also be used.

    Examples
    --------
    Say we spend a few days counting whales and sharks in the Atlantic and
    Indian oceans. In the Atlantic ocean we find 8 whales and 1 shark, in the
    Indian ocean 2 whales and 5 sharks. Then our contingency table is::

                Atlantic  Indian
        whales     8        2
        sharks     1        5

    We use this table to find the p-value:

    >>> import scipy.stats as stats
    >>> oddsratio, pvalue = stats.fisher_exact([[8, 2], [1, 5]])
    >>> pvalue
    0.0349...

    The probability that we would observe this or an even more imbalanced ratio
    by chance is about 3.5%.  A commonly used significance level is 5%--if we
    adopt that, we can therefore conclude that our observed imbalance is
    statistically significant; whales prefer the Atlantic while sharks prefer
    the Indian ocean.

    """
    hypergeom = distributions.hypergeom
    # int32 is not enough for the algorithm
    c = np.asarray(table, dtype=np.int64)
    if not c.shape == (2, 2):
        raise ValueError("The input `table` must be of shape (2, 2).")

    if np.any(c < 0):
        raise ValueError("All values in `table` must be nonnegative.")

    if 0 in c.sum(axis=0) or 0 in c.sum(axis=1):
        # If both values in a row or column are zero, the p-value is 1 and
        # the odds ratio is NaN.
        return np.nan, 1.0

    if c[1, 0] > 0 and c[0, 1] > 0:
        oddsratio = c[0, 0] * c[1, 1] / (c[1, 0] * c[0, 1])
    else:
        oddsratio = np.inf

    n1 = c[0, 0] + c[0, 1]
    n2 = c[1, 0] + c[1, 1]
    n = c[0, 0] + c[1, 0]

    def binary_search(n, n1, n2, side):
        """Binary search for where to begin halves in two-sided test."""
        if side == "upper":
            minval = mode
            maxval = n
        else:
            minval = 0
            maxval = mode
        guess = -1
        while maxval - minval > 1:
            if maxval == minval + 1 and guess == minval:
                guess = maxval
            else:
                guess = (maxval + minval) // 2
            pguess = hypergeom.pmf(guess, n1 + n2, n1, n)
            if side == "upper":
                ng = guess - 1
            else:
                ng = guess + 1
            if pguess <= pexact < hypergeom.pmf(ng, n1 + n2, n1, n):
                break
            elif pguess < pexact:
                maxval = guess
            else:
                minval = guess
        if guess == -1:
            guess = minval
        if side == "upper":
            while guess > 0 and \
                    hypergeom.pmf(guess, n1 + n2, n1, n) < pexact * epsilon:
                guess -= 1
            while hypergeom.pmf(guess, n1 + n2, n1, n) > pexact / epsilon:
                guess += 1
        else:
            while hypergeom.pmf(guess, n1 + n2, n1, n) < pexact * epsilon:
                guess += 1
            while guess > 0 and \
                    hypergeom.pmf(guess, n1 + n2, n1, n) > pexact / epsilon:
                guess -= 1
        return guess

    if alternative == 'less':
        pvalue = hypergeom.cdf(c[0, 0], n1 + n2, n1, n)
    elif alternative == 'greater':
        # Same formula as the 'less' case, but with the second column.
        pvalue = hypergeom.cdf(c[0, 1], n1 + n2, n1, c[0, 1] + c[1, 1])
    elif alternative == 'two-sided':
        mode = int((n + 1) * (n1 + 1) / (n1 + n2 + 2))
        pexact = hypergeom.pmf(c[0, 0], n1 + n2, n1, n)
        pmode = hypergeom.pmf(mode, n1 + n2, n1, n)

        epsilon = 1 - 1e-4
        if np.abs(pexact - pmode) / np.maximum(pexact, pmode) <= 1 - epsilon:
            return oddsratio, 1.

        elif c[0, 0] < mode:
            plower = hypergeom.cdf(c[0, 0], n1 + n2, n1, n)
            if hypergeom.pmf(n, n1 + n2, n1, n) > pexact / epsilon:
                return oddsratio, plower

            guess = binary_search(n, n1, n2, "upper")
            pvalue = plower + hypergeom.sf(guess - 1, n1 + n2, n1, n)
        else:
            pupper = hypergeom.sf(c[0, 0] - 1, n1 + n2, n1, n)
            if hypergeom.pmf(0, n1 + n2, n1, n) > pexact / epsilon:
                return oddsratio, pupper

            guess = binary_search(n, n1, n2, "lower")
            pvalue = pupper + hypergeom.cdf(guess, n1 + n2, n1, n)
    else:
        msg = "`alternative` should be one of {'two-sided', 'less', 'greater'}"
        raise ValueError(msg)

    pvalue = min(pvalue, 1.0)

    return oddsratio, pvalue


class SpearmanRConstantInputWarning(RuntimeWarning):
    """Warning generated by `spearmanr` when an input is constant."""

    def __init__(self, msg=None):
        if msg is None:
            msg = ("An input array is constant; the correlation coefficent "
                   "is not defined.")
        self.args = (msg,)


SpearmanrResult = namedtuple('SpearmanrResult', ('correlation', 'pvalue'))


def spearmanr(a, b=None, axis=0, nan_policy='propagate'):
    """Calculate a Spearman correlation coefficient with associated p-value.

    The Spearman rank-order correlation coefficient is a nonparametric measure
    of the monotonicity of the relationship between two datasets. Unlike the
    Pearson correlation, the Spearman correlation does not assume that both
    datasets are normally distributed. Like other correlation coefficients,
    this one varies between -1 and +1 with 0 implying no correlation.
    Correlations of -1 or +1 imply an exact monotonic relationship. Positive
    correlations imply that as x increases, so does y. Negative correlations
    imply that as x increases, y decreases.

    The p-value roughly indicates the probability of an uncorrelated system
    producing datasets that have a Spearman correlation at least as extreme
    as the one computed from these datasets. The p-values are not entirely
    reliable but are probably reasonable for datasets larger than 500 or so.

    Parameters
    ----------
    a, b : 1D or 2D array_like, b is optional
        One or two 1-D or 2-D arrays containing multiple variables and
        observations. When these are 1-D, each represents a vector of
        observations of a single variable. For the behavior in the 2-D case,
        see under ``axis``, below.
        Both arrays need to have the same length in the ``axis`` dimension.
    axis : int or None, optional
        If axis=0 (default), then each column represents a variable, with
        observations in the rows. If axis=1, the relationship is transposed:
        each row represents a variable, while the columns contain observations.
        If axis=None, then both arrays will be raveled.
    nan_policy : {'propagate', 'raise', 'omit'}, optional
        Defines how to handle when input contains nan.
        The following options are available (default is 'propagate'):

          * 'propagate': returns nan
          * 'raise': throws an error
          * 'omit': performs the calculations ignoring nan values

    Returns
    -------
    correlation : float or ndarray (2-D square)
        Spearman correlation matrix or correlation coefficient (if only 2
        variables are given as parameters. Correlation matrix is square with
        length equal to total number of variables (columns or rows) in ``a``
        and ``b`` combined.
    pvalue : float
        The two-sided p-value for a hypothesis test whose null hypothesis is
        that two sets of data are uncorrelated, has same dimension as rho.

    References
    ----------
    .. [1] Zwillinger, D. and Kokoska, S. (2000). CRC Standard
       Probability and Statistics Tables and Formulae. Chapman & Hall: New
       York. 2000.
       Section  14.7

    Examples
    --------
    >>> from scipy import stats
    >>> stats.spearmanr([1,2,3,4,5], [5,6,7,8,7])
    (0.82078268166812329, 0.088587005313543798)
    >>> np.random.seed(1234321)
    >>> x2n = np.random.randn(100, 2)
    >>> y2n = np.random.randn(100, 2)
    >>> stats.spearmanr(x2n)
    (0.059969996999699973, 0.55338590803773591)
    >>> stats.spearmanr(x2n[:,0], x2n[:,1])
    (0.059969996999699973, 0.55338590803773591)
    >>> rho, pval = stats.spearmanr(x2n, y2n)
    >>> rho
    array([[ 1.        ,  0.05997   ,  0.18569457,  0.06258626],
           [ 0.05997   ,  1.        ,  0.110003  ,  0.02534653],
           [ 0.18569457,  0.110003  ,  1.        ,  0.03488749],
           [ 0.06258626,  0.02534653,  0.03488749,  1.        ]])
    >>> pval
    array([[ 0.        ,  0.55338591,  0.06435364,  0.53617935],
           [ 0.55338591,  0.        ,  0.27592895,  0.80234077],
           [ 0.06435364,  0.27592895,  0.        ,  0.73039992],
           [ 0.53617935,  0.80234077,  0.73039992,  0.        ]])
    >>> rho, pval = stats.spearmanr(x2n.T, y2n.T, axis=1)
    >>> rho
    array([[ 1.        ,  0.05997   ,  0.18569457,  0.06258626],
           [ 0.05997   ,  1.        ,  0.110003  ,  0.02534653],
           [ 0.18569457,  0.110003  ,  1.        ,  0.03488749],
           [ 0.06258626,  0.02534653,  0.03488749,  1.        ]])
    >>> stats.spearmanr(x2n, y2n, axis=None)
    (0.10816770419260482, 0.1273562188027364)
    >>> stats.spearmanr(x2n.ravel(), y2n.ravel())
    (0.10816770419260482, 0.1273562188027364)

    >>> xint = np.random.randint(10, size=(100, 2))
    >>> stats.spearmanr(xint)
    (0.052760927029710199, 0.60213045837062351)

    """
    if axis is not None and axis > 1:
        raise ValueError("spearmanr only handles 1-D or 2-D arrays, "
                         "supplied axis argument {}, please use only "
                         "values 0, 1 or None for axis".format(axis))

    a, axisout = _chk_asarray(a, axis)
    if a.ndim > 2:
        raise ValueError("spearmanr only handles 1-D or 2-D arrays")

    if b is None:
        if a.ndim < 2:
            raise ValueError("`spearmanr` needs at least 2 "
                             "variables to compare")
    else:
        # Concatenate a and b, so that we now only have to handle the case
        # of a 2-D `a`.
        b, _ = _chk_asarray(b, axis)
        if axisout == 0:
            a = np.column_stack((a, b))
        else:
            a = np.row_stack((a, b))

    n_vars = a.shape[1 - axisout]
    n_obs = a.shape[axisout]
    if n_obs <= 1:
        # Handle empty arrays or single observations.
        return SpearmanrResult(np.nan, np.nan)

    if axisout == 0:
        if (a[:, 0][0] == a[:, 0]).all() or (a[:, 1][0] == a[:, 1]).all():
            # If an input is constant, the correlation coefficient
            # is not defined.
            warnings.warn(SpearmanRConstantInputWarning())
            return SpearmanrResult(np.nan, np.nan)
    else:  # case when axisout == 1 b/c a is 2 dim only
        if (a[0, :][0] == a[0, :]).all() or (a[1, :][0] == a[1, :]).all():
            # If an input is constant, the correlation coefficient
            # is not defined.
            warnings.warn(SpearmanRConstantInputWarning())
            return SpearmanrResult(np.nan, np.nan)

    a_contains_nan, nan_policy = _contains_nan(a, nan_policy)
    variable_has_nan = np.zeros(n_vars, dtype=bool)
    if a_contains_nan:
        if nan_policy == 'omit':
            return mstats_basic.spearmanr(a, axis=axis, nan_policy=nan_policy)
        elif nan_policy == 'propagate':
            if a.ndim == 1 or n_vars <= 2:
                return SpearmanrResult(np.nan, np.nan)
            else:
                # Keep track of variables with NaNs, set the outputs to NaN
                # only for those variables
                variable_has_nan = np.isnan(a).any(axis=axisout)

    a_ranked = np.apply_along_axis(rankdata, axisout, a)
    rs = np.corrcoef(a_ranked, rowvar=axisout)
    dof = n_obs - 2  # degrees of freedom

    # rs can have elements equal to 1, so avoid zero division warnings
    with np.errstate(divide='ignore'):
        # clip the small negative values possibly caused by rounding
        # errors before taking the square root
        t = rs * np.sqrt((dof/((rs+1.0)*(1.0-rs))).clip(0))

    prob = 2 * distributions.t.sf(np.abs(t), dof)

    # For backwards compatibility, return scalars when comparing 2 columns
    if rs.shape == (2, 2):
        return SpearmanrResult(rs[1, 0], prob[1, 0])
    else:
        rs[variable_has_nan, :] = np.nan
        rs[:, variable_has_nan] = np.nan
        return SpearmanrResult(rs, prob)


PointbiserialrResult = namedtuple('PointbiserialrResult',
                                  ('correlation', 'pvalue'))


def pointbiserialr(x, y):
    r"""Calculate a point biserial correlation coefficient and its p-value.

    The point biserial correlation is used to measure the relationship
    between a binary variable, x, and a continuous variable, y. Like other
    correlation coefficients, this one varies between -1 and +1 with 0
    implying no correlation. Correlations of -1 or +1 imply a determinative
    relationship.

    This function uses a shortcut formula but produces the same result as
    `pearsonr`.

    Parameters
    ----------
    x : array_like of bools
        Input array.
    y : array_like
        Input array.

    Returns
    -------
    correlation : float
        R value.
    pvalue : float
        Two-sided p-value.

    Notes
    -----
    `pointbiserialr` uses a t-test with ``n-1`` degrees of freedom.
    It is equivalent to `pearsonr`.

    The value of the point-biserial correlation can be calculated from:

    .. math::

        r_{pb} = \frac{\overline{Y_{1}} -
                 \overline{Y_{0}}}{s_{y}}\sqrt{\frac{N_{1} N_{2}}{N (N - 1))}}

    Where :math:`Y_{0}` and :math:`Y_{1}` are means of the metric
    observations coded 0 and 1 respectively; :math:`N_{0}` and :math:`N_{1}`
    are number of observations coded 0 and 1 respectively; :math:`N` is the
    total number of observations and :math:`s_{y}` is the standard
    deviation of all the metric observations.

    A value of :math:`r_{pb}` that is significantly different from zero is
    completely equivalent to a significant difference in means between the two
    groups. Thus, an independent groups t Test with :math:`N-2` degrees of
    freedom may be used to test whether :math:`r_{pb}` is nonzero. The
    relation between the t-statistic for comparing two independent groups and
    :math:`r_{pb}` is given by:

    .. math::

        t = \sqrt{N - 2}\frac{r_{pb}}{\sqrt{1 - r^{2}_{pb}}}

    References
    ----------
    .. [1] J. Lev, "The Point Biserial Coefficient of Correlation", Ann. Math.
           Statist., Vol. 20, no.1, pp. 125-126, 1949.

    .. [2] R.F. Tate, "Correlation Between a Discrete and a Continuous
           Variable. Point-Biserial Correlation.", Ann. Math. Statist., Vol. 25,
           np. 3, pp. 603-607, 1954.

    .. [3] D. Kornbrot "Point Biserial Correlation", In Wiley StatsRef:
           Statistics Reference Online (eds N. Balakrishnan, et al.), 2014.
           :doi:`10.1002/9781118445112.stat06227`

    Examples
    --------
    >>> from scipy import stats
    >>> a = np.array([0, 0, 0, 1, 1, 1, 1])
    >>> b = np.arange(7)
    >>> stats.pointbiserialr(a, b)
    (0.8660254037844386, 0.011724811003954652)
    >>> stats.pearsonr(a, b)
    (0.86602540378443871, 0.011724811003954626)
    >>> np.corrcoef(a, b)
    array([[ 1.       ,  0.8660254],
           [ 0.8660254,  1.       ]])

    """
    rpb, prob = pearsonr(x, y)
    return PointbiserialrResult(rpb, prob)


KendalltauResult = namedtuple('KendalltauResult', ('correlation', 'pvalue'))


def kendalltau(x, y, initial_lexsort=None, nan_policy='propagate',
               method='auto', variant='b'):
    """Calculate Kendall's tau, a correlation measure for ordinal data.

    Kendall's tau is a measure of the correspondence between two rankings.
    Values close to 1 indicate strong agreement, and values close to -1
    indicate strong disagreement. This implements two variants of Kendall's
    tau: tau-b (the default) and tau-c (also known as Stuart's tau-c). These
    differ only in how they are normalized to lie within the range -1 to 1;
    the hypothesis tests (their p-values) are identical. Kendall's original
    tau-a is not implemented separately because both tau-b and tau-c reduce
    to tau-a in the absence of ties.

    Parameters
    ----------
    x, y : array_like
        Arrays of rankings, of the same shape. If arrays are not 1-D, they
        will be flattened to 1-D.
    initial_lexsort : bool, optional
        Unused (deprecated).
    nan_policy : {'propagate', 'raise', 'omit'}, optional
        Defines how to handle when input contains nan.
        The following options are available (default is 'propagate'):

          * 'propagate': returns nan
          * 'raise': throws an error
          * 'omit': performs the calculations ignoring nan values

    method : {'auto', 'asymptotic', 'exact'}, optional
        Defines which method is used to calculate the p-value [5]_.
        The following options are available (default is 'auto'):

          * 'auto': selects the appropriate method based on a trade-off
            between speed and accuracy
          * 'asymptotic': uses a normal approximation valid for large samples
          * 'exact': computes the exact p-value, but can only be used if no ties
            are present. As the sample size increases, the 'exact' computation
            time may grow and the result may lose some precision.

    variant: {'b', 'c'}, optional
        Defines which variant of Kendall's tau is returned. Default is 'b'.

    Returns
    -------
    correlation : float
       The tau statistic.
    pvalue : float
       The two-sided p-value for a hypothesis test whose null hypothesis is
       an absence of association, tau = 0.

    See Also
    --------
    spearmanr : Calculates a Spearman rank-order correlation coefficient.
    theilslopes : Computes the Theil-Sen estimator for a set of points (x, y).
    weightedtau : Computes a weighted version of Kendall's tau.

    Notes
    -----
    The definition of Kendall's tau that is used is [2]_::

      tau_b = (P - Q) / sqrt((P + Q + T) * (P + Q + U))

      tau_c = 2 (P - Q) / (n**2 * (m - 1) / m)

    where P is the number of concordant pairs, Q the number of discordant
    pairs, T the number of ties only in `x`, and U the number of ties only in
    `y`.  If a tie occurs for the same pair in both `x` and `y`, it is not
    added to either T or U. n is the total number of samples, and m is the
    number of unique values in either `x` or `y`, whichever is smaller.

    References
    ----------
    .. [1] Maurice G. Kendall, "A New Measure of Rank Correlation", Biometrika
           Vol. 30, No. 1/2, pp. 81-93, 1938.
    .. [2] Maurice G. Kendall, "The treatment of ties in ranking problems",
           Biometrika Vol. 33, No. 3, pp. 239-251. 1945.
    .. [3] Gottfried E. Noether, "Elements of Nonparametric Statistics", John
           Wiley & Sons, 1967.
    .. [4] Peter M. Fenwick, "A new data structure for cumulative frequency
           tables", Software: Practice and Experience, Vol. 24, No. 3,
           pp. 327-336, 1994.
    .. [5] Maurice G. Kendall, "Rank Correlation Methods" (4th Edition),
           Charles Griffin & Co., 1970.

    Examples
    --------
    >>> from scipy import stats
    >>> x1 = [12, 2, 1, 12, 2]
    >>> x2 = [1, 4, 7, 1, 0]
    >>> tau, p_value = stats.kendalltau(x1, x2)
    >>> tau
    -0.47140452079103173
    >>> p_value
    0.2827454599327748

    """
    x = np.asarray(x).ravel()
    y = np.asarray(y).ravel()

    if x.size != y.size:
        raise ValueError("All inputs to `kendalltau` must be of the same "
                         f"size, found x-size {x.size} and y-size {y.size}")
    elif not x.size or not y.size:
        # Return NaN if arrays are empty
        return KendalltauResult(np.nan, np.nan)

    # check both x and y
    cnx, npx = _contains_nan(x, nan_policy)
    cny, npy = _contains_nan(y, nan_policy)
    contains_nan = cnx or cny
    if npx == 'omit' or npy == 'omit':
        nan_policy = 'omit'

    if contains_nan and nan_policy == 'propagate':
        return KendalltauResult(np.nan, np.nan)

    elif contains_nan and nan_policy == 'omit':
        x = ma.masked_invalid(x)
        y = ma.masked_invalid(y)
        if variant == 'b':
            return mstats_basic.kendalltau(x, y, method=method, use_ties=True)
        else:
            raise ValueError("Only variant 'b' is supported for masked arrays")

    if initial_lexsort is not None:  # deprecate to drop!
        warnings.warn('"initial_lexsort" is gone!')

    def count_rank_tie(ranks):
        cnt = np.bincount(ranks).astype('int64', copy=False)
        cnt = cnt[cnt > 1]
        return ((cnt * (cnt - 1) // 2).sum(),
                (cnt * (cnt - 1.) * (cnt - 2)).sum(),
                (cnt * (cnt - 1.) * (2*cnt + 5)).sum())

    size = x.size
    perm = np.argsort(y)  # sort on y and convert y to dense ranks
    x, y = x[perm], y[perm]
    y = np.r_[True, y[1:] != y[:-1]].cumsum(dtype=np.intp)

    # stable sort on x and convert x to dense ranks
    perm = np.argsort(x, kind='mergesort')
    x, y = x[perm], y[perm]
    x = np.r_[True, x[1:] != x[:-1]].cumsum(dtype=np.intp)

    dis = _kendall_dis(x, y)  # discordant pairs

    obs = np.r_[True, (x[1:] != x[:-1]) | (y[1:] != y[:-1]), True]
    cnt = np.diff(np.nonzero(obs)[0]).astype('int64', copy=False)

    ntie = (cnt * (cnt - 1) // 2).sum()  # joint ties
    xtie, x0, x1 = count_rank_tie(x)     # ties in x, stats
    ytie, y0, y1 = count_rank_tie(y)     # ties in y, stats

    tot = (size * (size - 1)) // 2

    if xtie == tot or ytie == tot:
        return KendalltauResult(np.nan, np.nan)

    # Note that tot = con + dis + (xtie - ntie) + (ytie - ntie) + ntie
    #               = con + dis + xtie + ytie - ntie
    con_minus_dis = tot - xtie - ytie + ntie - 2 * dis
    if variant == 'b':
        tau = con_minus_dis / np.sqrt(tot - xtie) / np.sqrt(tot - ytie)
    elif variant == 'c':
        minclasses = min(len(set(x)), len(set(y)))
        tau = 2*con_minus_dis / (size**2 * (minclasses-1)/minclasses)
    else:
        raise ValueError(f"Unknown variant of the method chosen: {variant}. "
                         "variant must be 'b' or 'c'.")

    # Limit range to fix computational errors
    tau = min(1., max(-1., tau))

    # The p-value calculation is the same for all variants since the p-value
    # depends only on con_minus_dis.
    if method == 'exact' and (xtie != 0 or ytie != 0):
        raise ValueError("Ties found, exact method cannot be used.")

    if method == 'auto':
        if (xtie == 0 and ytie == 0) and (size <= 33 or
                                          min(dis, tot-dis) <= 1):
            method = 'exact'
        else:
            method = 'asymptotic'

    if xtie == 0 and ytie == 0 and method == 'exact':
        pvalue = mstats_basic._kendall_p_exact(size, min(dis, tot-dis))
    elif method == 'asymptotic':
        # con_minus_dis is approx normally distributed with this variance [3]_
        m = size * (size - 1.)
        var = ((m * (2*size + 5) - x1 - y1) / 18 +
               (2 * xtie * ytie) / m + x0 * y0 / (9 * m * (size - 2)))
        pvalue = (special.erfc(np.abs(con_minus_dis) /
                  np.sqrt(var) / np.sqrt(2)))
    else:
        raise ValueError(f"Unknown method {method} specified.  Use 'auto', "
                         "'exact' or 'asymptotic'.")

    return KendalltauResult(tau, pvalue)


WeightedTauResult = namedtuple('WeightedTauResult', ('correlation', 'pvalue'))


def weightedtau(x, y, rank=True, weigher=None, additive=True):
    r"""Compute a weighted version of Kendall's :math:`\tau`.

    The weighted :math:`\tau` is a weighted version of Kendall's
    :math:`\tau` in which exchanges of high weight are more influential than
    exchanges of low weight. The default parameters compute the additive
    hyperbolic version of the index, :math:`\tau_\mathrm h`, which has
    been shown to provide the best balance between important and
    unimportant elements [1]_.

    The weighting is defined by means of a rank array, which assigns a
    nonnegative rank to each element (higher importance ranks being
    associated with smaller values, e.g., 0 is the highest possible rank),
    and a weigher function, which assigns a weight based on the rank to
    each element. The weight of an exchange is then the sum or the product
    of the weights of the ranks of the exchanged elements. The default
    parameters compute :math:`\tau_\mathrm h`: an exchange between
    elements with rank :math:`r` and :math:`s` (starting from zero) has
    weight :math:`1/(r+1) + 1/(s+1)`.

    Specifying a rank array is meaningful only if you have in mind an
    external criterion of importance. If, as it usually happens, you do
    not have in mind a specific rank, the weighted :math:`\tau` is
    defined by averaging the values obtained using the decreasing
    lexicographical rank by (`x`, `y`) and by (`y`, `x`). This is the
    behavior with default parameters. Note that the convention used
    here for ranking (lower values imply higher importance) is opposite
    to that used by other SciPy statistical functions.

    Parameters
    ----------
    x, y : array_like
        Arrays of scores, of the same shape. If arrays are not 1-D, they will
        be flattened to 1-D.
    rank : array_like of ints or bool, optional
        A nonnegative rank assigned to each element. If it is None, the
        decreasing lexicographical rank by (`x`, `y`) will be used: elements of
        higher rank will be those with larger `x`-values, using `y`-values to
        break ties (in particular, swapping `x` and `y` will give a different
        result). If it is False, the element indices will be used
        directly as ranks. The default is True, in which case this
        function returns the average of the values obtained using the
        decreasing lexicographical rank by (`x`, `y`) and by (`y`, `x`).
    weigher : callable, optional
        The weigher function. Must map nonnegative integers (zero
        representing the most important element) to a nonnegative weight.
        The default, None, provides hyperbolic weighing, that is,
        rank :math:`r` is mapped to weight :math:`1/(r+1)`.
    additive : bool, optional
        If True, the weight of an exchange is computed by adding the
        weights of the ranks of the exchanged elements; otherwise, the weights
        are multiplied. The default is True.

    Returns
    -------
    correlation : float
       The weighted :math:`\tau` correlation index.
    pvalue : float
       Presently ``np.nan``, as the null statistics is unknown (even in the
       additive hyperbolic case).

    See Also
    --------
    kendalltau : Calculates Kendall's tau.
    spearmanr : Calculates a Spearman rank-order correlation coefficient.
    theilslopes : Computes the Theil-Sen estimator for a set of points (x, y).

    Notes
    -----
    This function uses an :math:`O(n \log n)`, mergesort-based algorithm
    [1]_ that is a weighted extension of Knight's algorithm for Kendall's
    :math:`\tau` [2]_. It can compute Shieh's weighted :math:`\tau` [3]_
    between rankings without ties (i.e., permutations) by setting
    `additive` and `rank` to False, as the definition given in [1]_ is a
    generalization of Shieh's.

    NaNs are considered the smallest possible score.

    .. versionadded:: 0.19.0

    References
    ----------
    .. [1] Sebastiano Vigna, "A weighted correlation index for rankings with
           ties", Proceedings of the 24th international conference on World
           Wide Web, pp. 1166-1176, ACM, 2015.
    .. [2] W.R. Knight, "A Computer Method for Calculating Kendall's Tau with
           Ungrouped Data", Journal of the American Statistical Association,
           Vol. 61, No. 314, Part 1, pp. 436-439, 1966.
    .. [3] Grace S. Shieh. "A weighted Kendall's tau statistic", Statistics &
           Probability Letters, Vol. 39, No. 1, pp. 17-24, 1998.

    Examples
    --------
    >>> from scipy import stats
    >>> x = [12, 2, 1, 12, 2]
    >>> y = [1, 4, 7, 1, 0]
    >>> tau, p_value = stats.weightedtau(x, y)
    >>> tau
    -0.56694968153682723
    >>> p_value
    nan
    >>> tau, p_value = stats.weightedtau(x, y, additive=False)
    >>> tau
    -0.62205716951801038

    NaNs are considered the smallest possible score:

    >>> x = [12, 2, 1, 12, 2]
    >>> y = [1, 4, 7, 1, np.nan]
    >>> tau, _ = stats.weightedtau(x, y)
    >>> tau
    -0.56694968153682723

    This is exactly Kendall's tau:

    >>> x = [12, 2, 1, 12, 2]
    >>> y = [1, 4, 7, 1, 0]
    >>> tau, _ = stats.weightedtau(x, y, weigher=lambda x: 1)
    >>> tau
    -0.47140452079103173

    >>> x = [12, 2, 1, 12, 2]
    >>> y = [1, 4, 7, 1, 0]
    >>> stats.weightedtau(x, y, rank=None)
    WeightedTauResult(correlation=-0.4157652301037516, pvalue=nan)
    >>> stats.weightedtau(y, x, rank=None)
    WeightedTauResult(correlation=-0.7181341329699028, pvalue=nan)

    """
    x = np.asarray(x).ravel()
    y = np.asarray(y).ravel()

    if x.size != y.size:
        raise ValueError("All inputs to `weightedtau` must be "
                         "of the same size, "
                         "found x-size %s and y-size %s" % (x.size, y.size))
    if not x.size:
        # Return NaN if arrays are empty
        return WeightedTauResult(np.nan, np.nan)

    # If there are NaNs we apply _toint64()
    if np.isnan(np.sum(x)):
        x = _toint64(x)
    if np.isnan(np.sum(y)):
        y = _toint64(y)

    # Reduce to ranks unsupported types
    if x.dtype != y.dtype:
        if x.dtype != np.int64:
            x = _toint64(x)
        if y.dtype != np.int64:
            y = _toint64(y)
    else:
        if x.dtype not in (np.int32, np.int64, np.float32, np.float64):
            x = _toint64(x)
            y = _toint64(y)

    if rank is True:
        return WeightedTauResult((
            _weightedrankedtau(x, y, None, weigher, additive) +
            _weightedrankedtau(y, x, None, weigher, additive)
            ) / 2, np.nan)

    if rank is False:
        rank = np.arange(x.size, dtype=np.intp)
    elif rank is not None:
        rank = np.asarray(rank).ravel()
        if rank.size != x.size:
            raise ValueError(
                "All inputs to `weightedtau` must be of the same size, "
                "found x-size %s and rank-size %s" % (x.size, rank.size)
            )

    return WeightedTauResult(_weightedrankedtau(x, y, rank, weigher, additive),
                             np.nan)


# FROM MGCPY: https://github.com/neurodata/mgcpy


class _ParallelP:
    """Helper function to calculate parallel p-value."""

    def __init__(self, x, y, random_states):
        self.x = x
        self.y = y
        self.random_states = random_states

    def __call__(self, index):
        order = self.random_states[index].permutation(self.y.shape[0])
        permy = self.y[order][:, order]

        # calculate permuted stats, store in null distribution
        perm_stat = _mgc_stat(self.x, permy)[0]

        return perm_stat


def _perm_test(x, y, stat, reps=1000, workers=-1, random_state=None):
    r"""Helper function that calculates the p-value. See below for uses.

    Parameters
    ----------
    x, y : ndarray
        `x` and `y` have shapes `(n, p)` and `(n, q)`.
    stat : float
        The sample test statistic.
    reps : int, optional
        The number of replications used to estimate the null when using the
        permutation test. The default is 1000 replications.
    workers : int or map-like callable, optional
        If `workers` is an int the population is subdivided into `workers`
        sections and evaluated in parallel (uses
        `multiprocessing.Pool <multiprocessing>`). Supply `-1` to use all cores
        available to the Process. Alternatively supply a map-like callable,
        such as `multiprocessing.Pool.map` for evaluating the population in
        parallel. This evaluation is carried out as `workers(func, iterable)`.
        Requires that `func` be pickleable.
    random_state : {None, int, `numpy.random.Generator`,
                    `numpy.random.RandomState`}, optional

        If `seed` is None (or `np.random`), the `numpy.random.RandomState`
        singleton is used.
        If `seed` is an int, a new ``RandomState`` instance is used,
        seeded with `seed`.
        If `seed` is already a ``Generator`` or ``RandomState`` instance then
        that instance is used.

    Returns
    -------
    pvalue : float
        The sample test p-value.
    null_dist : list
        The approximated null distribution.

    """
    # generate seeds for each rep (change to new parallel random number
    # capabilities in numpy >= 1.17+)
    random_state = check_random_state(random_state)
    random_states = [np.random.RandomState(rng_integers(random_state, 1 << 32,
                     size=4, dtype=np.uint32)) for _ in range(reps)]

    # parallelizes with specified workers over number of reps and set seeds
    parallelp = _ParallelP(x=x, y=y, random_states=random_states)
    with MapWrapper(workers) as mapwrapper:
        null_dist = np.array(list(mapwrapper(parallelp, range(reps))))

    # calculate p-value and significant permutation map through list
    pvalue = (null_dist >= stat).sum() / reps

    # correct for a p-value of 0. This is because, with bootstrapping
    # permutations, a p-value of 0 is incorrect
    if pvalue == 0:
        pvalue = 1 / reps

    return pvalue, null_dist


def _euclidean_dist(x):
    return cdist(x, x)


MGCResult = namedtuple('MGCResult', ('stat', 'pvalue', 'mgc_dict'))


def multiscale_graphcorr(x, y, compute_distance=_euclidean_dist, reps=1000,
                         workers=1, is_twosamp=False, random_state=None):
    r"""Computes the Multiscale Graph Correlation (MGC) test statistic.

    Specifically, for each point, MGC finds the :math:`k`-nearest neighbors for
    one property (e.g. cloud density), and the :math:`l`-nearest neighbors for
    the other property (e.g. grass wetness) [1]_. This pair :math:`(k, l)` is
    called the "scale". A priori, however, it is not know which scales will be
    most informative. So, MGC computes all distance pairs, and then efficiently
    computes the distance correlations for all scales. The local correlations
    illustrate which scales are relatively informative about the relationship.
    The key, therefore, to successfully discover and decipher relationships
    between disparate data modalities is to adaptively determine which scales
    are the most informative, and the geometric implication for the most
    informative scales. Doing so not only provides an estimate of whether the
    modalities are related, but also provides insight into how the
    determination was made. This is especially important in high-dimensional
    data, where simple visualizations do not reveal relationships to the
    unaided human eye. Characterizations of this implementation in particular
    have been derived from and benchmarked within in [2]_.

    Parameters
    ----------
    x, y : ndarray
        If ``x`` and ``y`` have shapes ``(n, p)`` and ``(n, q)`` where `n` is
        the number of samples and `p` and `q` are the number of dimensions,
        then the MGC independence test will be run.  Alternatively, ``x`` and
        ``y`` can have shapes ``(n, n)`` if they are distance or similarity
        matrices, and ``compute_distance`` must be sent to ``None``. If ``x``
        and ``y`` have shapes ``(n, p)`` and ``(m, p)``, an unpaired
        two-sample MGC test will be run.
    compute_distance : callable, optional
        A function that computes the distance or similarity among the samples
        within each data matrix. Set to ``None`` if ``x`` and ``y`` are
        already distance matrices. The default uses the euclidean norm metric.
        If you are calling a custom function, either create the distance
        matrix before-hand or create a function of the form
        ``compute_distance(x)`` where `x` is the data matrix for which
        pairwise distances are calculated.
    reps : int, optional
        The number of replications used to estimate the null when using the
        permutation test. The default is ``1000``.
    workers : int or map-like callable, optional
        If ``workers`` is an int the population is subdivided into ``workers``
        sections and evaluated in parallel (uses ``multiprocessing.Pool
        <multiprocessing>``). Supply ``-1`` to use all cores available to the
        Process. Alternatively supply a map-like callable, such as
        ``multiprocessing.Pool.map`` for evaluating the p-value in parallel.
        This evaluation is carried out as ``workers(func, iterable)``.
        Requires that `func` be pickleable. The default is ``1``.
    is_twosamp : bool, optional
        If `True`, a two sample test will be run. If ``x`` and ``y`` have
        shapes ``(n, p)`` and ``(m, p)``, this optional will be overriden and
        set to ``True``. Set to ``True`` if ``x`` and ``y`` both have shapes
        ``(n, p)`` and a two sample test is desired. The default is ``False``.
        Note that this will not run if inputs are distance matrices.
    random_state : {None, int, `numpy.random.Generator`,
                    `numpy.random.RandomState`}, optional

        If `seed` is None (or `np.random`), the `numpy.random.RandomState`
        singleton is used.
        If `seed` is an int, a new ``RandomState`` instance is used,
        seeded with `seed`.
        If `seed` is already a ``Generator`` or ``RandomState`` instance then
        that instance is used.

    Returns
    -------
    stat : float
        The sample MGC test statistic within `[-1, 1]`.
    pvalue : float
        The p-value obtained via permutation.
    mgc_dict : dict
        Contains additional useful additional returns containing the following
        keys:

            - mgc_map : ndarray
                A 2D representation of the latent geometry of the relationship.
                of the relationship.
            - opt_scale : (int, int)
                The estimated optimal scale as a `(x, y)` pair.
            - null_dist : list
                The null distribution derived from the permuted matrices

    See Also
    --------
    pearsonr : Pearson correlation coefficient and p-value for testing
               non-correlation.
    kendalltau : Calculates Kendall's tau.
    spearmanr : Calculates a Spearman rank-order correlation coefficient.

    Notes
    -----
    A description of the process of MGC and applications on neuroscience data
    can be found in [1]_. It is performed using the following steps:

    #. Two distance matrices :math:`D^X` and :math:`D^Y` are computed and
       modified to be mean zero columnwise. This results in two
       :math:`n \times n` distance matrices :math:`A` and :math:`B` (the
       centering and unbiased modification) [3]_.

    #. For all values :math:`k` and :math:`l` from :math:`1, ..., n`,

       * The :math:`k`-nearest neighbor and :math:`l`-nearest neighbor graphs
         are calculated for each property. Here, :math:`G_k (i, j)` indicates
         the :math:`k`-smallest values of the :math:`i`-th row of :math:`A`
         and :math:`H_l (i, j)` indicates the :math:`l` smallested values of
         the :math:`i`-th row of :math:`B`

       * Let :math:`\circ` denotes the entry-wise matrix product, then local
         correlations are summed and normalized using the following statistic:

    .. math::

        c^{kl} = \frac{\sum_{ij} A G_k B H_l}
                      {\sqrt{\sum_{ij} A^2 G_k \times \sum_{ij} B^2 H_l}}

    #. The MGC test statistic is the smoothed optimal local correlation of
       :math:`\{ c^{kl} \}`. Denote the smoothing operation as :math:`R(\cdot)`
       (which essentially set all isolated large correlations) as 0 and
       connected large correlations the same as before, see [3]_.) MGC is,

    .. math::

        MGC_n (x, y) = \max_{(k, l)} R \left(c^{kl} \left( x_n, y_n \right)
                                                    \right)

    The test statistic returns a value between :math:`(-1, 1)` since it is
    normalized.

    The p-value returned is calculated using a permutation test. This process
    is completed by first randomly permuting :math:`y` to estimate the null
    distribution and then calculating the probability of observing a test
    statistic, under the null, at least as extreme as the observed test
    statistic.

    MGC requires at least 5 samples to run with reliable results. It can also
    handle high-dimensional data sets.
    In addition, by manipulating the input data matrices, the two-sample
    testing problem can be reduced to the independence testing problem [4]_.
    Given sample data :math:`U` and :math:`V` of sizes :math:`p \times n`
    :math:`p \times m`, data matrix :math:`X` and :math:`Y` can be created as
    follows:

    .. math::

        X = [U | V] \in \mathcal{R}^{p \times (n + m)}
        Y = [0_{1 \times n} | 1_{1 \times m}] \in \mathcal{R}^{(n + m)}

    Then, the MGC statistic can be calculated as normal. This methodology can
    be extended to similar tests such as distance correlation [4]_.

    .. versionadded:: 1.4.0

    References
    ----------
    .. [1] Vogelstein, J. T., Bridgeford, E. W., Wang, Q., Priebe, C. E.,
           Maggioni, M., & Shen, C. (2019). Discovering and deciphering
           relationships across disparate data modalities. ELife.
    .. [2] Panda, S., Palaniappan, S., Xiong, J., Swaminathan, A.,
           Ramachandran, S., Bridgeford, E. W., ... Vogelstein, J. T. (2019).
           mgcpy: A Comprehensive High Dimensional Independence Testing Python
           Package. :arXiv:`1907.02088`
    .. [3] Shen, C., Priebe, C.E., & Vogelstein, J. T. (2019). From distance
           correlation to multiscale graph correlation. Journal of the American
           Statistical Association.
    .. [4] Shen, C. & Vogelstein, J. T. (2018). The Exact Equivalence of
           Distance and Kernel Methods for Hypothesis Testing.
           :arXiv:`1806.05514`

    Examples
    --------
    >>> from scipy.stats import multiscale_graphcorr
    >>> x = np.arange(100)
    >>> y = x
    >>> stat, pvalue, _ = multiscale_graphcorr(x, y, workers=-1)
    >>> '%.1f, %.3f' % (stat, pvalue)
    '1.0, 0.001'

    Alternatively,

    >>> x = np.arange(100)
    >>> y = x
    >>> mgc = multiscale_graphcorr(x, y)
    >>> '%.1f, %.3f' % (mgc.stat, mgc.pvalue)
    '1.0, 0.001'

    To run an unpaired two-sample test,

    >>> x = np.arange(100)
    >>> y = np.arange(79)
    >>> mgc = multiscale_graphcorr(x, y)
    >>> '%.3f, %.2f' % (mgc.stat, mgc.pvalue)  # doctest: +SKIP
    '0.033, 0.02'

    or, if shape of the inputs are the same,

    >>> x = np.arange(100)
    >>> y = x
    >>> mgc = multiscale_graphcorr(x, y, is_twosamp=True)
    >>> '%.3f, %.1f' % (mgc.stat, mgc.pvalue)  # doctest: +SKIP
    '-0.008, 1.0'

    """
    if not isinstance(x, np.ndarray) or not isinstance(y, np.ndarray):
        raise ValueError("x and y must be ndarrays")

    # convert arrays of type (n,) to (n, 1)
    if x.ndim == 1:
        x = x[:, np.newaxis]
    elif x.ndim != 2:
        raise ValueError("Expected a 2-D array `x`, found shape "
                         "{}".format(x.shape))
    if y.ndim == 1:
        y = y[:, np.newaxis]
    elif y.ndim != 2:
        raise ValueError("Expected a 2-D array `y`, found shape "
                         "{}".format(y.shape))

    nx, px = x.shape
    ny, py = y.shape

    # check for NaNs
    _contains_nan(x, nan_policy='raise')
    _contains_nan(y, nan_policy='raise')

    # check for positive or negative infinity and raise error
    if np.sum(np.isinf(x)) > 0 or np.sum(np.isinf(y)) > 0:
        raise ValueError("Inputs contain infinities")

    if nx != ny:
        if px == py:
            # reshape x and y for two sample testing
            is_twosamp = True
        else:
            raise ValueError("Shape mismatch, x and y must have shape [n, p] "
                             "and [n, q] or have shape [n, p] and [m, p].")

    if nx < 5 or ny < 5:
        raise ValueError("MGC requires at least 5 samples to give reasonable "
                         "results.")

    # convert x and y to float
    x = x.astype(np.float64)
    y = y.astype(np.float64)

    # check if compute_distance_matrix if a callable()
    if not callable(compute_distance) and compute_distance is not None:
        raise ValueError("Compute_distance must be a function.")

    # check if number of reps exists, integer, or > 0 (if under 1000 raises
    # warning)
    if not isinstance(reps, int) or reps < 0:
        raise ValueError("Number of reps must be an integer greater than 0.")
    elif reps < 1000:
        msg = ("The number of replications is low (under 1000), and p-value "
               "calculations may be unreliable. Use the p-value result, with "
               "caution!")
        warnings.warn(msg, RuntimeWarning)

    if is_twosamp:
        if compute_distance is None:
            raise ValueError("Cannot run if inputs are distance matrices")
        x, y = _two_sample_transform(x, y)

    if compute_distance is not None:
        # compute distance matrices for x and y
        x = compute_distance(x)
        y = compute_distance(y)

    # calculate MGC stat
    stat, stat_dict = _mgc_stat(x, y)
    stat_mgc_map = stat_dict["stat_mgc_map"]
    opt_scale = stat_dict["opt_scale"]

    # calculate permutation MGC p-value
    pvalue, null_dist = _perm_test(x, y, stat, reps=reps, workers=workers,
                                   random_state=random_state)

    # save all stats (other than stat/p-value) in dictionary
    mgc_dict = {"mgc_map": stat_mgc_map,
                "opt_scale": opt_scale,
                "null_dist": null_dist}

    return MGCResult(stat, pvalue, mgc_dict)


def _mgc_stat(distx, disty):
    r"""Helper function that calculates the MGC stat. See above for use.

    Parameters
    ----------
    x, y : ndarray
        `x` and `y` have shapes `(n, p)` and `(n, q)` or `(n, n)` and `(n, n)`
        if distance matrices.

    Returns
    -------
    stat : float
        The sample MGC test statistic within `[-1, 1]`.
    stat_dict : dict
        Contains additional useful additional returns containing the following
        keys:

            - stat_mgc_map : ndarray
                MGC-map of the statistics.
            - opt_scale : (float, float)
                The estimated optimal scale as a `(x, y)` pair.

    """
    # calculate MGC map and optimal scale
    stat_mgc_map = _local_correlations(distx, disty, global_corr='mgc')

    n, m = stat_mgc_map.shape
    if m == 1 or n == 1:
        # the global scale at is the statistic calculated at maximial nearest
        # neighbors. There is not enough local scale to search over, so
        # default to global scale
        stat = stat_mgc_map[m - 1][n - 1]
        opt_scale = m * n
    else:
        samp_size = len(distx) - 1

        # threshold to find connected region of significant local correlations
        sig_connect = _threshold_mgc_map(stat_mgc_map, samp_size)

        # maximum within the significant region
        stat, opt_scale = _smooth_mgc_map(sig_connect, stat_mgc_map)

    stat_dict = {"stat_mgc_map": stat_mgc_map,
                 "opt_scale": opt_scale}

    return stat, stat_dict


def _threshold_mgc_map(stat_mgc_map, samp_size):
    r"""
    Finds a connected region of significance in the MGC-map by thresholding.

    Parameters
    ----------
    stat_mgc_map : ndarray
        All local correlations within `[-1,1]`.
    samp_size : int
        The sample size of original data.

    Returns
    -------
    sig_connect : ndarray
        A binary matrix with 1's indicating the significant region.

    """
    m, n = stat_mgc_map.shape

    # 0.02 is simply an empirical threshold, this can be set to 0.01 or 0.05
    # with varying levels of performance. Threshold is based on a beta
    # approximation.
    per_sig = 1 - (0.02 / samp_size)  # Percentile to consider as significant
    threshold = samp_size * (samp_size - 3)/4 - 1/2  # Beta approximation
    threshold = distributions.beta.ppf(per_sig, threshold, threshold) * 2 - 1

    # the global scale at is the statistic calculated at maximial nearest
    # neighbors. Threshold is the maximium on the global and local scales
    threshold = max(threshold, stat_mgc_map[m - 1][n - 1])

    # find the largest connected component of significant correlations
    sig_connect = stat_mgc_map > threshold
    if np.sum(sig_connect) > 0:
        sig_connect, _ = measurements.label(sig_connect)
        _, label_counts = np.unique(sig_connect, return_counts=True)

        # skip the first element in label_counts, as it is count(zeros)
        max_label = np.argmax(label_counts[1:]) + 1
        sig_connect = sig_connect == max_label
    else:
        sig_connect = np.array([[False]])

    return sig_connect


def _smooth_mgc_map(sig_connect, stat_mgc_map):
    """Finds the smoothed maximal within the significant region R.

    If area of R is too small it returns the last local correlation. Otherwise,
    returns the maximum within significant_connected_region.

    Parameters
    ----------
    sig_connect: ndarray
        A binary matrix with 1's indicating the significant region.
    stat_mgc_map: ndarray
        All local correlations within `[-1, 1]`.

    Returns
    -------
    stat : float
        The sample MGC statistic within `[-1, 1]`.
    opt_scale: (float, float)
        The estimated optimal scale as an `(x, y)` pair.

    """
    m, n = stat_mgc_map.shape

    # the global scale at is the statistic calculated at maximial nearest
    # neighbors. By default, statistic and optimal scale are global.
    stat = stat_mgc_map[m - 1][n - 1]
    opt_scale = [m, n]

    if np.linalg.norm(sig_connect) != 0:
        # proceed only when the connected region's area is sufficiently large
        # 0.02 is simply an empirical threshold, this can be set to 0.01 or 0.05
        # with varying levels of performance
        if np.sum(sig_connect) >= np.ceil(0.02 * max(m, n)) * min(m, n):
            max_corr = max(stat_mgc_map[sig_connect])

            # find all scales within significant_connected_region that maximize
            # the local correlation
            max_corr_index = np.where((stat_mgc_map >= max_corr) & sig_connect)

            if max_corr >= stat:
                stat = max_corr

                k, l = max_corr_index
                one_d_indices = k * n + l  # 2D to 1D indexing
                k = np.max(one_d_indices) // n
                l = np.max(one_d_indices) % n
                opt_scale = [k+1, l+1]  # adding 1s to match R indexing

    return stat, opt_scale


def _two_sample_transform(u, v):
    """Helper function that concatenates x and y for two sample MGC stat.

    See above for use.

    Parameters
    ----------
    u, v : ndarray
        `u` and `v` have shapes `(n, p)` and `(m, p)`.

    Returns
    -------
    x : ndarray
        Concatenate `u` and `v` along the `axis = 0`. `x` thus has shape
        `(2n, p)`.
    y : ndarray
        Label matrix for `x` where 0 refers to samples that comes from `u` and
        1 refers to samples that come from `v`. `y` thus has shape `(2n, 1)`.

    """
    nx = u.shape[0]
    ny = v.shape[0]
    x = np.concatenate([u, v], axis=0)
    y = np.concatenate([np.zeros(nx), np.ones(ny)], axis=0).reshape(-1, 1)
    return x, y


#####################################
#       INFERENTIAL STATISTICS      #
#####################################

Ttest_1sampResult = namedtuple('Ttest_1sampResult', ('statistic', 'pvalue'))


def ttest_1samp(a, popmean, axis=0, nan_policy='propagate',
                alternative="two-sided"):
    """Calculate the T-test for the mean of ONE group of scores.

    This is a two-sided test for the null hypothesis that the expected value
    (mean) of a sample of independent observations `a` is equal to the given
    population mean, `popmean`.

    Parameters
    ----------
    a : array_like
        Sample observation.
    popmean : float or array_like
        Expected value in null hypothesis. If array_like, then it must have the
        same shape as `a` excluding the axis dimension.
    axis : int or None, optional
        Axis along which to compute test; default is 0. If None, compute over
        the whole array `a`.
    nan_policy : {'propagate', 'raise', 'omit'}, optional
        Defines how to handle when input contains nan.
        The following options are available (default is 'propagate'):

          * 'propagate': returns nan
          * 'raise': throws an error
          * 'omit': performs the calculations ignoring nan values
    alternative : {'two-sided', 'less', 'greater'}, optional
        Defines the alternative hypothesis.
        The following options are available (default is 'two-sided'):

          * 'two-sided'
          * 'less': one-sided
          * 'greater': one-sided

        .. versionadded:: 1.6.0

    Returns
    -------
    statistic : float or array
        t-statistic.
    pvalue : float or array
        Two-sided p-value.

    Examples
    --------
    >>> from scipy import stats

    >>> np.random.seed(7654567)  # fix seed to get the same result
    >>> rvs = stats.norm.rvs(loc=5, scale=10, size=(50,2))

    Test if mean of random sample is equal to true mean, and different mean.
    We reject the null hypothesis in the second case and don't reject it in
    the first case.

    >>> stats.ttest_1samp(rvs,5.0)
    (array([-0.68014479, -0.04323899]), array([ 0.49961383,  0.96568674]))
    >>> stats.ttest_1samp(rvs,0.0)
    (array([ 2.77025808,  4.11038784]), array([ 0.00789095,  0.00014999]))

    Examples using axis and non-scalar dimension for population mean.

    >>> result = stats.ttest_1samp(rvs, [5.0, 0.0])
    >>> result.statistic
    array([-0.68014479,  4.11038784]),
    >>> result.pvalue
    array([4.99613833e-01, 1.49986458e-04])

    >>> result = stats.ttest_1samp(rvs.T, [5.0, 0.0], axis=1)
    >>> result.statistic
    array([-0.68014479,  4.11038784])
    >>> result.pvalue
    array([4.99613833e-01, 1.49986458e-04])

    >>> result = stats.ttest_1samp(rvs, [[5.0], [0.0]])
    >>> result.statistic
    array([[-0.68014479, -0.04323899],
           [ 2.77025808,  4.11038784]])
    >>> result.pvalue
    array([[4.99613833e-01, 9.65686743e-01],
           [7.89094663e-03, 1.49986458e-04]])

    """
    a, axis = _chk_asarray(a, axis)

    contains_nan, nan_policy = _contains_nan(a, nan_policy)

    if contains_nan and nan_policy == 'omit':
        if alternative != 'two-sided':
            raise ValueError("nan-containing/masked inputs with "
                             "nan_policy='omit' are currently not "
                             "supported by one-sided alternatives.")
        a = ma.masked_invalid(a)
        return mstats_basic.ttest_1samp(a, popmean, axis)

    n = a.shape[axis]
    df = n - 1

    d = np.mean(a, axis) - popmean
    v = np.var(a, axis, ddof=1)
    denom = np.sqrt(v / n)

    with np.errstate(divide='ignore', invalid='ignore'):
        t = np.divide(d, denom)
    t, prob = _ttest_finish(df, t, alternative)

    return Ttest_1sampResult(t, prob)


def _ttest_finish(df, t, alternative):
    """Common code between all 3 t-test functions."""
    if alternative == 'less':
        prob = distributions.t.cdf(t, df)
    elif alternative == 'greater':
        prob = distributions.t.sf(t, df)
    elif alternative == 'two-sided':
        prob = 2 * distributions.t.sf(np.abs(t), df)
    else:
        raise ValueError("alternative must be "
                         "'less', 'greater' or 'two-sided'")

    if t.ndim == 0:
        t = t[()]

    return t, prob


def _ttest_ind_from_stats(mean1, mean2, denom, df, alternative):

    d = mean1 - mean2
    with np.errstate(divide='ignore', invalid='ignore'):
        t = np.divide(d, denom)
    t, prob = _ttest_finish(df, t, alternative)

    return (t, prob)


def _unequal_var_ttest_denom(v1, n1, v2, n2):
    vn1 = v1 / n1
    vn2 = v2 / n2
    with np.errstate(divide='ignore', invalid='ignore'):
        df = (vn1 + vn2)**2 / (vn1**2 / (n1 - 1) + vn2**2 / (n2 - 1))

    # If df is undefined, variances are zero (assumes n1 > 0 & n2 > 0).
    # Hence it doesn't matter what df is as long as it's not NaN.
    df = np.where(np.isnan(df), 1, df)
    denom = np.sqrt(vn1 + vn2)
    return df, denom


def _equal_var_ttest_denom(v1, n1, v2, n2):
    df = n1 + n2 - 2.0
    svar = ((n1 - 1) * v1 + (n2 - 1) * v2) / df
    denom = np.sqrt(svar * (1.0 / n1 + 1.0 / n2))
    return df, denom


Ttest_indResult = namedtuple('Ttest_indResult', ('statistic', 'pvalue'))


def ttest_ind_from_stats(mean1, std1, nobs1, mean2, std2, nobs2,
                         equal_var=True, alternative="two-sided"):
    r"""
    T-test for means of two independent samples from descriptive statistics.

    This is a two-sided test for the null hypothesis that two independent
    samples have identical average (expected) values.

    Parameters
    ----------
    mean1 : array_like
        The mean(s) of sample 1.
    std1 : array_like
        The standard deviation(s) of sample 1.
    nobs1 : array_like
        The number(s) of observations of sample 1.
    mean2 : array_like
        The mean(s) of sample 2.
    std2 : array_like
        The standard deviations(s) of sample 2.
    nobs2 : array_like
        The number(s) of observations of sample 2.
    equal_var : bool, optional
        If True (default), perform a standard independent 2 sample test
        that assumes equal population variances [1]_.
        If False, perform Welch's t-test, which does not assume equal
        population variance [2]_.
    alternative : {'two-sided', 'less', 'greater'}, optional
        Defines the alternative hypothesis.
        The following options are available (default is 'two-sided'):

          * 'two-sided'
          * 'less': one-sided
          * 'greater': one-sided

        .. versionadded:: 1.6.0

    Returns
    -------
    statistic : float or array
        The calculated t-statistics.
    pvalue : float or array
        The two-tailed p-value.

    See Also
    --------
    scipy.stats.ttest_ind

    Notes
    -----
    .. versionadded:: 0.16.0

    References
    ----------
    .. [1] https://en.wikipedia.org/wiki/T-test#Independent_two-sample_t-test

    .. [2] https://en.wikipedia.org/wiki/Welch%27s_t-test

    Examples
    --------
    Suppose we have the summary data for two samples, as follows::

                         Sample   Sample
                   Size   Mean   Variance
        Sample 1    13    15.0     87.5
        Sample 2    11    12.0     39.0

    Apply the t-test to this data (with the assumption that the population
    variances are equal):

    >>> from scipy.stats import ttest_ind_from_stats
    >>> ttest_ind_from_stats(mean1=15.0, std1=np.sqrt(87.5), nobs1=13,
    ...                      mean2=12.0, std2=np.sqrt(39.0), nobs2=11)
    Ttest_indResult(statistic=0.9051358093310269, pvalue=0.3751996797581487)

    For comparison, here is the data from which those summary statistics
    were taken.  With this data, we can compute the same result using
    `scipy.stats.ttest_ind`:

    >>> a = np.array([1, 3, 4, 6, 11, 13, 15, 19, 22, 24, 25, 26, 26])
    >>> b = np.array([2, 4, 6, 9, 11, 13, 14, 15, 18, 19, 21])
    >>> from scipy.stats import ttest_ind
    >>> ttest_ind(a, b)
    Ttest_indResult(statistic=0.905135809331027, pvalue=0.3751996797581486)

    Suppose we instead have binary data and would like to apply a t-test to
    compare the proportion of 1s in two independent groups::

                          Number of    Sample     Sample
                    Size    ones        Mean     Variance
        Sample 1    150      30         0.2        0.16
        Sample 2    200      45         0.225      0.174375

    The sample mean :math:`\hat{p}` is the proportion of ones in the sample
    and the variance for a binary observation is estimated by
    :math:`\hat{p}(1-\hat{p})`.

    >>> ttest_ind_from_stats(mean1=0.2, std1=np.sqrt(0.16), nobs1=150,
    ...                      mean2=0.225, std2=np.sqrt(0.17437), nobs2=200)
    Ttest_indResult(statistic=-0.564327545549774, pvalue=0.5728947691244874)

    For comparison, we could compute the t statistic and p-value using
    arrays of 0s and 1s and `scipy.stat.ttest_ind`, as above.

    >>> group1 = np.array([1]*30 + [0]*(150-30))
    >>> group2 = np.array([1]*45 + [0]*(200-45))
    >>> ttest_ind(group1, group2)
    Ttest_indResult(statistic=-0.5627179589855622, pvalue=0.573989277115258)

    """
    mean1 = np.asarray(mean1)
    std1 = np.asarray(std1)
    mean2 = np.asarray(mean2)
    std2 = np.asarray(std2)
    if equal_var:
        df, denom = _equal_var_ttest_denom(std1**2, nobs1, std2**2, nobs2)
    else:
        df, denom = _unequal_var_ttest_denom(std1**2, nobs1,
                                             std2**2, nobs2)

    res = _ttest_ind_from_stats(mean1, mean2, denom, df, alternative)
    return Ttest_indResult(*res)


def _ttest_nans(a, b, axis, namedtuple_type):
    """
    Generate an array of `nan`, with shape determined by `a`, `b` and `axis`.

    This function is used by ttest_ind and ttest_rel to create the return
    value when one of the inputs has size 0.

    The shapes of the arrays are determined by dropping `axis` from the
    shapes of `a` and `b` and broadcasting what is left.

    The return value is a named tuple of the type given in `namedtuple_type`.

    Examples
    --------
    >>> a = np.zeros((9, 2))
    >>> b = np.zeros((5, 1))
    >>> _ttest_nans(a, b, 0, Ttest_indResult)
    Ttest_indResult(statistic=array([nan, nan]), pvalue=array([nan, nan]))

    >>> a = np.zeros((3, 0, 9))
    >>> b = np.zeros((1, 10))
    >>> stat, p = _ttest_nans(a, b, -1, Ttest_indResult)
    >>> stat
    array([], shape=(3, 0), dtype=float64)
    >>> p
    array([], shape=(3, 0), dtype=float64)

    >>> a = np.zeros(10)
    >>> b = np.zeros(7)
    >>> _ttest_nans(a, b, 0, Ttest_indResult)
    Ttest_indResult(statistic=nan, pvalue=nan)

    """
    shp = _broadcast_shapes_with_dropped_axis(a, b, axis)
    if len(shp) == 0:
        t = np.nan
        p = np.nan
    else:
        t = np.full(shp, fill_value=np.nan)
        p = t.copy()
    return namedtuple_type(t, p)


def ttest_ind(a, b, axis=0, equal_var=True, nan_policy='propagate',
              permutations=None, random_state=None, alternative="two-sided"):
    """
    Calculate the T-test for the means of *two independent* samples of scores.

    This is a two-sided test for the null hypothesis that 2 independent samples
    have identical average (expected) values. This test assumes that the
    populations have identical variances by default.

    Parameters
    ----------
    a, b : array_like
        The arrays must have the same shape, except in the dimension
        corresponding to `axis` (the first, by default).
    axis : int or None, optional
        Axis along which to compute test. If None, compute over the whole
        arrays, `a`, and `b`.
    equal_var : bool, optional
        If True (default), perform a standard independent 2 sample test
        that assumes equal population variances [1]_.
        If False, perform Welch's t-test, which does not assume equal
        population variance [2]_.

        .. versionadded:: 0.11.0

    nan_policy : {'propagate', 'raise', 'omit'}, optional
        Defines how to handle when input contains nan.
        The following options are available (default is 'propagate'):

          * 'propagate': returns nan
          * 'raise': throws an error
          * 'omit': performs the calculations ignoring nan values

        The 'omit' option is not currently available for permutation tests or
        one-sided asympyotic tests.

    permutations : int or None (default), optional
        The number of random permutations that will be used to estimate
        p-values using a permutation test. If `permutations` equals or exceeds
        the number of distinct permutations, an exact test is performed
        instead (i.e. each distinct permutation is used exactly once).
        If None (default), use the t-distribution to calculate p-values.

        .. versionadded:: 1.7.0

    random_state : {None, int, `numpy.random.Generator`,
            `numpy.random.RandomState`}, optional

        If `seed` is None (or `np.random`), the `numpy.random.RandomState`
        singleton is used.
        If `seed` is an int, a new ``RandomState`` instance is used,
        seeded with `seed`.
        If `seed` is already a ``Generator`` or ``RandomState`` instance then
        that instance is used.

        Pseudorandom number generator state used to generate permutations
        (used only when `permutations` is not None).

        .. versionadded:: 1.7.0

    alternative : {'two-sided', 'less', 'greater'}, optional
        Defines the alternative hypothesis.
        The following options are available (default is 'two-sided'):

          * 'two-sided'
          * 'less': one-sided
          * 'greater': one-sided

        .. versionadded:: 1.6.0

    Returns
    -------
    statistic : float or array
        The calculated t-statistic.
    pvalue : float or array
        The two-tailed p-value.

    Notes
    -----
    Suppose we observe two independent samples, e.g. flower petal lengths, and
    we are considering whether the two samples were drawn from the same
    population (e.g. the same species of flower or two species with similar
    petal characteristics) or two different populations.

    The t-test quantifies the difference between the arithmetic means
    of the two samples. The p-value quantifies the probability of observing
    as or more extreme values assuming the null hypothesis, that the
    samples are drawn from populations with the same population means, is true.
    A p-value larger than a chosen threshold (e.g. 5% or 1%) indicates that
    our observation is not so unlikely to have occurred by chance. Therefore,
    we do not reject the null hypothesis of equal population means.
    If the p-value is smaller than our threshold, then we have evidence
    against the null hypothesis of equal population means.

    By default, the p-value is determined by comparing the t-statistic of the
    observed data against a theoretical t-distribution, which assumes that the
    populations are normally distributed.
    When ``1 < permutations < factorial(n)``, where ``n`` is the total
    number of data, the data are randomly assigned to either group `a`
    or `b`, and the t-statistic is calculated. This process is performed
    repeatedly (`permutation` times), generating a distribution of the
    t-statistic under the null hypothesis, and the t-statistic of the observed
    data is compared to this distribution to determine the p-value. When
    ``permutations >= factorial(n)``, an exact test is performed: the data are
    permuted within and between the groups in each distinct way exactly once.

    The permutation test can be computationally expensive and not necessarily
    more accurate than the analytical test, but it does not make strong
    assumptions about the shape of the underlying distribution.

    References
    ----------
    .. [1] https://en.wikipedia.org/wiki/T-test#Independent_two-sample_t-test

    .. [2] https://en.wikipedia.org/wiki/Welch%27s_t-test

    .. [3] http://en.wikipedia.org/wiki/Resampling_%28statistics%29

    Examples
    --------
    >>> from scipy import stats
    >>> np.random.seed(12345678)

    Test with sample with identical means:

    >>> rvs1 = stats.norm.rvs(loc=5, scale=10, size=500)
    >>> rvs2 = stats.norm.rvs(loc=5, scale=10, size=500)
    >>> stats.ttest_ind(rvs1, rvs2)
    (0.26833823296239279, 0.78849443369564776)
    >>> stats.ttest_ind(rvs1, rvs2, equal_var=False)
    (0.26833823296239279, 0.78849452749500748)

    `ttest_ind` underestimates p for unequal variances:

    >>> rvs3 = stats.norm.rvs(loc=5, scale=20, size=500)
    >>> stats.ttest_ind(rvs1, rvs3)
    (-0.46580283298287162, 0.64145827413436174)
    >>> stats.ttest_ind(rvs1, rvs3, equal_var=False)
    (-0.46580283298287162, 0.64149646246569292)

    When ``n1 != n2``, the equal variance t-statistic is no longer equal to the
    unequal variance t-statistic:

    >>> rvs4 = stats.norm.rvs(loc=5, scale=20, size=100)
    >>> stats.ttest_ind(rvs1, rvs4)
    (-0.99882539442782481, 0.3182832709103896)
    >>> stats.ttest_ind(rvs1, rvs4, equal_var=False)
    (-0.69712570584654099, 0.48716927725402048)

    T-test with different means, variance, and n:

    >>> rvs5 = stats.norm.rvs(loc=8, scale=20, size=100)
    >>> stats.ttest_ind(rvs1, rvs5)
    (-1.4679669854490653, 0.14263895620529152)
    >>> stats.ttest_ind(rvs1, rvs5, equal_var=False)
    (-0.94365973617132992, 0.34744170334794122)

    When performing a permutation test, more permutations typically yields
    more accurate results. Use a ``np.random.Generator`` to ensure
    reproducibility:

    >>> stats.ttest_ind(rvs1, rvs5, permutations=10000,
    ...                 random_state=np.random.default_rng(12345))
    (-1.467966985449, 0.14)

    """
    a, b, axis = _chk2_asarray(a, b, axis)

    # check both a and b
    cna, npa = _contains_nan(a, nan_policy)
    cnb, npb = _contains_nan(b, nan_policy)
    contains_nan = cna or cnb
    if npa == 'omit' or npb == 'omit':
        nan_policy = 'omit'

    if contains_nan and nan_policy == 'omit':
        if permutations or alternative != 'two-sided':
            raise ValueError("nan-containing/masked inputs with "
                             "nan_policy='omit' are currently not "
                             "supported by permutation tests or one-sided"
                             "asymptotic tests.")
        a = ma.masked_invalid(a)
        b = ma.masked_invalid(b)
        return mstats_basic.ttest_ind(a, b, axis, equal_var)

    if a.size == 0 or b.size == 0:
        return _ttest_nans(a, b, axis, Ttest_indResult)

    if permutations:
        if int(permutations) != permutations or permutations < 0:
            raise ValueError("Permutations must be a positive integer.")

        res = _permutation_ttest(a, b, permutations=permutations,
                                 axis=axis, equal_var=equal_var,
                                 nan_policy=nan_policy,
                                 random_state=random_state,
                                 alternative=alternative)

    else:
        v1 = np.var(a, axis, ddof=1)
        v2 = np.var(b, axis, ddof=1)
        n1 = a.shape[axis]
        n2 = b.shape[axis]

        if equal_var:
            df, denom = _equal_var_ttest_denom(v1, n1, v2, n2)
        else:
            df, denom = _unequal_var_ttest_denom(v1, n1, v2, n2)
        res = _ttest_ind_from_stats(np.mean(a, axis), np.mean(b, axis),
                                    denom, df, alternative)
    return Ttest_indResult(*res)


def _broadcast_concatenate(xs, axis):
    """Concatenate arrays along an axis with broadcasting."""
    # move the axis we're concatenating along to the end
    xs = [np.swapaxes(x, axis, -1) for x in xs]
    # determine final shape of all but the last axis
    shape = np.broadcast(*[x[..., 0] for x in xs]).shape
    # broadcast along all but the last axis
    xs = [np.broadcast_to(x, shape + (x.shape[-1],)) for x in xs]
    # concatenate along last axis
    res = np.concatenate(xs, axis=-1)
    # move the last axis back to where it was
    res = np.swapaxes(res, axis, -1)
    return res


def _data_permutations(data, n, axis=-1, random_state=None):
    """
    Vectorized permutation of data, assumes `random_state` is already checked.
    """
    random_state = check_random_state(random_state)
    if axis < 0:  # we'll be adding a new dimension at the end
        axis = data.ndim + axis

    # prepare permutation indices
    m = data.shape[axis]
    n_max = float_factorial(m)  # number of distinct permutations

    if n < n_max:
        indices = np.array([random_state.permutation(m) for i in range(n)]).T
    else:
        n = n_max
        indices = np.array(list(permutations(range(m)))).T

    data = data.swapaxes(axis, -1)   # so we can index along a new dimension
    data = data[..., indices]        # generate permutations
    data = data.swapaxes(-2, axis)   # restore original axis order
    data = np.moveaxis(data, -1, 0)  # permutations indexed along axis 0
    return data, n


def _calc_t_stat(a, b, equal_var, axis=-1):
    """Calculate the t statistic along the given dimension."""
    na = a.shape[axis]
    nb = b.shape[axis]
    avg_a = np.mean(a, axis=axis)
    avg_b = np.mean(b, axis=axis)
    var_a = np.var(a, axis=axis, ddof=1)
    var_b = np.var(b, axis=axis, ddof=1)

    if not equal_var:
        denom = _unequal_var_ttest_denom(var_a, na, var_b, nb)[1]
    else:
        denom = _equal_var_ttest_denom(var_a, na, var_b, nb)[1]

    return (avg_a-avg_b)/denom


def _permutation_ttest(a, b, permutations, axis=0, equal_var=True,
                       nan_policy='propagate', random_state=None,
                       alternative="two-sided"):
    """
    Calculates the T-test for the means of TWO INDEPENDENT samples of scores
    using permutation methods.

    This test is similar to `stats.ttest_ind`, except it doesn't rely on an
    approximate normality assumption since it uses a permutation test.
    This function is only called from ttest_ind when permutations is not None.

    Parameters
    ----------
    a, b : array_like
        The arrays must be broadcastable, except along the dimension
        corresponding to `axis` (the zeroth, by default).
    axis : int, optional
        The axis over which to operate on a and b.
    permutations: int, optional
        Number of permutations used to calculate p-value. If greater than or
        equal to the number of distinct permutations, perform an exact test.
    equal_var: bool, optional
        If False, an equal variance (Welch's) t-test is conducted.  Otherwise,
        an ordinary t-test is conducted.
    random_state : {None, int, `numpy.random.Generator`}, optional
        If `seed` is None the `numpy.random.Generator` singleton is used.
        If `seed` is an int, a new ``Generator`` instance is used,
        seeded with `seed`.
        If `seed` is already a ``Generator`` instance then that instance is
        used.
        Pseudorandom number generator state used for generating random
        permutations.

    Returns
    -------
    statistic : float or array
        The calculated t-statistic.
    pvalue : float or array
        The two-tailed p-value.

    """
    random_state = check_random_state(random_state)

    t_stat_observed = _calc_t_stat(a, b, equal_var, axis=axis)

    na = a.shape[axis]
    mat = _broadcast_concatenate((a, b), axis=axis)
    mat = np.moveaxis(mat, axis, -1)

    mat_perm, permutations = _data_permutations(mat, n=permutations,
                                                random_state=random_state)
    a = mat_perm[..., :na]
    b = mat_perm[..., na:]
    t_stat = _calc_t_stat(a, b, equal_var)

    compare = {"less": np.less_equal,
               "greater": np.greater_equal,
               "two-sided": lambda x, y: (x <= -np.abs(y)) | (x >= np.abs(y))}

    # Calculate the p-values
    cmps = compare[alternative](t_stat, t_stat_observed)
    pvalues = cmps.sum(axis=0) / permutations

    # nans propagate naturally in statistic calculation, but need to be
    # propagated manually into pvalues
    if nan_policy == 'propagate' and np.isnan(t_stat_observed).any():
        if np.ndim(pvalues) == 0:
            pvalues = np.float64(np.nan)
        else:
            pvalues[np.isnan(t_stat_observed)] = np.nan

    return (t_stat_observed, pvalues)


def _get_len(a, axis, msg):
    try:
        n = a.shape[axis]
    except IndexError:
        raise np.AxisError(axis, a.ndim, msg) from None
    return n


Ttest_relResult = namedtuple('Ttest_relResult', ('statistic', 'pvalue'))


def ttest_rel(a, b, axis=0, nan_policy='propagate', alternative="two-sided"):
    """Calculate the t-test on TWO RELATED samples of scores, a and b.

    This is a two-sided test for the null hypothesis that 2 related or
    repeated samples have identical average (expected) values.

    Parameters
    ----------
    a, b : array_like
        The arrays must have the same shape.
    axis : int or None, optional
        Axis along which to compute test. If None, compute over the whole
        arrays, `a`, and `b`.
    nan_policy : {'propagate', 'raise', 'omit'}, optional
        Defines how to handle when input contains nan.
        The following options are available (default is 'propagate'):

          * 'propagate': returns nan
          * 'raise': throws an error
          * 'omit': performs the calculations ignoring nan values
    alternative : {'two-sided', 'less', 'greater'}, optional
        Defines the alternative hypothesis.
        The following options are available (default is 'two-sided'):

          * 'two-sided'
          * 'less': one-sided
          * 'greater': one-sided

          .. versionadded:: 1.6.0

    Returns
    -------
    statistic : float or array
        t-statistic.
    pvalue : float or array
        Two-sided p-value.

    Notes
    -----
    Examples for use are scores of the same set of student in
    different exams, or repeated sampling from the same units. The
    test measures whether the average score differs significantly
    across samples (e.g. exams). If we observe a large p-value, for
    example greater than 0.05 or 0.1 then we cannot reject the null
    hypothesis of identical average scores. If the p-value is smaller
    than the threshold, e.g. 1%, 5% or 10%, then we reject the null
    hypothesis of equal averages. Small p-values are associated with
    large t-statistics.

    References
    ----------
    https://en.wikipedia.org/wiki/T-test#Dependent_t-test_for_paired_samples

    Examples
    --------
    >>> from scipy import stats
    >>> np.random.seed(12345678) # fix random seed to get same numbers

    >>> rvs1 = stats.norm.rvs(loc=5,scale=10,size=500)
    >>> rvs2 = (stats.norm.rvs(loc=5,scale=10,size=500) +
    ...         stats.norm.rvs(scale=0.2,size=500))
    >>> stats.ttest_rel(rvs1,rvs2)
    (0.24101764965300962, 0.80964043445811562)
    >>> rvs3 = (stats.norm.rvs(loc=8,scale=10,size=500) +
    ...         stats.norm.rvs(scale=0.2,size=500))
    >>> stats.ttest_rel(rvs1,rvs3)
    (-3.9995108708727933, 7.3082402191726459e-005)

    """
    a, b, axis = _chk2_asarray(a, b, axis)

    cna, npa = _contains_nan(a, nan_policy)
    cnb, npb = _contains_nan(b, nan_policy)
    contains_nan = cna or cnb
    if npa == 'omit' or npb == 'omit':
        nan_policy = 'omit'

    if contains_nan and nan_policy == 'omit':
        if alternative != 'two-sided':
            raise ValueError("nan-containing/masked inputs with "
                             "nan_policy='omit' are currently not "
                             "supported by one-sided alternatives.")
        a = ma.masked_invalid(a)
        b = ma.masked_invalid(b)
        m = ma.mask_or(ma.getmask(a), ma.getmask(b))
        aa = ma.array(a, mask=m, copy=True)
        bb = ma.array(b, mask=m, copy=True)
        return mstats_basic.ttest_rel(aa, bb, axis)

    na = _get_len(a, axis, "first argument")
    nb = _get_len(b, axis, "second argument")
    if na != nb:
        raise ValueError('unequal length arrays')

    if na == 0:
        return _ttest_nans(a, b, axis, Ttest_relResult)

    n = a.shape[axis]
    df = n - 1

    d = (a - b).astype(np.float64)
    v = np.var(d, axis, ddof=1)
    dm = np.mean(d, axis)
    denom = np.sqrt(v / n)

    with np.errstate(divide='ignore', invalid='ignore'):
        t = np.divide(dm, denom)
    t, prob = _ttest_finish(df, t, alternative)

    return Ttest_relResult(t, prob)


# Map from names to lambda_ values used in power_divergence().
_power_div_lambda_names = {
    "pearson": 1,
    "log-likelihood": 0,
    "freeman-tukey": -0.5,
    "mod-log-likelihood": -1,
    "neyman": -2,
    "cressie-read": 2/3,
}


def _count(a, axis=None):
    """Count the number of non-masked elements of an array.

    This function behaves like `np.ma.count`, but is much faster
    for ndarrays.
    """
    if hasattr(a, 'count'):
        num = a.count(axis=axis)
        if isinstance(num, np.ndarray) and num.ndim == 0:
            # In some cases, the `count` method returns a scalar array (e.g.
            # np.array(3)), but we want a plain integer.
            num = int(num)
    else:
        if axis is None:
            num = a.size
        else:
            num = a.shape[axis]
    return num


def _m_broadcast_to(a, shape):
    if np.ma.isMaskedArray(a):
        return np.ma.masked_array(np.broadcast_to(a, shape),
                                  mask=np.broadcast_to(a.mask, shape))
    return np.broadcast_to(a, shape, subok=True)


Power_divergenceResult = namedtuple('Power_divergenceResult',
                                    ('statistic', 'pvalue'))


def power_divergence(f_obs, f_exp=None, ddof=0, axis=0, lambda_=None):
    """Cressie-Read power divergence statistic and goodness of fit test.

    This function tests the null hypothesis that the categorical data
    has the given frequencies, using the Cressie-Read power divergence
    statistic.

    Parameters
    ----------
    f_obs : array_like
        Observed frequencies in each category.
    f_exp : array_like, optional
        Expected frequencies in each category.  By default the categories are
        assumed to be equally likely.
    ddof : int, optional
        "Delta degrees of freedom": adjustment to the degrees of freedom
        for the p-value.  The p-value is computed using a chi-squared
        distribution with ``k - 1 - ddof`` degrees of freedom, where `k`
        is the number of observed frequencies.  The default value of `ddof`
        is 0.
    axis : int or None, optional
        The axis of the broadcast result of `f_obs` and `f_exp` along which to
        apply the test.  If axis is None, all values in `f_obs` are treated
        as a single data set.  Default is 0.
    lambda_ : float or str, optional
        The power in the Cressie-Read power divergence statistic.  The default
        is 1.  For convenience, `lambda_` may be assigned one of the following
        strings, in which case the corresponding numerical value is used::

            String              Value   Description
            "pearson"             1     Pearson's chi-squared statistic.
                                        In this case, the function is
                                        equivalent to `stats.chisquare`.
            "log-likelihood"      0     Log-likelihood ratio. Also known as
                                        the G-test [3]_.
            "freeman-tukey"      -1/2   Freeman-Tukey statistic.
            "mod-log-likelihood" -1     Modified log-likelihood ratio.
            "neyman"             -2     Neyman's statistic.
            "cressie-read"        2/3   The power recommended in [5]_.

    Returns
    -------
    statistic : float or ndarray
        The Cressie-Read power divergence test statistic.  The value is
        a float if `axis` is None or if` `f_obs` and `f_exp` are 1-D.
    pvalue : float or ndarray
        The p-value of the test.  The value is a float if `ddof` and the
        return value `stat` are scalars.

    See Also
    --------
    chisquare

    Notes
    -----
    This test is invalid when the observed or expected frequencies in each
    category are too small.  A typical rule is that all of the observed
    and expected frequencies should be at least 5.

    Also, the sum of the observed and expected frequencies must be the same
    for the test to be valid; `power_divergence` raises an error if the sums
    do not agree within a relative tolerance of ``1e-8``.

    When `lambda_` is less than zero, the formula for the statistic involves
    dividing by `f_obs`, so a warning or error may be generated if any value
    in `f_obs` is 0.

    Similarly, a warning or error may be generated if any value in `f_exp` is
    zero when `lambda_` >= 0.

    The default degrees of freedom, k-1, are for the case when no parameters
    of the distribution are estimated. If p parameters are estimated by
    efficient maximum likelihood then the correct degrees of freedom are
    k-1-p. If the parameters are estimated in a different way, then the
    dof can be between k-1-p and k-1. However, it is also possible that
    the asymptotic distribution is not a chisquare, in which case this
    test is not appropriate.

    This function handles masked arrays.  If an element of `f_obs` or `f_exp`
    is masked, then data at that position is ignored, and does not count
    towards the size of the data set.

    .. versionadded:: 0.13.0

    References
    ----------
    .. [1] Lowry, Richard.  "Concepts and Applications of Inferential
           Statistics". Chapter 8.
           https://web.archive.org/web/20171015035606/http://faculty.vassar.edu/lowry/ch8pt1.html
    .. [2] "Chi-squared test", https://en.wikipedia.org/wiki/Chi-squared_test
    .. [3] "G-test", https://en.wikipedia.org/wiki/G-test
    .. [4] Sokal, R. R. and Rohlf, F. J. "Biometry: the principles and
           practice of statistics in biological research", New York: Freeman
           (1981)
    .. [5] Cressie, N. and Read, T. R. C., "Multinomial Goodness-of-Fit
           Tests", J. Royal Stat. Soc. Series B, Vol. 46, No. 3 (1984),
           pp. 440-464.

    Examples
    --------
    (See `chisquare` for more examples.)

    When just `f_obs` is given, it is assumed that the expected frequencies
    are uniform and given by the mean of the observed frequencies.  Here we
    perform a G-test (i.e. use the log-likelihood ratio statistic):

    >>> from scipy.stats import power_divergence
    >>> power_divergence([16, 18, 16, 14, 12, 12], lambda_='log-likelihood')
    (2.006573162632538, 0.84823476779463769)

    The expected frequencies can be given with the `f_exp` argument:

    >>> power_divergence([16, 18, 16, 14, 12, 12],
    ...                  f_exp=[16, 16, 16, 16, 16, 8],
    ...                  lambda_='log-likelihood')
    (3.3281031458963746, 0.6495419288047497)

    When `f_obs` is 2-D, by default the test is applied to each column.

    >>> obs = np.array([[16, 18, 16, 14, 12, 12], [32, 24, 16, 28, 20, 24]]).T
    >>> obs.shape
    (6, 2)
    >>> power_divergence(obs, lambda_="log-likelihood")
    (array([ 2.00657316,  6.77634498]), array([ 0.84823477,  0.23781225]))

    By setting ``axis=None``, the test is applied to all data in the array,
    which is equivalent to applying the test to the flattened array.

    >>> power_divergence(obs, axis=None)
    (23.31034482758621, 0.015975692534127565)
    >>> power_divergence(obs.ravel())
    (23.31034482758621, 0.015975692534127565)

    `ddof` is the change to make to the default degrees of freedom.

    >>> power_divergence([16, 18, 16, 14, 12, 12], ddof=1)
    (2.0, 0.73575888234288467)

    The calculation of the p-values is done by broadcasting the
    test statistic with `ddof`.

    >>> power_divergence([16, 18, 16, 14, 12, 12], ddof=[0,1,2])
    (2.0, array([ 0.84914504,  0.73575888,  0.5724067 ]))

    `f_obs` and `f_exp` are also broadcast.  In the following, `f_obs` has
    shape (6,) and `f_exp` has shape (2, 6), so the result of broadcasting
    `f_obs` and `f_exp` has shape (2, 6).  To compute the desired chi-squared
    statistics, we must use ``axis=1``:

    >>> power_divergence([16, 18, 16, 14, 12, 12],
    ...                  f_exp=[[16, 16, 16, 16, 16, 8],
    ...                         [8, 20, 20, 16, 12, 12]],
    ...                  axis=1)
    (array([ 3.5 ,  9.25]), array([ 0.62338763,  0.09949846]))

    """
    # Convert the input argument `lambda_` to a numerical value.
    if isinstance(lambda_, str):
        if lambda_ not in _power_div_lambda_names:
            names = repr(list(_power_div_lambda_names.keys()))[1:-1]
            raise ValueError("invalid string for lambda_: {0!r}. "
                             "Valid strings are {1}".format(lambda_, names))
        lambda_ = _power_div_lambda_names[lambda_]
    elif lambda_ is None:
        lambda_ = 1

    f_obs = np.asanyarray(f_obs)
    f_obs_float = f_obs.astype(np.float64)

    if f_exp is not None:
        f_exp = np.asanyarray(f_exp)
        bshape = _broadcast_shapes(f_obs_float.shape, f_exp.shape)
        f_obs_float = _m_broadcast_to(f_obs_float, bshape)
        f_exp = _m_broadcast_to(f_exp, bshape)
        rtol = 1e-8  # to pass existing tests
        with np.errstate(invalid='ignore'):
            f_obs_sum = f_obs_float.sum(axis=axis)
            f_exp_sum = f_exp.sum(axis=axis)
            relative_diff = (np.abs(f_obs_sum - f_exp_sum) /
                             np.minimum(f_obs_sum, f_exp_sum))
            diff_gt_tol = (relative_diff > rtol).any()
        if diff_gt_tol:
            msg = (f"For each axis slice, the sum of the observed "
                   f"frequencies must agree with the sum of the "
                   f"expected frequencies to a relative tolerance "
                   f"of {rtol}, but the percent differences are:\n"
                   f"{relative_diff}")
            raise ValueError(msg)

    else:
        # Ignore 'invalid' errors so the edge case of a data set with length 0
        # is handled without spurious warnings.
        with np.errstate(invalid='ignore'):
            f_exp = f_obs.mean(axis=axis, keepdims=True)

    # `terms` is the array of terms that are summed along `axis` to create
    # the test statistic.  We use some specialized code for a few special
    # cases of lambda_.
    if lambda_ == 1:
        # Pearson's chi-squared statistic
        terms = (f_obs_float - f_exp)**2 / f_exp
    elif lambda_ == 0:
        # Log-likelihood ratio (i.e. G-test)
        terms = 2.0 * special.xlogy(f_obs, f_obs / f_exp)
    elif lambda_ == -1:
        # Modified log-likelihood ratio
        terms = 2.0 * special.xlogy(f_exp, f_exp / f_obs)
    else:
        # General Cressie-Read power divergence.
        terms = f_obs * ((f_obs / f_exp)**lambda_ - 1)
        terms /= 0.5 * lambda_ * (lambda_ + 1)

    stat = terms.sum(axis=axis)

    num_obs = _count(terms, axis=axis)
    ddof = asarray(ddof)
    p = distributions.chi2.sf(stat, num_obs - 1 - ddof)

    return Power_divergenceResult(stat, p)


def chisquare(f_obs, f_exp=None, ddof=0, axis=0):
    """Calculate a one-way chi-square test.

    The chi-square test tests the null hypothesis that the categorical data
    has the given frequencies.

    Parameters
    ----------
    f_obs : array_like
        Observed frequencies in each category.
    f_exp : array_like, optional
        Expected frequencies in each category.  By default the categories are
        assumed to be equally likely.
    ddof : int, optional
        "Delta degrees of freedom": adjustment to the degrees of freedom
        for the p-value.  The p-value is computed using a chi-squared
        distribution with ``k - 1 - ddof`` degrees of freedom, where `k`
        is the number of observed frequencies.  The default value of `ddof`
        is 0.
    axis : int or None, optional
        The axis of the broadcast result of `f_obs` and `f_exp` along which to
        apply the test.  If axis is None, all values in `f_obs` are treated
        as a single data set.  Default is 0.

    Returns
    -------
    chisq : float or ndarray
        The chi-squared test statistic.  The value is a float if `axis` is
        None or `f_obs` and `f_exp` are 1-D.
    p : float or ndarray
        The p-value of the test.  The value is a float if `ddof` and the
        return value `chisq` are scalars.

    See Also
    --------
    scipy.stats.power_divergence

    Notes
    -----
    This test is invalid when the observed or expected frequencies in each
    category are too small.  A typical rule is that all of the observed
    and expected frequencies should be at least 5.

    Also, the sum of the observed and expected frequencies must be the same
    for the test to be valid; `chisquare` raises an error if the sums do not
    agree within a relative tolerance of ``1e-8``.

    The default degrees of freedom, k-1, are for the case when no parameters
    of the distribution are estimated. If p parameters are estimated by
    efficient maximum likelihood then the correct degrees of freedom are
    k-1-p. If the parameters are estimated in a different way, then the
    dof can be between k-1-p and k-1. However, it is also possible that
    the asymptotic distribution is not chi-square, in which case this test
    is not appropriate.

    References
    ----------
    .. [1] Lowry, Richard.  "Concepts and Applications of Inferential
           Statistics". Chapter 8.
           https://web.archive.org/web/20171022032306/http://vassarstats.net:80/textbook/ch8pt1.html
    .. [2] "Chi-squared test", https://en.wikipedia.org/wiki/Chi-squared_test

    Examples
    --------
    When just `f_obs` is given, it is assumed that the expected frequencies
    are uniform and given by the mean of the observed frequencies.

    >>> from scipy.stats import chisquare
    >>> chisquare([16, 18, 16, 14, 12, 12])
    (2.0, 0.84914503608460956)

    With `f_exp` the expected frequencies can be given.

    >>> chisquare([16, 18, 16, 14, 12, 12], f_exp=[16, 16, 16, 16, 16, 8])
    (3.5, 0.62338762774958223)

    When `f_obs` is 2-D, by default the test is applied to each column.

    >>> obs = np.array([[16, 18, 16, 14, 12, 12], [32, 24, 16, 28, 20, 24]]).T
    >>> obs.shape
    (6, 2)
    >>> chisquare(obs)
    (array([ 2.        ,  6.66666667]), array([ 0.84914504,  0.24663415]))

    By setting ``axis=None``, the test is applied to all data in the array,
    which is equivalent to applying the test to the flattened array.

    >>> chisquare(obs, axis=None)
    (23.31034482758621, 0.015975692534127565)
    >>> chisquare(obs.ravel())
    (23.31034482758621, 0.015975692534127565)

    `ddof` is the change to make to the default degrees of freedom.

    >>> chisquare([16, 18, 16, 14, 12, 12], ddof=1)
    (2.0, 0.73575888234288467)

    The calculation of the p-values is done by broadcasting the
    chi-squared statistic with `ddof`.

    >>> chisquare([16, 18, 16, 14, 12, 12], ddof=[0,1,2])
    (2.0, array([ 0.84914504,  0.73575888,  0.5724067 ]))

    `f_obs` and `f_exp` are also broadcast.  In the following, `f_obs` has
    shape (6,) and `f_exp` has shape (2, 6), so the result of broadcasting
    `f_obs` and `f_exp` has shape (2, 6).  To compute the desired chi-squared
    statistics, we use ``axis=1``:

    >>> chisquare([16, 18, 16, 14, 12, 12],
    ...           f_exp=[[16, 16, 16, 16, 16, 8], [8, 20, 20, 16, 12, 12]],
    ...           axis=1)
    (array([ 3.5 ,  9.25]), array([ 0.62338763,  0.09949846]))

    """
    return power_divergence(f_obs, f_exp=f_exp, ddof=ddof, axis=axis,
                            lambda_="pearson")


KstestResult = namedtuple('KstestResult', ('statistic', 'pvalue'))


def _compute_dplus(cdfvals):
    """Computes D+ as used in the Kolmogorov-Smirnov test.

    Parameters
    ----------
    cdfvals: array_like
      Sorted array of CDF values between 0 and 1

    Returns
    -------
      Maximum distance of the CDF values below Uniform(0, 1)
"""
    n = len(cdfvals)
    return (np.arange(1.0, n + 1) / n - cdfvals).max()


def _compute_dminus(cdfvals):
    """Computes D- as used in the Kolmogorov-Smirnov test.

    Parameters
    ----------
    cdfvals: array_like
      Sorted array of CDF values between 0 and 1

    Returns
    -------
      Maximum distance of the CDF values above Uniform(0, 1)

    """
    n = len(cdfvals)
    return (cdfvals - np.arange(0.0, n)/n).max()


def ks_1samp(x, cdf, args=(), alternative='two-sided', mode='auto'):
    """
    Performs the Kolmogorov-Smirnov test for goodness of fit.

    This performs a test of the distribution F(x) of an observed
    random variable against a given distribution G(x). Under the null
    hypothesis, the two distributions are identical, F(x)=G(x). The
    alternative hypothesis can be either 'two-sided' (default), 'less'
    or 'greater'. The KS test is only valid for continuous distributions.

    Parameters
    ----------
    x : array_like
        a 1-D array of observations of iid random variables.
    cdf : callable
        callable used to calculate the cdf.
    args : tuple, sequence, optional
        Distribution parameters, used with `cdf`.
    alternative : {'two-sided', 'less', 'greater'}, optional
        Defines the alternative hypothesis.
        The following options are available (default is 'two-sided'):

          * 'two-sided'
          * 'less': one-sided, see explanation in Notes
          * 'greater': one-sided, see explanation in Notes
    mode : {'auto', 'exact', 'approx', 'asymp'}, optional
        Defines the distribution used for calculating the p-value.
        The following options are available (default is 'auto'):

          * 'auto' : selects one of the other options.
          * 'exact' : uses the exact distribution of test statistic.
          * 'approx' : approximates the two-sided probability with twice
            the one-sided probability
          * 'asymp': uses asymptotic distribution of test statistic

    Returns
    -------
    statistic : float
        KS test statistic, either D, D+ or D- (depending on the value
        of 'alternative')
    pvalue :  float
        One-tailed or two-tailed p-value.

    See Also
    --------
    ks_2samp, kstest

    Notes
    -----
    In the one-sided test, the alternative is that the empirical
    cumulative distribution function of the random variable is "less"
    or "greater" than the cumulative distribution function G(x) of the
    hypothesis, ``F(x)<=G(x)``, resp. ``F(x)>=G(x)``.

    Examples
    --------
    >>> from scipy import stats

    >>> x = np.linspace(-15, 15, 9)
    >>> stats.ks_1samp(x, stats.norm.cdf)
    (0.44435602715924361, 0.038850142705171065)

    >>> np.random.seed(987654321) # set random seed to get the same result
    >>> stats.ks_1samp(stats.norm.rvs(size=100), stats.norm.cdf)
    (0.058352892479417884, 0.8653960860778898)

    *Test against one-sided alternative hypothesis*

    Shift distribution to larger values, so that `` CDF(x) < norm.cdf(x)``:

    >>> np.random.seed(987654321)
    >>> x = stats.norm.rvs(loc=0.2, size=100)
    >>> stats.ks_1samp(x, stats.norm.cdf, alternative='less')
    (0.12464329735846891, 0.040989164077641749)

    Reject equal distribution against alternative hypothesis: less

    >>> stats.ks_1samp(x, stats.norm.cdf, alternative='greater')
    (0.0072115233216311081, 0.98531158590396395)

    Don't reject equal distribution against alternative hypothesis: greater

    >>> stats.ks_1samp(x, stats.norm.cdf)
    (0.12464329735846891, 0.08197335233541582)

    Don't reject equal distribution against alternative hypothesis: two-sided

    *Testing t distributed random variables against normal distribution*

    With 100 degrees of freedom the t distribution looks close to the normal
    distribution, and the K-S test does not reject the hypothesis that the
    sample came from the normal distribution:

    >>> np.random.seed(987654321)
    >>> stats.ks_1samp(stats.t.rvs(100,size=100), stats.norm.cdf)
    (0.072018929165471257, 0.6505883498379312)

    With 3 degrees of freedom the t distribution looks sufficiently different
    from the normal distribution, that we can reject the hypothesis that the
    sample came from the normal distribution at the 10% level:

    >>> np.random.seed(987654321)
    >>> stats.ks_1samp(stats.t.rvs(3,size=100), stats.norm.cdf)
    (0.131016895759829, 0.058826222555312224)

    """
    alternative = {'t': 'two-sided', 'g': 'greater', 'l': 'less'}.get(
       alternative.lower()[0], alternative)
    if alternative not in ['two-sided', 'greater', 'less']:
        raise ValueError("Unexpected alternative %s" % alternative)
    if np.ma.is_masked(x):
        x = x.compressed()

    N = len(x)
    x = np.sort(x)
    cdfvals = cdf(x, *args)

    if alternative == 'greater':
        Dplus = _compute_dplus(cdfvals)
        return KstestResult(Dplus, distributions.ksone.sf(Dplus, N))

    if alternative == 'less':
        Dminus = _compute_dminus(cdfvals)
        return KstestResult(Dminus, distributions.ksone.sf(Dminus, N))

    # alternative == 'two-sided':
    Dplus = _compute_dplus(cdfvals)
    Dminus = _compute_dminus(cdfvals)
    D = np.max([Dplus, Dminus])
    if mode == 'auto':  # Always select exact
        mode = 'exact'
    if mode == 'exact':
        prob = distributions.kstwo.sf(D, N)
    elif mode == 'asymp':
        prob = distributions.kstwobign.sf(D * np.sqrt(N))
    else:
        # mode == 'approx'
        prob = 2 * distributions.ksone.sf(D, N)
    prob = np.clip(prob, 0, 1)
    return KstestResult(D, prob)


Ks_2sampResult = KstestResult


def _compute_prob_inside_method(m, n, g, h):
    """
    Count the proportion of paths that stay strictly inside two diagonal lines.

    Parameters
    ----------
    m : integer
        m > 0
    n : integer
        n > 0
    g : integer
        g is greatest common divisor of m and n
    h : integer
        0 <= h <= lcm(m,n)

    Returns
    -------
    p : float
        The proportion of paths that stay inside the two lines.

    Count the integer lattice paths from (0, 0) to (m, n) which satisfy
    |x/m - y/n| < h / lcm(m, n).
    The paths make steps of size +1 in either positive x or positive y
    directions.

    We generally follow Hodges' treatment of Drion/Gnedenko/Korolyuk.
    Hodges, J.L. Jr.,
    "The Significance Probability of the Smirnov Two-Sample Test,"
    Arkiv fiur Matematik, 3, No. 43 (1958), 469-86.

    """
    # Probability is symmetrical in m, n.  Computation below uses m >= n.
    if m < n:
        m, n = n, m
    mg = m // g
    ng = n // g

    # Count the integer lattice paths from (0, 0) to (m, n) which satisfy
    # |nx/g - my/g| < h.
    # Compute matrix A such that:
    #  A(x, 0) = A(0, y) = 1
    #  A(x, y) = A(x, y-1) + A(x-1, y), for x,y>=1, except that
    #  A(x, y) = 0 if |x/m - y/n|>= h
    # Probability is A(m, n)/binom(m+n, n)
    # Optimizations exist for m==n, m==n*p.
    # Only need to preserve a single column of A, and only a
    # sliding window of it.
    # minj keeps track of the slide.
    minj, maxj = 0, min(int(np.ceil(h / mg)), n + 1)
    curlen = maxj - minj
    # Make a vector long enough to hold maximum window needed.
    lenA = min(2 * maxj + 2, n + 1)
    # This is an integer calculation, but the entries are essentially
    # binomial coefficients, hence grow quickly.
    # Scaling after each column is computed avoids dividing by a
    # large binomial coefficent at the end, but is not sufficient to avoid
    # the large dyanamic range which appears during the calculation.
    # Instead we rescale based on the magnitude of the right most term in
    # the column and keep track of an exponent separately and apply
    # it at the end of the calculation.  Similarly when multiplying by
    # the binomial coefficint
    dtype = np.float64
    A = np.zeros(lenA, dtype=dtype)
    # Initialize the first column
    A[minj:maxj] = 1
    expnt = 0
    for i in range(1, m + 1):
        # Generate the next column.
        # First calculate the sliding window
        lastminj, lastlen = minj, curlen
        minj = max(int(np.floor((ng * i - h) / mg)) + 1, 0)
        minj = min(minj, n)
        maxj = min(int(np.ceil((ng * i + h) / mg)), n + 1)
        if maxj <= minj:
            return 0
        # Now fill in the values
        A[0:maxj - minj] = np.cumsum(A[minj - lastminj:maxj - lastminj])
        curlen = maxj - minj
        if lastlen > curlen:
            # Set some carried-over elements to 0
            A[maxj - minj:maxj - minj + (lastlen - curlen)] = 0
        # Rescale if the right most value is over 2**900
        val = A[maxj - minj - 1]
        _, valexpt = math.frexp(val)
        if valexpt > 900:
            # Scaling to bring down to about 2**800 appears
            # sufficient for sizes under 10000.
            valexpt -= 800
            A = np.ldexp(A, -valexpt)
            expnt += valexpt

    val = A[maxj - minj - 1]
    # Now divide by the binomial (m+n)!/m!/n!
    for i in range(1, n + 1):
        val = (val * i) / (m + i)
        _, valexpt = math.frexp(val)
        if valexpt < -128:
            val = np.ldexp(val, -valexpt)
            expnt += valexpt
    # Finally scale if needed.
    return np.ldexp(val, expnt)


def _compute_prob_outside_square(n, h):
    """
    Compute the proportion of paths that pass outside the two diagonal lines.

    Parameters
    ----------
    n : integer
        n > 0
    h : integer
        0 <= h <= n

    Returns
    -------
    p : float
        The proportion of paths that pass outside the lines x-y = +/-h.

    """
    # Compute Pr(D_{n,n} >= h/n)
    # Prob = 2 * ( binom(2n, n-h) - binom(2n, n-2a) + binom(2n, n-3a) - ... )
    # / binom(2n, n)
    # This formulation exhibits subtractive cancellation.
    # Instead divide each term by binom(2n, n), then factor common terms
    # and use a Horner-like algorithm
    # P = 2 * A0 * (1 - A1*(1 - A2*(1 - A3*(1 - A4*(...)))))

    P = 0.0
    k = int(np.floor(n / h))
    while k >= 0:
        p1 = 1.0
        # Each of the Ai terms has numerator and denominator with
        # h simple terms.
        for j in range(h):
            p1 = (n - k * h - j) * p1 / (n + k * h + j + 1)
        P = p1 * (1.0 - P)
        k -= 1
    return 2 * P


def _count_paths_outside_method(m, n, g, h):
    """Count the number of paths that pass outside the specified diagonal.

    Parameters
    ----------
    m : integer
        m > 0
    n : integer
        n > 0
    g : integer
        g is greatest common divisor of m and n
    h : integer
        0 <= h <= lcm(m,n)

    Returns
    -------
    p : float
        The number of paths that go low.
        The calculation may overflow - check for a finite answer.

    Raises
    ------
    FloatingPointError: Raised if the intermediate computation goes outside
    the range of a float.

    Notes
    -----
    Count the integer lattice paths from (0, 0) to (m, n), which at some
    point (x, y) along the path, satisfy:
      m*y <= n*x - h*g
    The paths make steps of size +1 in either positive x or positive y
    directions.

    We generally follow Hodges' treatment of Drion/Gnedenko/Korolyuk.
    Hodges, J.L. Jr.,
    "The Significance Probability of the Smirnov Two-Sample Test,"
    Arkiv fiur Matematik, 3, No. 43 (1958), 469-86.

    """
    # Compute #paths which stay lower than x/m-y/n = h/lcm(m,n)
    # B(x, y) = #{paths from (0,0) to (x,y) without
    #             previously crossing the boundary}
    #         = binom(x, y) - #{paths which already reached the boundary}
    # Multiply by the number of path extensions going from (x, y) to (m, n)
    # Sum.

    # Probability is symmetrical in m, n.  Computation below assumes m >= n.
    if m < n:
        m, n = n, m
    mg = m // g
    ng = n // g

    # Not every x needs to be considered.
    # xj holds the list of x values to be checked.
    # Wherever n*x/m + ng*h crosses an integer
    lxj = n + (mg-h)//mg
    xj = [(h + mg * j + ng-1)//ng for j in range(lxj)]
    # B is an array just holding a few values of B(x,y), the ones needed.
    # B[j] == B(x_j, j)
    if lxj == 0:
        return np.round(special.binom(m + n, n))
    B = np.zeros(lxj)
    B[0] = 1
    # Compute the B(x, y) terms
    # The binomial coefficient is an integer, but special.binom()
    # may return a float. Round it to the nearest integer.
    for j in range(1, lxj):
        Bj = np.round(special.binom(xj[j] + j, j))
        if not np.isfinite(Bj):
            raise FloatingPointError()
        for i in range(j):
            bin = np.round(special.binom(xj[j] - xj[i] + j - i, j-i))
            Bj -= bin * B[i]
        B[j] = Bj
        if not np.isfinite(Bj):
            raise FloatingPointError()
    # Compute the number of path extensions...
    num_paths = 0
    for j in range(lxj):
        bin = np.round(special.binom((m-xj[j]) + (n - j), n-j))
        term = B[j] * bin
        if not np.isfinite(term):
            raise FloatingPointError()
        num_paths += term
    return np.round(num_paths)


def _attempt_exact_2kssamp(n1, n2, g, d, alternative):
    """Attempts to compute the exact 2sample probability.

    n1, n2 are the sample sizes
    g is the gcd(n1, n2)
    d is the computed max difference in ECDFs

    Returns (success, d, probability)
    """
    lcm = (n1 // g) * n2
    h = int(np.round(d * lcm))
    d = h * 1.0 / lcm
    if h == 0:
        return True, d, 1.0
    saw_fp_error, prob = False, np.nan
    try:
        if alternative == 'two-sided':
            if n1 == n2:
                prob = _compute_prob_outside_square(n1, h)
            else:
                prob = 1 - _compute_prob_inside_method(n1, n2, g, h)
        else:
            if n1 == n2:
                # prob = binom(2n, n-h) / binom(2n, n)
                # Evaluating in that form incurs roundoff errors
                # from special.binom. Instead calculate directly
                jrange = np.arange(h)
                prob = np.prod((n1 - jrange) / (n1 + jrange + 1.0))
            else:
                num_paths = _count_paths_outside_method(n1, n2, g, h)
                bin = special.binom(n1 + n2, n1)
                if not np.isfinite(bin) or not np.isfinite(num_paths)\
                        or num_paths > bin:
                    saw_fp_error = True
                else:
                    prob = num_paths / bin

    except FloatingPointError:
        saw_fp_error = True

    if saw_fp_error:
        return False, d, np.nan
    if not (0 <= prob <= 1):
        return False, d, prob
    return True, d, prob


def ks_2samp(data1, data2, alternative='two-sided', mode='auto'):
    """Compute the Kolmogorov-Smirnov statistic on 2 samples.

    This is a two-sided test for the null hypothesis that 2 independent samples
    are drawn from the same continuous distribution.  The alternative
    hypothesis can be either 'two-sided' (default), 'less' or 'greater'.

    Parameters
    ----------
    data1, data2 : array_like, 1-Dimensional
        Two arrays of sample observations assumed to be drawn from a continuous
        distribution, sample sizes can be different.
    alternative : {'two-sided', 'less', 'greater'}, optional
        Defines the alternative hypothesis.
        The following options are available (default is 'two-sided'):

          * 'two-sided'
          * 'less': one-sided, see explanation in Notes
          * 'greater': one-sided, see explanation in Notes
    mode : {'auto', 'exact', 'asymp'}, optional
        Defines the method used for calculating the p-value.
        The following options are available (default is 'auto'):

          * 'auto' : use 'exact' for small size arrays, 'asymp' for large
          * 'exact' : use exact distribution of test statistic
          * 'asymp' : use asymptotic distribution of test statistic

    Returns
    -------
    statistic : float
        KS statistic.
    pvalue : float
        Two-tailed p-value.

    See Also
    --------
    kstest, ks_1samp, epps_singleton_2samp, anderson_ksamp

    Notes
    -----
    This tests whether 2 samples are drawn from the same distribution. Note
    that, like in the case of the one-sample KS test, the distribution is
    assumed to be continuous.

    In the one-sided test, the alternative is that the empirical
    cumulative distribution function F(x) of the data1 variable is "less"
    or "greater" than the empirical cumulative distribution function G(x)
    of the data2 variable, ``F(x)<=G(x)``, resp. ``F(x)>=G(x)``.

    If the KS statistic is small or the p-value is high, then we cannot
    reject the hypothesis that the distributions of the two samples
    are the same.

    If the mode is 'auto', the computation is exact if the sample sizes are
    less than 10000.  For larger sizes, the computation uses the
    Kolmogorov-Smirnov distributions to compute an approximate value.

    The 'two-sided' 'exact' computation computes the complementary probability
    and then subtracts from 1.  As such, the minimum probability it can return
    is about 1e-16.  While the algorithm itself is exact, numerical
    errors may accumulate for large sample sizes.   It is most suited to
    situations in which one of the sample sizes is only a few thousand.

    We generally follow Hodges' treatment of Drion/Gnedenko/Korolyuk [1]_.

    References
    ----------
    .. [1] Hodges, J.L. Jr.,  "The Significance Probability of the Smirnov
           Two-Sample Test," Arkiv fiur Matematik, 3, No. 43 (1958), 469-86.

    Examples
    --------
    >>> from scipy import stats
    >>> np.random.seed(12345678)  #fix random seed to get the same result
    >>> n1 = 200  # size of first sample
    >>> n2 = 300  # size of second sample

    For a different distribution, we can reject the null hypothesis since the
    pvalue is below 1%:

    >>> rvs1 = stats.norm.rvs(size=n1, loc=0., scale=1)
    >>> rvs2 = stats.norm.rvs(size=n2, loc=0.5, scale=1.5)
    >>> stats.ks_2samp(rvs1, rvs2)
    (0.20833333333333334, 5.129279597781977e-05)

    For a slightly different distribution, we cannot reject the null hypothesis
    at a 10% or lower alpha since the p-value at 0.144 is higher than 10%

    >>> rvs3 = stats.norm.rvs(size=n2, loc=0.01, scale=1.0)
    >>> stats.ks_2samp(rvs1, rvs3)
    (0.10333333333333333, 0.14691437867433876)

    For an identical distribution, we cannot reject the null hypothesis since
    the p-value is high, 41%:

    >>> rvs4 = stats.norm.rvs(size=n2, loc=0.0, scale=1.0)
    >>> stats.ks_2samp(rvs1, rvs4)
    (0.07999999999999996, 0.41126949729859719)

    """
    if mode not in ['auto', 'exact', 'asymp']:
        raise ValueError(f'Invalid value for mode: {mode}')
    alternative = {'t': 'two-sided', 'g': 'greater', 'l': 'less'}.get(
       alternative.lower()[0], alternative)
    if alternative not in ['two-sided', 'less', 'greater']:
        raise ValueError(f'Invalid value for alternative: {alternative}')
    MAX_AUTO_N = 10000  # 'auto' will attempt to be exact if n1,n2 <= MAX_AUTO_N
    if np.ma.is_masked(data1):
        data1 = data1.compressed()
    if np.ma.is_masked(data2):
        data2 = data2.compressed()
    data1 = np.sort(data1)
    data2 = np.sort(data2)
    n1 = data1.shape[0]
    n2 = data2.shape[0]
    if min(n1, n2) == 0:
        raise ValueError('Data passed to ks_2samp must not be empty')

    data_all = np.concatenate([data1, data2])
    # using searchsorted solves equal data problem
    cdf1 = np.searchsorted(data1, data_all, side='right') / n1
    cdf2 = np.searchsorted(data2, data_all, side='right') / n2
    cddiffs = cdf1 - cdf2
    # Ensure sign of minS is not negative.
    minS = np.clip(-np.min(cddiffs), 0, 1)
    maxS = np.max(cddiffs)
    alt2Dvalue = {'less': minS, 'greater': maxS, 'two-sided': max(minS, maxS)}
    d = alt2Dvalue[alternative]
    g = gcd(n1, n2)
    n1g = n1 // g
    n2g = n2 // g
    prob = -np.inf
    original_mode = mode
    if mode == 'auto':
        mode = 'exact' if max(n1, n2) <= MAX_AUTO_N else 'asymp'
    elif mode == 'exact':
        # If lcm(n1, n2) is too big, switch from exact to asymp
        if n1g >= np.iinfo(np.int_).max / n2g:
            mode = 'asymp'
            warnings.warn(
                f"Exact ks_2samp calculation not possible with samples sizes "
                f"{n1} and {n2}. Switching to 'asymp'.", RuntimeWarning)

    if mode == 'exact':
        success, d, prob = _attempt_exact_2kssamp(n1, n2, g, d, alternative)
        if not success:
            mode = 'asymp'
            if original_mode == 'exact':
                warnings.warn(f"ks_2samp: Exact calculation unsuccessful. "
                              f"Switching to mode={mode}.", RuntimeWarning)

    if mode == 'asymp':
        # The product n1*n2 is large.  Use Smirnov's asymptoptic formula.
        # Ensure float to avoid overflow in multiplication
        # sorted because the one-sided formula is not symmetric in n1, n2
        m, n = sorted([float(n1), float(n2)], reverse=True)
        en = m * n / (m + n)
        if alternative == 'two-sided':
            prob = distributions.kstwo.sf(d, np.round(en))
        else:
            z = np.sqrt(en) * d
            # Use Hodges' suggested approximation Eqn 5.3
            # Requires m to be the larger of (n1, n2)
            expt = -2 * z**2 - 2 * z * (m + 2*n)/np.sqrt(m*n*(m+n))/3.0
            prob = np.exp(expt)

    prob = np.clip(prob, 0, 1)
    return KstestResult(d, prob)


def _parse_kstest_args(data1, data2, args, N):
    # kstest allows many different variations of arguments.
    # Pull out the parsing into a separate function
    # (xvals, yvals, )  # 2sample
    # (xvals, cdf function,..)
    # (xvals, name of distribution, ...)
    # (name of distribution, name of distribution, ...)

    # Returns xvals, yvals, cdf
    # where cdf is a cdf function, or None
    # and yvals is either an array_like of values, or None
    # and xvals is array_like.
    rvsfunc, cdf = None, None
    if isinstance(data1, str):
        rvsfunc = getattr(distributions, data1).rvs
    elif callable(data1):
        rvsfunc = data1

    if isinstance(data2, str):
        cdf = getattr(distributions, data2).cdf
        data2 = None
    elif callable(data2):
        cdf = data2
        data2 = None

    data1 = np.sort(rvsfunc(*args, size=N) if rvsfunc else data1)
    return data1, data2, cdf


def kstest(rvs, cdf, args=(), N=20, alternative='two-sided', mode='auto'):
    """
    Performs the (one sample or two samples) Kolmogorov-Smirnov test for
    goodness of fit.

    The one-sample test performs a test of the distribution F(x) of an observed
    random variable against a given distribution G(x). Under the null
    hypothesis, the two distributions are identical, F(x)=G(x). The
    alternative hypothesis can be either 'two-sided' (default), 'less'
    or 'greater'. The KS test is only valid for continuous distributions.
    The two-sample test tests whether the two independent samples are drawn
    from the same continuous distribution.

    Parameters
    ----------
    rvs : str, array_like, or callable
        If an array, it should be a 1-D array of observations of random
        variables.
        If a callable, it should be a function to generate random variables;
        it is required to have a keyword argument `size`.
        If a string, it should be the name of a distribution in `scipy.stats`,
        which will be used to generate random variables.
    cdf : str, array_like or callable
        If array_like, it should be a 1-D array of observations of random
        variables, and the two-sample test is performed
        (and rvs must be array_like).
        If a callable, that callable is used to calculate the cdf.
        If a string, it should be the name of a distribution in `scipy.stats`,
        which will be used as the cdf function.
    args : tuple, sequence, optional
        Distribution parameters, used if `rvs` or `cdf` are strings or
        callables.
    N : int, optional
        Sample size if `rvs` is string or callable.  Default is 20.
    alternative : {'two-sided', 'less', 'greater'}, optional
        Defines the alternative hypothesis.
        The following options are available (default is 'two-sided'):

          * 'two-sided'
          * 'less': one-sided, see explanation in Notes
          * 'greater': one-sided, see explanation in Notes
    mode : {'auto', 'exact', 'approx', 'asymp'}, optional
        Defines the distribution used for calculating the p-value.
        The following options are available (default is 'auto'):

          * 'auto' : selects one of the other options.
          * 'exact' : uses the exact distribution of test statistic.
          * 'approx' : approximates the two-sided probability with twice the
            one-sided probability
          * 'asymp': uses asymptotic distribution of test statistic

    Returns
    -------
    statistic : float
        KS test statistic, either D, D+ or D-.
    pvalue :  float
        One-tailed or two-tailed p-value.

    See Also
    --------
    ks_2samp

    Notes
    -----
    In the one-sided test, the alternative is that the empirical
    cumulative distribution function of the random variable is "less"
    or "greater" than the cumulative distribution function G(x) of the
    hypothesis, ``F(x)<=G(x)``, resp. ``F(x)>=G(x)``.

    Examples
    --------
    >>> from scipy import stats

    >>> x = np.linspace(-15, 15, 9)
    >>> stats.kstest(x, 'norm')
    (0.44435602715924361, 0.038850142705171065)

    >>> np.random.seed(987654321) # set random seed to get the same result
    >>> stats.kstest(stats.norm.rvs(size=100), stats.norm.cdf)
    (0.058352892479417884, 0.8653960860778898)

    The above lines are equivalent to:

    >>> np.random.seed(987654321)
    >>> stats.kstest(stats.norm.rvs, 'norm', N=100)
    (0.058352892479417884, 0.8653960860778898)

    *Test against one-sided alternative hypothesis*

    Shift distribution to larger values, so that ``CDF(x) < norm.cdf(x)``:

    >>> np.random.seed(987654321)
    >>> x = stats.norm.rvs(loc=0.2, size=100)
    >>> stats.kstest(x, 'norm', alternative='less')
    (0.12464329735846891, 0.040989164077641749)

    Reject equal distribution against alternative hypothesis: less

    >>> stats.kstest(x, 'norm', alternative='greater')
    (0.0072115233216311081, 0.98531158590396395)

    Don't reject equal distribution against alternative hypothesis: greater

    >>> stats.kstest(x, 'norm')
    (0.12464329735846891, 0.08197335233541582)

    *Testing t distributed random variables against normal distribution*

    With 100 degrees of freedom the t distribution looks close to the normal
    distribution, and the K-S test does not reject the hypothesis that the
    sample came from the normal distribution:

    >>> np.random.seed(987654321)
    >>> stats.kstest(stats.t.rvs(100, size=100), 'norm')
    (0.072018929165471257, 0.6505883498379312)

    With 3 degrees of freedom the t distribution looks sufficiently different
    from the normal distribution, that we can reject the hypothesis that the
    sample came from the normal distribution at the 10% level:

    >>> np.random.seed(987654321)
    >>> stats.kstest(stats.t.rvs(3, size=100), 'norm')
    (0.131016895759829, 0.058826222555312224)

    """
    # to not break compatibility with existing code
    if alternative == 'two_sided':
        alternative = 'two-sided'
    if alternative not in ['two-sided', 'greater', 'less']:
        raise ValueError("Unexpected alternative %s" % alternative)
    xvals, yvals, cdf = _parse_kstest_args(rvs, cdf, args, N)
    if cdf:
        return ks_1samp(xvals, cdf, args=args, alternative=alternative,
                        mode=mode)
    return ks_2samp(xvals, yvals, alternative=alternative, mode=mode)


def tiecorrect(rankvals):
    """Tie correction factor for Mann-Whitney U and Kruskal-Wallis H tests.

    Parameters
    ----------
    rankvals : array_like
        A 1-D sequence of ranks.  Typically this will be the array
        returned by `~scipy.stats.rankdata`.

    Returns
    -------
    factor : float
        Correction factor for U or H.

    See Also
    --------
    rankdata : Assign ranks to the data
    mannwhitneyu : Mann-Whitney rank test
    kruskal : Kruskal-Wallis H test

    References
    ----------
    .. [1] Siegel, S. (1956) Nonparametric Statistics for the Behavioral
           Sciences.  New York: McGraw-Hill.

    Examples
    --------
    >>> from scipy.stats import tiecorrect, rankdata
    >>> tiecorrect([1, 2.5, 2.5, 4])
    0.9
    >>> ranks = rankdata([1, 3, 2, 4, 5, 7, 2, 8, 4])
    >>> ranks
    array([ 1. ,  4. ,  2.5,  5.5,  7. ,  8. ,  2.5,  9. ,  5.5])
    >>> tiecorrect(ranks)
    0.9833333333333333

    """
    arr = np.sort(rankvals)
    idx = np.nonzero(np.r_[True, arr[1:] != arr[:-1], True])[0]
    cnt = np.diff(idx).astype(np.float64)

    size = np.float64(arr.size)
    return 1.0 if size < 2 else 1.0 - (cnt**3 - cnt).sum() / (size**3 - size)


<<<<<<< HEAD
=======
MannwhitneyuResult = namedtuple('MannwhitneyuResult', ('statistic', 'pvalue'))


def mannwhitneyu(x, y, use_continuity=True, alternative=None):
    """Compute the Mann-Whitney rank test on samples x and y.

    Parameters
    ----------
    x, y : array_like
        Array of samples, should be one-dimensional.
    use_continuity : bool, optional
            Whether a continuity correction (1/2.) should be taken into
            account. Default is True.
    alternative : {None, 'two-sided', 'less', 'greater'}, optional
        Defines the alternative hypothesis.
        The following options are available (default is None):

          * None: computes p-value half the size of the 'two-sided' p-value and
            a different U statistic. The default behavior is not the same as
            using 'less' or 'greater'; it only exists for backward compatibility
            and is deprecated.
          * 'two-sided'
          * 'less': one-sided
          * 'greater': one-sided

        Use of the None option is deprecated.

    Returns
    -------
    statistic : float
        The Mann-Whitney U statistic, equal to min(U for x, U for y) if
        `alternative` is equal to None (deprecated; exists for backward
        compatibility), and U for y otherwise.
    pvalue : float
        p-value assuming an asymptotic normal distribution. One-sided or
        two-sided, depending on the choice of `alternative`.

    Notes
    -----
    Use only when the number of observation in each sample is > 20 and
    you have 2 independent samples of ranks. Mann-Whitney U is
    significant if the u-obtained is LESS THAN or equal to the critical
    value of U.

    This test corrects for ties and by default uses a continuity correction.

    References
    ----------
    .. [1] https://en.wikipedia.org/wiki/Mann-Whitney_U_test

    .. [2] H.B. Mann and D.R. Whitney, "On a Test of Whether one of Two Random
           Variables is Stochastically Larger than the Other," The Annals of
           Mathematical Statistics, vol. 18, no. 1, pp. 50-60, 1947.

    """
    if alternative is None:
        warnings.warn("Calling `mannwhitneyu` without specifying "
                      "`alternative` is deprecated.", DeprecationWarning)

    x = np.asarray(x)
    y = np.asarray(y)
    n1 = len(x)
    n2 = len(y)
    ranked = rankdata(np.concatenate((x, y)))
    rankx = ranked[0:n1]  # get the x-ranks
    u1 = n1*n2 + (n1*(n1+1))/2.0 - np.sum(rankx, axis=0)  # calc U for x
    u2 = n1*n2 - u1  # remainder is U for y
    T = tiecorrect(ranked)
    if T == 0:
        raise ValueError('All numbers are identical in mannwhitneyu')
    sd = np.sqrt(T * n1 * n2 * (n1+n2+1) / 12.0)

    meanrank = n1*n2/2.0 + 0.5 * use_continuity
    if alternative is None or alternative == 'two-sided':
        bigu = max(u1, u2)
    elif alternative == 'less':
        bigu = u1
    elif alternative == 'greater':
        bigu = u2
    else:
        raise ValueError("alternative should be None, 'less', 'greater' "
                         "or 'two-sided'")

    z = (bigu - meanrank) / sd
    if alternative is None:
        # This behavior, equal to half the size of the two-sided
        # p-value, is deprecated.
        p = distributions.norm.sf(abs(z))
    elif alternative == 'two-sided':
        p = 2 * distributions.norm.sf(abs(z))
    else:
        p = distributions.norm.sf(z)

    u = u2
    # This behavior is deprecated.
    if alternative is None:
        u = min(u1, u2)
    return MannwhitneyuResult(u, p)


>>>>>>> 08c3953e
RanksumsResult = namedtuple('RanksumsResult', ('statistic', 'pvalue'))


def ranksums(x, y, alternative='two-sided'):
    """Compute the Wilcoxon rank-sum statistic for two samples.

    The Wilcoxon rank-sum test tests the null hypothesis that two sets
    of measurements are drawn from the same distribution.  The alternative
    hypothesis is that values in one sample are more likely to be
    larger than the values in the other sample.

    This test should be used to compare two samples from continuous
    distributions.  It does not handle ties between measurements
    in x and y.  For tie-handling and an optional continuity correction
    see `scipy.stats.mannwhitneyu`.

    Parameters
    ----------
    x,y : array_like
        The data from the two samples.
    alternative : {'two-sided', 'less', 'greater'}, optional
        Defines the alternative hypothesis. Default is 'two-sided'.
        The following options are available:

        * 'two-sided': one of the distributions (underlying `x` or `y`) is
          stochastically greater than the other.
        * 'less': the distribution underlying `x` is stochastically less
          than the distribution underlying `y`.
        * 'greater': the distribution underlying `x` is stochastically greater
          than the distribution underlying `y`.

        .. versionadded:: 1.7.0

    Returns
    -------
    statistic : float
        The test statistic under the large-sample approximation that the
        rank sum statistic is normally distributed.
    pvalue : float
        The p-value of the test.

    References
    ----------
    .. [1] https://en.wikipedia.org/wiki/Wilcoxon_rank-sum_test

    Examples
    --------
    We can test the hypothesis that two independent unequal-sized samples are
    drawn from the same distribution with computing the Wilcoxon rank-sum
    statistic.

    >>> from scipy.stats import ranksums
    >>> sample1 = np.random.uniform(-1, 1, 200)
    >>> sample2 = np.random.uniform(-0.5, 1.5, 300) # a shifted distribution
    >>> ranksums(sample1, sample2)
    RanksumsResult(statistic=-7.887059, pvalue=3.09390448e-15)  # may vary
    >>> ranksums(sample1, sample2, alternative='less')
    RanksumsResult(statistic=-7.750585297581713, pvalue=4.573497606342543e-15) # may vary
    >>> ranksums(sample1, sample2, alternative='greater')
    RanksumsResult(statistic=-7.750585297581713, pvalue=0.9999999999999954) # may vary

    The p-value of less than ``0.05`` indicates that this test rejects the
    hypothesis at the 5% significance level.

    """
    x, y = map(np.asarray, (x, y))
    n1 = len(x)
    n2 = len(y)
    alldata = np.concatenate((x, y))
    ranked = rankdata(alldata)
    x = ranked[:n1]
    s = np.sum(x, axis=0)
    expected = n1 * (n1+n2+1) / 2.0
    z = (s - expected) / np.sqrt(n1*n2*(n1+n2+1)/12.0)
    z, prob = _normtest_finish(z, alternative)

    return RanksumsResult(z, prob)


KruskalResult = namedtuple('KruskalResult', ('statistic', 'pvalue'))


def kruskal(*args, nan_policy='propagate'):
    """Compute the Kruskal-Wallis H-test for independent samples.

    The Kruskal-Wallis H-test tests the null hypothesis that the population
    median of all of the groups are equal.  It is a non-parametric version of
    ANOVA.  The test works on 2 or more independent samples, which may have
    different sizes.  Note that rejecting the null hypothesis does not
    indicate which of the groups differs.  Post hoc comparisons between
    groups are required to determine which groups are different.

    Parameters
    ----------
    sample1, sample2, ... : array_like
       Two or more arrays with the sample measurements can be given as
       arguments. Samples must be one-dimensional.
    nan_policy : {'propagate', 'raise', 'omit'}, optional
        Defines how to handle when input contains nan.
        The following options are available (default is 'propagate'):

          * 'propagate': returns nan
          * 'raise': throws an error
          * 'omit': performs the calculations ignoring nan values

    Returns
    -------
    statistic : float
       The Kruskal-Wallis H statistic, corrected for ties.
    pvalue : float
       The p-value for the test using the assumption that H has a chi
       square distribution. The p-value returned is the survival function of
       the chi square distribution evaluated at H.

    See Also
    --------
    f_oneway : 1-way ANOVA.
    mannwhitneyu : Mann-Whitney rank test on two samples.
    friedmanchisquare : Friedman test for repeated measurements.

    Notes
    -----
    Due to the assumption that H has a chi square distribution, the number
    of samples in each group must not be too small.  A typical rule is
    that each sample must have at least 5 measurements.

    References
    ----------
    .. [1] W. H. Kruskal & W. W. Wallis, "Use of Ranks in
       One-Criterion Variance Analysis", Journal of the American Statistical
       Association, Vol. 47, Issue 260, pp. 583-621, 1952.
    .. [2] https://en.wikipedia.org/wiki/Kruskal-Wallis_one-way_analysis_of_variance

    Examples
    --------
    >>> from scipy import stats
    >>> x = [1, 3, 5, 7, 9]
    >>> y = [2, 4, 6, 8, 10]
    >>> stats.kruskal(x, y)
    KruskalResult(statistic=0.2727272727272734, pvalue=0.6015081344405895)

    >>> x = [1, 1, 1]
    >>> y = [2, 2, 2]
    >>> z = [2, 2]
    >>> stats.kruskal(x, y, z)
    KruskalResult(statistic=7.0, pvalue=0.0301973834223185)

    """
    args = list(map(np.asarray, args))

    num_groups = len(args)
    if num_groups < 2:
        raise ValueError("Need at least two groups in stats.kruskal()")

    for arg in args:
        if arg.size == 0:
            return KruskalResult(np.nan, np.nan)
        elif arg.ndim != 1:
            raise ValueError("Samples must be one-dimensional.")

    n = np.asarray(list(map(len, args)))

    if nan_policy not in ('propagate', 'raise', 'omit'):
        raise ValueError("nan_policy must be 'propagate', 'raise' or 'omit'")

    contains_nan = False
    for arg in args:
        cn = _contains_nan(arg, nan_policy)
        if cn[0]:
            contains_nan = True
            break

    if contains_nan and nan_policy == 'omit':
        for a in args:
            a = ma.masked_invalid(a)
        return mstats_basic.kruskal(*args)

    if contains_nan and nan_policy == 'propagate':
        return KruskalResult(np.nan, np.nan)

    alldata = np.concatenate(args)
    ranked = rankdata(alldata)
    ties = tiecorrect(ranked)
    if ties == 0:
        raise ValueError('All numbers are identical in kruskal')

    # Compute sum^2/n for each group and sum
    j = np.insert(np.cumsum(n), 0, 0)
    ssbn = 0
    for i in range(num_groups):
        ssbn += _square_of_sums(ranked[j[i]:j[i+1]]) / n[i]

    totaln = np.sum(n, dtype=float)
    h = 12.0 / (totaln * (totaln + 1)) * ssbn - 3 * (totaln + 1)
    df = num_groups - 1
    h /= ties

    return KruskalResult(h, distributions.chi2.sf(h, df))


FriedmanchisquareResult = namedtuple('FriedmanchisquareResult',
                                     ('statistic', 'pvalue'))


def friedmanchisquare(*args):
    """Compute the Friedman test for repeated measurements.

    The Friedman test tests the null hypothesis that repeated measurements of
    the same individuals have the same distribution.  It is often used
    to test for consistency among measurements obtained in different ways.
    For example, if two measurement techniques are used on the same set of
    individuals, the Friedman test can be used to determine if the two
    measurement techniques are consistent.

    Parameters
    ----------
    measurements1, measurements2, measurements3... : array_like
        Arrays of measurements.  All of the arrays must have the same number
        of elements.  At least 3 sets of measurements must be given.

    Returns
    -------
    statistic : float
        The test statistic, correcting for ties.
    pvalue : float
        The associated p-value assuming that the test statistic has a chi
        squared distribution.

    Notes
    -----
    Due to the assumption that the test statistic has a chi squared
    distribution, the p-value is only reliable for n > 10 and more than
    6 repeated measurements.

    References
    ----------
    .. [1] https://en.wikipedia.org/wiki/Friedman_test

    """
    k = len(args)
    if k < 3:
        raise ValueError('At least 3 sets of measurements must be given '
                         'for Friedman test, got {}.'.format(k))

    n = len(args[0])
    for i in range(1, k):
        if len(args[i]) != n:
            raise ValueError('Unequal N in friedmanchisquare.  Aborting.')

    # Rank data
    data = np.vstack(args).T
    data = data.astype(float)
    for i in range(len(data)):
        data[i] = rankdata(data[i])

    # Handle ties
    ties = 0
    for i in range(len(data)):
        replist, repnum = find_repeats(array(data[i]))
        for t in repnum:
            ties += t * (t*t - 1)
    c = 1 - ties / (k*(k*k - 1)*n)

    ssbn = np.sum(data.sum(axis=0)**2)
    chisq = (12.0 / (k*n*(k+1)) * ssbn - 3*n*(k+1)) / c

    return FriedmanchisquareResult(chisq, distributions.chi2.sf(chisq, k - 1))


BrunnerMunzelResult = namedtuple('BrunnerMunzelResult',
                                 ('statistic', 'pvalue'))


def brunnermunzel(x, y, alternative="two-sided", distribution="t",
                  nan_policy='propagate'):
    """Compute the Brunner-Munzel test on samples x and y.

    The Brunner-Munzel test is a nonparametric test of the null hypothesis that
    when values are taken one by one from each group, the probabilities of
    getting large values in both groups are equal.
    Unlike the Wilcoxon-Mann-Whitney's U test, this does not require the
    assumption of equivariance of two groups. Note that this does not assume
    the distributions are same. This test works on two independent samples,
    which may have different sizes.

    Parameters
    ----------
    x, y : array_like
        Array of samples, should be one-dimensional.
    alternative : {'two-sided', 'less', 'greater'}, optional
        Defines the alternative hypothesis.
        The following options are available (default is 'two-sided'):

          * 'two-sided'
          * 'less': one-sided
          * 'greater': one-sided
    distribution : {'t', 'normal'}, optional
        Defines how to get the p-value.
        The following options are available (default is 't'):

          * 't': get the p-value by t-distribution
          * 'normal': get the p-value by standard normal distribution.
    nan_policy : {'propagate', 'raise', 'omit'}, optional
        Defines how to handle when input contains nan.
        The following options are available (default is 'propagate'):

          * 'propagate': returns nan
          * 'raise': throws an error
          * 'omit': performs the calculations ignoring nan values

    Returns
    -------
    statistic : float
        The Brunner-Munzer W statistic.
    pvalue : float
        p-value assuming an t distribution. One-sided or
        two-sided, depending on the choice of `alternative` and `distribution`.

    See Also
    --------
    mannwhitneyu : Mann-Whitney rank test on two samples.

    Notes
    -----
    Brunner and Munzel recommended to estimate the p-value by t-distribution
    when the size of data is 50 or less. If the size is lower than 10, it would
    be better to use permuted Brunner Munzel test (see [2]_).

    References
    ----------
    .. [1] Brunner, E. and Munzel, U. "The nonparametric Benhrens-Fisher
           problem: Asymptotic theory and a small-sample approximation".
           Biometrical Journal. Vol. 42(2000): 17-25.
    .. [2] Neubert, K. and Brunner, E. "A studentized permutation test for the
           non-parametric Behrens-Fisher problem". Computational Statistics and
           Data Analysis. Vol. 51(2007): 5192-5204.

    Examples
    --------
    >>> from scipy import stats
    >>> x1 = [1,2,1,1,1,1,1,1,1,1,2,4,1,1]
    >>> x2 = [3,3,4,3,1,2,3,1,1,5,4]
    >>> w, p_value = stats.brunnermunzel(x1, x2)
    >>> w
    3.1374674823029505
    >>> p_value
    0.0057862086661515377

    """
    x = np.asarray(x)
    y = np.asarray(y)

    # check both x and y
    cnx, npx = _contains_nan(x, nan_policy)
    cny, npy = _contains_nan(y, nan_policy)
    contains_nan = cnx or cny
    if npx == "omit" or npy == "omit":
        nan_policy = "omit"

    if contains_nan and nan_policy == "propagate":
        return BrunnerMunzelResult(np.nan, np.nan)
    elif contains_nan and nan_policy == "omit":
        x = ma.masked_invalid(x)
        y = ma.masked_invalid(y)
        return mstats_basic.brunnermunzel(x, y, alternative, distribution)

    nx = len(x)
    ny = len(y)
    if nx == 0 or ny == 0:
        return BrunnerMunzelResult(np.nan, np.nan)
    rankc = rankdata(np.concatenate((x, y)))
    rankcx = rankc[0:nx]
    rankcy = rankc[nx:nx+ny]
    rankcx_mean = np.mean(rankcx)
    rankcy_mean = np.mean(rankcy)
    rankx = rankdata(x)
    ranky = rankdata(y)
    rankx_mean = np.mean(rankx)
    ranky_mean = np.mean(ranky)

    Sx = np.sum(np.power(rankcx - rankx - rankcx_mean + rankx_mean, 2.0))
    Sx /= nx - 1
    Sy = np.sum(np.power(rankcy - ranky - rankcy_mean + ranky_mean, 2.0))
    Sy /= ny - 1

    wbfn = nx * ny * (rankcy_mean - rankcx_mean)
    wbfn /= (nx + ny) * np.sqrt(nx * Sx + ny * Sy)

    if distribution == "t":
        df_numer = np.power(nx * Sx + ny * Sy, 2.0)
        df_denom = np.power(nx * Sx, 2.0) / (nx - 1)
        df_denom += np.power(ny * Sy, 2.0) / (ny - 1)
        df = df_numer / df_denom
        p = distributions.t.cdf(wbfn, df)
    elif distribution == "normal":
        p = distributions.norm.cdf(wbfn)
    else:
        raise ValueError(
            "distribution should be 't' or 'normal'")

    if alternative == "greater":
        pass
    elif alternative == "less":
        p = 1 - p
    elif alternative == "two-sided":
        p = 2 * np.min([p, 1-p])
    else:
        raise ValueError(
            "alternative should be 'less', 'greater' or 'two-sided'")

    return BrunnerMunzelResult(wbfn, p)


def combine_pvalues(pvalues, method='fisher', weights=None):
    """
    Combine p-values from independent tests bearing upon the same hypothesis.

    Parameters
    ----------
    pvalues : array_like, 1-D
        Array of p-values assumed to come from independent tests.
    method : {'fisher', 'pearson', 'tippett', 'stouffer',
              'mudholkar_george'}, optional

        Name of method to use to combine p-values.
        The following methods are available (default is 'fisher'):

          * 'fisher': Fisher's method (Fisher's combined probability test), the
            sum of the logarithm of the p-values
          * 'pearson': Pearson's method (similar to Fisher's but uses sum of the
            complement of the p-values inside the logarithms)
          * 'tippett': Tippett's method (minimum of p-values)
          * 'stouffer': Stouffer's Z-score method
          * 'mudholkar_george': the difference of Fisher's and Pearson's methods
            divided by 2
    weights : array_like, 1-D, optional
        Optional array of weights used only for Stouffer's Z-score method.

    Returns
    -------
    statistic: float
        The statistic calculated by the specified method.
    pval: float
        The combined p-value.

    Notes
    -----
    Fisher's method (also known as Fisher's combined probability test) [1]_ uses
    a chi-squared statistic to compute a combined p-value. The closely related
    Stouffer's Z-score method [2]_ uses Z-scores rather than p-values. The
    advantage of Stouffer's method is that it is straightforward to introduce
    weights, which can make Stouffer's method more powerful than Fisher's
    method when the p-values are from studies of different size [6]_ [7]_.
    The Pearson's method uses :math:`log(1-p_i)` inside the sum whereas Fisher's
    method uses :math:`log(p_i)` [4]_. For Fisher's and Pearson's method, the
    sum of the logarithms is multiplied by -2 in the implementation. This
    quantity has a chi-square distribution that determines the p-value. The
    `mudholkar_george` method is the difference of the Fisher's and Pearson's
    test statistics, each of which include the -2 factor [4]_. However, the
    `mudholkar_george` method does not include these -2 factors. The test
    statistic of `mudholkar_george` is the sum of logisitic random variables and
    equation 3.6 in [3]_ is used to approximate the p-value based on Student's
    t-distribution.

    Fisher's method may be extended to combine p-values from dependent tests
    [5]_. Extensions such as Brown's method and Kost's method are not currently
    implemented.

    .. versionadded:: 0.15.0

    References
    ----------
    .. [1] https://en.wikipedia.org/wiki/Fisher%27s_method
    .. [2] https://en.wikipedia.org/wiki/Fisher%27s_method#Relation_to_Stouffer.27s_Z-score_method
    .. [3] George, E. O., and G. S. Mudholkar. "On the convolution of logistic
           random variables." Metrika 30.1 (1983): 1-13.
    .. [4] Heard, N. and Rubin-Delanchey, P. "Choosing between methods of
           combining p-values."  Biometrika 105.1 (2018): 239-246.
    .. [5] Whitlock, M. C. "Combining probability from independent tests: the
           weighted Z-method is superior to Fisher's approach." Journal of
           Evolutionary Biology 18, no. 5 (2005): 1368-1373.
    .. [6] Zaykin, Dmitri V. "Optimally weighted Z-test is a powerful method
           for combining probabilities in meta-analysis." Journal of
           Evolutionary Biology 24, no. 8 (2011): 1836-1841.
    .. [7] https://en.wikipedia.org/wiki/Extensions_of_Fisher%27s_method

    """
    pvalues = np.asarray(pvalues)
    if pvalues.ndim != 1:
        raise ValueError("pvalues is not 1-D")

    if method == 'fisher':
        statistic = -2 * np.sum(np.log(pvalues))
        pval = distributions.chi2.sf(statistic, 2 * len(pvalues))
    elif method == 'pearson':
        statistic = -2 * np.sum(np.log1p(-pvalues))
        pval = distributions.chi2.sf(statistic, 2 * len(pvalues))
    elif method == 'mudholkar_george':
        normalizing_factor = np.sqrt(3/len(pvalues))/np.pi
        statistic = -np.sum(np.log(pvalues)) + np.sum(np.log1p(-pvalues))
        nu = 5 * len(pvalues) + 4
        approx_factor = np.sqrt(nu / (nu - 2))
        pval = distributions.t.sf(statistic * normalizing_factor
                                  * approx_factor, nu)
    elif method == 'tippett':
        statistic = np.min(pvalues)
        pval = distributions.beta.sf(statistic, 1, len(pvalues))
    elif method == 'stouffer':
        if weights is None:
            weights = np.ones_like(pvalues)
        elif len(weights) != len(pvalues):
            raise ValueError("pvalues and weights must be of the same size.")

        weights = np.asarray(weights)
        if weights.ndim != 1:
            raise ValueError("weights is not 1-D")

        Zi = distributions.norm.isf(pvalues)
        statistic = np.dot(weights, Zi) / np.linalg.norm(weights)
        pval = distributions.norm.sf(statistic)

    else:
        raise ValueError(
            "Invalid method '%s'. Options are 'fisher', 'pearson', \
            'mudholkar_george', 'tippett', 'or 'stouffer'", method)

    return (statistic, pval)


#####################################
#       STATISTICAL DISTANCES       #
#####################################


def wasserstein_distance(u_values, v_values, u_weights=None, v_weights=None):
    r"""
    Compute the first Wasserstein distance between two 1D distributions.

    This distance is also known as the earth mover's distance, since it can be
    seen as the minimum amount of "work" required to transform :math:`u` into
    :math:`v`, where "work" is measured as the amount of distribution weight
    that must be moved, multiplied by the distance it has to be moved.

    .. versionadded:: 1.0.0

    Parameters
    ----------
    u_values, v_values : array_like
        Values observed in the (empirical) distribution.
    u_weights, v_weights : array_like, optional
        Weight for each value. If unspecified, each value is assigned the same
        weight.
        `u_weights` (resp. `v_weights`) must have the same length as
        `u_values` (resp. `v_values`). If the weight sum differs from 1, it
        must still be positive and finite so that the weights can be normalized
        to sum to 1.

    Returns
    -------
    distance : float
        The computed distance between the distributions.

    Notes
    -----
    The first Wasserstein distance between the distributions :math:`u` and
    :math:`v` is:

    .. math::

        l_1 (u, v) = \inf_{\pi \in \Gamma (u, v)} \int_{\mathbb{R} \times
        \mathbb{R}} |x-y| \mathrm{d} \pi (x, y)

    where :math:`\Gamma (u, v)` is the set of (probability) distributions on
    :math:`\mathbb{R} \times \mathbb{R}` whose marginals are :math:`u` and
    :math:`v` on the first and second factors respectively.

    If :math:`U` and :math:`V` are the respective CDFs of :math:`u` and
    :math:`v`, this distance also equals to:

    .. math::

        l_1(u, v) = \int_{-\infty}^{+\infty} |U-V|

    See [2]_ for a proof of the equivalence of both definitions.

    The input distributions can be empirical, therefore coming from samples
    whose values are effectively inputs of the function, or they can be seen as
    generalized functions, in which case they are weighted sums of Dirac delta
    functions located at the specified values.

    References
    ----------
    .. [1] "Wasserstein metric", https://en.wikipedia.org/wiki/Wasserstein_metric
    .. [2] Ramdas, Garcia, Cuturi "On Wasserstein Two Sample Testing and Related
           Families of Nonparametric Tests" (2015). :arXiv:`1509.02237`.

    Examples
    --------
    >>> from scipy.stats import wasserstein_distance
    >>> wasserstein_distance([0, 1, 3], [5, 6, 8])
    5.0
    >>> wasserstein_distance([0, 1], [0, 1], [3, 1], [2, 2])
    0.25
    >>> wasserstein_distance([3.4, 3.9, 7.5, 7.8], [4.5, 1.4],
    ...                      [1.4, 0.9, 3.1, 7.2], [3.2, 3.5])
    4.0781331438047861

    """
    return _cdf_distance(1, u_values, v_values, u_weights, v_weights)


def energy_distance(u_values, v_values, u_weights=None, v_weights=None):
    r"""Compute the energy distance between two 1D distributions.

    .. versionadded:: 1.0.0

    Parameters
    ----------
    u_values, v_values : array_like
        Values observed in the (empirical) distribution.
    u_weights, v_weights : array_like, optional
        Weight for each value. If unspecified, each value is assigned the same
        weight.
        `u_weights` (resp. `v_weights`) must have the same length as
        `u_values` (resp. `v_values`). If the weight sum differs from 1, it
        must still be positive and finite so that the weights can be normalized
        to sum to 1.

    Returns
    -------
    distance : float
        The computed distance between the distributions.

    Notes
    -----
    The energy distance between two distributions :math:`u` and :math:`v`, whose
    respective CDFs are :math:`U` and :math:`V`, equals to:

    .. math::

        D(u, v) = \left( 2\mathbb E|X - Y| - \mathbb E|X - X'| -
        \mathbb E|Y - Y'| \right)^{1/2}

    where :math:`X` and :math:`X'` (resp. :math:`Y` and :math:`Y'`) are
    independent random variables whose probability distribution is :math:`u`
    (resp. :math:`v`).

    As shown in [2]_, for one-dimensional real-valued variables, the energy
    distance is linked to the non-distribution-free version of the Cramér-von
    Mises distance:

    .. math::

        D(u, v) = \sqrt{2} l_2(u, v) = \left( 2 \int_{-\infty}^{+\infty} (U-V)^2
        \right)^{1/2}

    Note that the common Cramér-von Mises criterion uses the distribution-free
    version of the distance. See [2]_ (section 2), for more details about both
    versions of the distance.

    The input distributions can be empirical, therefore coming from samples
    whose values are effectively inputs of the function, or they can be seen as
    generalized functions, in which case they are weighted sums of Dirac delta
    functions located at the specified values.

    References
    ----------
    .. [1] "Energy distance", https://en.wikipedia.org/wiki/Energy_distance
    .. [2] Szekely "E-statistics: The energy of statistical samples." Bowling
           Green State University, Department of Mathematics and Statistics,
           Technical Report 02-16 (2002).
    .. [3] Rizzo, Szekely "Energy distance." Wiley Interdisciplinary Reviews:
           Computational Statistics, 8(1):27-38 (2015).
    .. [4] Bellemare, Danihelka, Dabney, Mohamed, Lakshminarayanan, Hoyer,
           Munos "The Cramer Distance as a Solution to Biased Wasserstein
           Gradients" (2017). :arXiv:`1705.10743`.

    Examples
    --------
    >>> from scipy.stats import energy_distance
    >>> energy_distance([0], [2])
    2.0000000000000004
    >>> energy_distance([0, 8], [0, 8], [3, 1], [2, 2])
    1.0000000000000002
    >>> energy_distance([0.7, 7.4, 2.4, 6.8], [1.4, 8. ],
    ...                 [2.1, 4.2, 7.4, 8. ], [7.6, 8.8])
    0.88003340976158217

    """
    return np.sqrt(2) * _cdf_distance(2, u_values, v_values,
                                      u_weights, v_weights)


def _cdf_distance(p, u_values, v_values, u_weights=None, v_weights=None):
    r"""
    Compute, between two one-dimensional distributions :math:`u` and
    :math:`v`, whose respective CDFs are :math:`U` and :math:`V`, the
    statistical distance that is defined as:

    .. math::

        l_p(u, v) = \left( \int_{-\infty}^{+\infty} |U-V|^p \right)^{1/p}

    p is a positive parameter; p = 1 gives the Wasserstein distance, p = 2
    gives the energy distance.

    Parameters
    ----------
    u_values, v_values : array_like
        Values observed in the (empirical) distribution.
    u_weights, v_weights : array_like, optional
        Weight for each value. If unspecified, each value is assigned the same
        weight.
        `u_weights` (resp. `v_weights`) must have the same length as
        `u_values` (resp. `v_values`). If the weight sum differs from 1, it
        must still be positive and finite so that the weights can be normalized
        to sum to 1.

    Returns
    -------
    distance : float
        The computed distance between the distributions.

    Notes
    -----
    The input distributions can be empirical, therefore coming from samples
    whose values are effectively inputs of the function, or they can be seen as
    generalized functions, in which case they are weighted sums of Dirac delta
    functions located at the specified values.

    References
    ----------
    .. [1] Bellemare, Danihelka, Dabney, Mohamed, Lakshminarayanan, Hoyer,
           Munos "The Cramer Distance as a Solution to Biased Wasserstein
           Gradients" (2017). :arXiv:`1705.10743`.

    """
    u_values, u_weights = _validate_distribution(u_values, u_weights)
    v_values, v_weights = _validate_distribution(v_values, v_weights)

    u_sorter = np.argsort(u_values)
    v_sorter = np.argsort(v_values)

    all_values = np.concatenate((u_values, v_values))
    all_values.sort(kind='mergesort')

    # Compute the differences between pairs of successive values of u and v.
    deltas = np.diff(all_values)

    # Get the respective positions of the values of u and v among the values of
    # both distributions.
    u_cdf_indices = u_values[u_sorter].searchsorted(all_values[:-1], 'right')
    v_cdf_indices = v_values[v_sorter].searchsorted(all_values[:-1], 'right')

    # Calculate the CDFs of u and v using their weights, if specified.
    if u_weights is None:
        u_cdf = u_cdf_indices / u_values.size
    else:
        u_sorted_cumweights = np.concatenate(([0],
                                              np.cumsum(u_weights[u_sorter])))
        u_cdf = u_sorted_cumweights[u_cdf_indices] / u_sorted_cumweights[-1]

    if v_weights is None:
        v_cdf = v_cdf_indices / v_values.size
    else:
        v_sorted_cumweights = np.concatenate(([0],
                                              np.cumsum(v_weights[v_sorter])))
        v_cdf = v_sorted_cumweights[v_cdf_indices] / v_sorted_cumweights[-1]

    # Compute the value of the integral based on the CDFs.
    # If p = 1 or p = 2, we avoid using np.power, which introduces an overhead
    # of about 15%.
    if p == 1:
        return np.sum(np.multiply(np.abs(u_cdf - v_cdf), deltas))
    if p == 2:
        return np.sqrt(np.sum(np.multiply(np.square(u_cdf - v_cdf), deltas)))
    return np.power(np.sum(np.multiply(np.power(np.abs(u_cdf - v_cdf), p),
                                       deltas)), 1/p)


def _validate_distribution(values, weights):
    """
    Validate the values and weights from a distribution input of `cdf_distance`
    and return them as ndarray objects.

    Parameters
    ----------
    values : array_like
        Values observed in the (empirical) distribution.
    weights : array_like
        Weight for each value.

    Returns
    -------
    values : ndarray
        Values as ndarray.
    weights : ndarray
        Weights as ndarray.

    """
    # Validate the value array.
    values = np.asarray(values, dtype=float)
    if len(values) == 0:
        raise ValueError("Distribution can't be empty.")

    # Validate the weight array, if specified.
    if weights is not None:
        weights = np.asarray(weights, dtype=float)
        if len(weights) != len(values):
            raise ValueError('Value and weight array-likes for the same '
                             'empirical distribution must be of the same size.')
        if np.any(weights < 0):
            raise ValueError('All weights must be non-negative.')
        if not 0 < np.sum(weights) < np.inf:
            raise ValueError('Weight array-like sum must be positive and '
                             'finite. Set as None for an equal distribution of '
                             'weight.')

        return values, weights

    return values, None


#####################################
#         SUPPORT FUNCTIONS         #
#####################################

RepeatedResults = namedtuple('RepeatedResults', ('values', 'counts'))


def find_repeats(arr):
    """Find repeats and repeat counts.

    Parameters
    ----------
    arr : array_like
        Input array. This is cast to float64.

    Returns
    -------
    values : ndarray
        The unique values from the (flattened) input that are repeated.

    counts : ndarray
        Number of times the corresponding 'value' is repeated.

    Notes
    -----
    In numpy >= 1.9 `numpy.unique` provides similar functionality. The main
    difference is that `find_repeats` only returns repeated values.

    Examples
    --------
    >>> from scipy import stats
    >>> stats.find_repeats([2, 1, 2, 3, 2, 2, 5])
    RepeatedResults(values=array([2.]), counts=array([4]))

    >>> stats.find_repeats([[10, 20, 1, 2], [5, 5, 4, 4]])
    RepeatedResults(values=array([4.,  5.]), counts=array([2, 2]))

    """
    # Note: always copies.
    return RepeatedResults(*_find_repeats(np.array(arr, dtype=np.float64)))


def _sum_of_squares(a, axis=0):
    """Square each element of the input array, and return the sum(s) of that.

    Parameters
    ----------
    a : array_like
        Input array.
    axis : int or None, optional
        Axis along which to calculate. Default is 0. If None, compute over
        the whole array `a`.

    Returns
    -------
    sum_of_squares : ndarray
        The sum along the given axis for (a**2).

    See Also
    --------
    _square_of_sums : The square(s) of the sum(s) (the opposite of
        `_sum_of_squares`).

    """
    a, axis = _chk_asarray(a, axis)
    return np.sum(a*a, axis)


def _square_of_sums(a, axis=0):
    """Sum elements of the input array, and return the square(s) of that sum.

    Parameters
    ----------
    a : array_like
        Input array.
    axis : int or None, optional
        Axis along which to calculate. Default is 0. If None, compute over
        the whole array `a`.

    Returns
    -------
    square_of_sums : float or ndarray
        The square of the sum over `axis`.

    See Also
    --------
    _sum_of_squares : The sum of squares (the opposite of `square_of_sums`).

    """
    a, axis = _chk_asarray(a, axis)
    s = np.sum(a, axis)
    if not np.isscalar(s):
        return s.astype(float) * s
    else:
        return float(s) * s


def rankdata(a, method='average', *, axis=None):
    """Assign ranks to data, dealing with ties appropriately.

    By default (``axis=None``), the data array is first flattened, and a flat
    array of ranks is returned. Separately reshape the rank array to the
    shape of the data array if desired (see Examples).

    Ranks begin at 1.  The `method` argument controls how ranks are assigned
    to equal values.  See [1]_ for further discussion of ranking methods.

    Parameters
    ----------
    a : array_like
        The array of values to be ranked.
    method : {'average', 'min', 'max', 'dense', 'ordinal'}, optional
        The method used to assign ranks to tied elements.
        The following methods are available (default is 'average'):

          * 'average': The average of the ranks that would have been assigned to
            all the tied values is assigned to each value.
          * 'min': The minimum of the ranks that would have been assigned to all
            the tied values is assigned to each value.  (This is also
            referred to as "competition" ranking.)
          * 'max': The maximum of the ranks that would have been assigned to all
            the tied values is assigned to each value.
          * 'dense': Like 'min', but the rank of the next highest element is
            assigned the rank immediately after those assigned to the tied
            elements.
          * 'ordinal': All values are given a distinct rank, corresponding to
            the order that the values occur in `a`.
    axis : {None, int}, optional
        Axis along which to perform the ranking. If ``None``, the data array
        is first flattened.

    Returns
    -------
    ranks : ndarray
         An array of size equal to the size of `a`, containing rank
         scores.

    References
    ----------
    .. [1] "Ranking", https://en.wikipedia.org/wiki/Ranking

    Examples
    --------
    >>> from scipy.stats import rankdata
    >>> rankdata([0, 2, 3, 2])
    array([ 1. ,  2.5,  4. ,  2.5])
    >>> rankdata([0, 2, 3, 2], method='min')
    array([ 1,  2,  4,  2])
    >>> rankdata([0, 2, 3, 2], method='max')
    array([ 1,  3,  4,  3])
    >>> rankdata([0, 2, 3, 2], method='dense')
    array([ 1,  2,  3,  2])
    >>> rankdata([0, 2, 3, 2], method='ordinal')
    array([ 1,  2,  4,  3])
    >>> rankdata([[0, 2], [3, 2]]).reshape(2,2)
    array([[1. , 2.5],
          [4. , 2.5]])
    >>> rankdata([[0, 2, 2], [3, 2, 5]], axis=1)
    array([[1. , 2.5, 2.5],
           [2. , 1. , 3. ]])

    """
    if method not in ('average', 'min', 'max', 'dense', 'ordinal'):
        raise ValueError('unknown method "{0}"'.format(method))

    if axis is not None:
        a = np.asarray(a)
        if a.size == 0:
            # The return values of `normalize_axis_index` are ignored.  The
            # call validates `axis`, even though we won't use it.
            # use scipy._lib._util._normalize_axis_index when available
            np.core.multiarray.normalize_axis_index(axis, a.ndim)
            dt = np.float64 if method == 'average' else np.int_
            return np.empty(a.shape, dtype=dt)
        return np.apply_along_axis(rankdata, axis, a, method)

    arr = np.ravel(np.asarray(a))
    algo = 'mergesort' if method == 'ordinal' else 'quicksort'
    sorter = np.argsort(arr, kind=algo)

    inv = np.empty(sorter.size, dtype=np.intp)
    inv[sorter] = np.arange(sorter.size, dtype=np.intp)

    if method == 'ordinal':
        return inv + 1

    arr = arr[sorter]
    obs = np.r_[True, arr[1:] != arr[:-1]]
    dense = obs.cumsum()[inv]

    if method == 'dense':
        return dense

    # cumulative counts of each unique value
    count = np.r_[np.nonzero(obs)[0], len(obs)]

    if method == 'max':
        return count[dense]

    if method == 'min':
        return count[dense - 1] + 1

    # average method
    return .5 * (count[dense] + count[dense - 1] + 1)<|MERGE_RESOLUTION|>--- conflicted
+++ resolved
@@ -193,12 +193,8 @@
 from ._page_trend_test import page_trend_test
 from dataclasses import make_dataclass
 from ._hypotests import (epps_singleton_2samp, somersd, cramervonmises,
-<<<<<<< HEAD
-                         cramervonmises_2samp)
+                         cramervonmises_2samp, barnard_exact)
 from ._mannwhitneyu import mannwhitneyu
-=======
-                         cramervonmises_2samp, barnard_exact)
->>>>>>> 08c3953e
 
 
 __all__ = ['find_repeats', 'gmean', 'hmean', 'mode', 'tmean', 'tvar',
@@ -7606,109 +7602,6 @@
     return 1.0 if size < 2 else 1.0 - (cnt**3 - cnt).sum() / (size**3 - size)
 
 
-<<<<<<< HEAD
-=======
-MannwhitneyuResult = namedtuple('MannwhitneyuResult', ('statistic', 'pvalue'))
-
-
-def mannwhitneyu(x, y, use_continuity=True, alternative=None):
-    """Compute the Mann-Whitney rank test on samples x and y.
-
-    Parameters
-    ----------
-    x, y : array_like
-        Array of samples, should be one-dimensional.
-    use_continuity : bool, optional
-            Whether a continuity correction (1/2.) should be taken into
-            account. Default is True.
-    alternative : {None, 'two-sided', 'less', 'greater'}, optional
-        Defines the alternative hypothesis.
-        The following options are available (default is None):
-
-          * None: computes p-value half the size of the 'two-sided' p-value and
-            a different U statistic. The default behavior is not the same as
-            using 'less' or 'greater'; it only exists for backward compatibility
-            and is deprecated.
-          * 'two-sided'
-          * 'less': one-sided
-          * 'greater': one-sided
-
-        Use of the None option is deprecated.
-
-    Returns
-    -------
-    statistic : float
-        The Mann-Whitney U statistic, equal to min(U for x, U for y) if
-        `alternative` is equal to None (deprecated; exists for backward
-        compatibility), and U for y otherwise.
-    pvalue : float
-        p-value assuming an asymptotic normal distribution. One-sided or
-        two-sided, depending on the choice of `alternative`.
-
-    Notes
-    -----
-    Use only when the number of observation in each sample is > 20 and
-    you have 2 independent samples of ranks. Mann-Whitney U is
-    significant if the u-obtained is LESS THAN or equal to the critical
-    value of U.
-
-    This test corrects for ties and by default uses a continuity correction.
-
-    References
-    ----------
-    .. [1] https://en.wikipedia.org/wiki/Mann-Whitney_U_test
-
-    .. [2] H.B. Mann and D.R. Whitney, "On a Test of Whether one of Two Random
-           Variables is Stochastically Larger than the Other," The Annals of
-           Mathematical Statistics, vol. 18, no. 1, pp. 50-60, 1947.
-
-    """
-    if alternative is None:
-        warnings.warn("Calling `mannwhitneyu` without specifying "
-                      "`alternative` is deprecated.", DeprecationWarning)
-
-    x = np.asarray(x)
-    y = np.asarray(y)
-    n1 = len(x)
-    n2 = len(y)
-    ranked = rankdata(np.concatenate((x, y)))
-    rankx = ranked[0:n1]  # get the x-ranks
-    u1 = n1*n2 + (n1*(n1+1))/2.0 - np.sum(rankx, axis=0)  # calc U for x
-    u2 = n1*n2 - u1  # remainder is U for y
-    T = tiecorrect(ranked)
-    if T == 0:
-        raise ValueError('All numbers are identical in mannwhitneyu')
-    sd = np.sqrt(T * n1 * n2 * (n1+n2+1) / 12.0)
-
-    meanrank = n1*n2/2.0 + 0.5 * use_continuity
-    if alternative is None or alternative == 'two-sided':
-        bigu = max(u1, u2)
-    elif alternative == 'less':
-        bigu = u1
-    elif alternative == 'greater':
-        bigu = u2
-    else:
-        raise ValueError("alternative should be None, 'less', 'greater' "
-                         "or 'two-sided'")
-
-    z = (bigu - meanrank) / sd
-    if alternative is None:
-        # This behavior, equal to half the size of the two-sided
-        # p-value, is deprecated.
-        p = distributions.norm.sf(abs(z))
-    elif alternative == 'two-sided':
-        p = 2 * distributions.norm.sf(abs(z))
-    else:
-        p = distributions.norm.sf(z)
-
-    u = u2
-    # This behavior is deprecated.
-    if alternative is None:
-        u = min(u1, u2)
-    return MannwhitneyuResult(u, p)
-
-
->>>>>>> 08c3953e
 RanksumsResult = namedtuple('RanksumsResult', ('statistic', 'pvalue'))
 
 
