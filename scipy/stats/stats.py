--- conflicted
+++ resolved
@@ -187,14 +187,10 @@
 from ._stats import (_kendall_dis, _toint64, _weightedrankedtau,
                      _local_correlations)
 from ._rvs_sampling import rvs_ratio_uniforms
-<<<<<<< HEAD
-from ._hypotests import epps_singleton_2samp, cramervonmises
-from ._bootstrap import bootstrap_ci
-
-=======
 from ._hypotests import epps_singleton_2samp, cramervonmises, somersd
 from ._page_trend_test import page_trend_test
->>>>>>> c0aed3bc
+from ._bootstrap import bootstrap_ci
+
 
 __all__ = ['find_repeats', 'gmean', 'hmean', 'mode', 'tmean', 'tvar',
            'tmin', 'tmax', 'tstd', 'tsem', 'moment', 'variation',
@@ -219,11 +215,7 @@
            'rankdata', 'rvs_ratio_uniforms',
            'combine_pvalues', 'wasserstein_distance', 'energy_distance',
            'brunnermunzel', 'epps_singleton_2samp', 'cramervonmises',
-<<<<<<< HEAD
-           'bootstrap_ci']
-=======
-           'page_trend_test', 'somersd']
->>>>>>> c0aed3bc
+           'page_trend_test', 'somersd', 'bootstrap_ci']
 
 
 def _contains_nan(a, nan_policy='propagate'):
