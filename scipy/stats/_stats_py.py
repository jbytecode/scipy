# Copyright 2002 Gary Strangman.  All rights reserved
# Copyright 2002-2016 The SciPy Developers
#
# The original code from Gary Strangman was heavily adapted for
# use in SciPy by Travis Oliphant.  The original code came with the
# following disclaimer:
#
# This software is provided "as-is".  There are no expressed or implied
# warranties of any kind, including, but not limited to, the warranties
# of merchantability and fitness for a given application.  In no event
# shall Gary Strangman be liable for any direct, indirect, incidental,
# special, exemplary or consequential damages (including, but not limited
# to, loss of use, data or profits, or business interruption) however
# caused and on any theory of liability, whether in contract, strict
# liability or tort (including negligence or otherwise) arising in any way
# out of the use of this software, even if advised of the possibility of
# such damage.

"""
A collection of basic statistical functions for Python.

References
----------
.. [CRCProbStat2000] Zwillinger, D. and Kokoska, S. (2000). CRC Standard
   Probability and Statistics Tables and Formulae. Chapman & Hall: New
   York. 2000.

"""
import warnings
import math
from math import gcd
from collections import namedtuple, Counter

import numpy as np
from numpy import array, asarray, ma
from numpy.lib import NumpyVersion
from numpy.testing import suppress_warnings

from scipy.spatial.distance import cdist
from scipy.ndimage import _measurements
from scipy._lib._util import (check_random_state, MapWrapper,
                              rng_integers, _rename_parameter)

import scipy.special as special
from scipy import linalg
from . import distributions
from . import _mstats_basic as mstats_basic
from ._stats_mstats_common import (_find_repeats, linregress, theilslopes,
                                   siegelslopes)
from ._stats import (_kendall_dis, _toint64, _weightedrankedtau,
                     _local_correlations)
from dataclasses import make_dataclass
from ._hypotests import _all_partitions
from ._hypotests_pythran import _compute_outer_prob_inside_method
from ._resampling import _batch_generator
from ._axis_nan_policy import (_axis_nan_policy_factory,
                               _broadcast_concatenate)
from ._binomtest import _binary_search_for_binom_tst as _binary_search
from scipy._lib._bunch import _make_tuple_bunch
from scipy import stats


# Functions/classes in other files should be added in `__init__.py`, not here
__all__ = ['find_repeats', 'gmean', 'hmean', 'pmean', 'mode', 'tmean', 'tvar',
           'tmin', 'tmax', 'tstd', 'tsem', 'moment',
           'skew', 'kurtosis', 'describe', 'skewtest', 'kurtosistest',
           'normaltest', 'jarque_bera',
           'scoreatpercentile', 'percentileofscore',
           'cumfreq', 'relfreq', 'obrientransform',
           'sem', 'zmap', 'zscore', 'gzscore', 'iqr', 'gstd',
           'median_abs_deviation',
           'sigmaclip', 'trimboth', 'trim1', 'trim_mean',
           'f_oneway', 'pearsonr', 'fisher_exact',
           'spearmanr', 'pointbiserialr',
           'kendalltau', 'weightedtau', 'multiscale_graphcorr',
           'linregress', 'siegelslopes', 'theilslopes', 'ttest_1samp',
           'ttest_ind', 'ttest_ind_from_stats', 'ttest_rel',
           'kstest', 'ks_1samp', 'ks_2samp',
           'chisquare', 'power_divergence',
           'tiecorrect', 'ranksums', 'kruskal', 'friedmanchisquare',
           'rankdata',
           'combine_pvalues', 'wasserstein_distance', 'energy_distance',
           'brunnermunzel', 'alexandergovern']


# This should probably be rewritten to avoid nested TypeErrors in favor of
# branching based on dtype.
def _contains_nan(a, nan_policy='propagate', use_summation=True):
    if not isinstance(a, np.ndarray):
        use_summation = False  # some array_likes ignore nans (e.g. pandas)
    policies = ['propagate', 'raise', 'omit']
    if nan_policy not in policies:
        raise ValueError("nan_policy must be one of {%s}" %
                         ', '.join("'%s'" % s for s in policies))
    # only inexact (floating/complexfloating) and object arrays support np.nan
    if not (np.issubdtype(a.dtype, np.inexact)
            or np.issubdtype(a.dtype, object)):
        return False, nan_policy
    try:
        # The summation method avoids creating a (potentially huge) array.
        # But, it will set contains_nan to True for (e.g.) [-inf, ..., +inf].
        # If this is undesirable, set use_summation to False instead.
        if use_summation:
            with np.errstate(invalid='ignore', over='ignore'):
                contains_nan = np.isnan(np.sum(a))
        else:
            contains_nan = np.isnan(a).any()
    except TypeError:
        # This can happen when attempting to sum things which are not
        # numbers (e.g. as in the function `mode`). Try an alternative method:
        try:
            contains_nan = np.any(np.isnan(a))
        except TypeError:
            try:
                # This can happen when attempting to check nan with np.isnan
                # for string array (e.g. as in the function `rankdata`).
                contains_nan = False
                for el in a.ravel():
                    # isnan doesn't work on elements of string arrays
                    if np.issubdtype(type(el), np.number) and np.isnan(el):
                        contains_nan = True
                        break
            except TypeError:
                # Don't know what to do. Fall back to omitting nan values and
                # issue a warning.
                contains_nan = False
                nan_policy = 'omit'
                warnings.warn("The input array could not be properly "
                              "checked for nan values. nan values "
                              "will be ignored.", RuntimeWarning)

    if contains_nan and nan_policy == 'raise':
        raise ValueError("The input contains nan values")

    return contains_nan, nan_policy


def _chk_asarray(a, axis):
    if axis is None:
        a = np.ravel(a)
        outaxis = 0
    else:
        a = np.asarray(a)
        outaxis = axis

    if a.ndim == 0:
        a = np.atleast_1d(a)

    return a, outaxis


def _chk2_asarray(a, b, axis):
    if axis is None:
        a = np.ravel(a)
        b = np.ravel(b)
        outaxis = 0
    else:
        a = np.asarray(a)
        b = np.asarray(b)
        outaxis = axis

    if a.ndim == 0:
        a = np.atleast_1d(a)
    if b.ndim == 0:
        b = np.atleast_1d(b)

    return a, b, outaxis


def _shape_with_dropped_axis(a, axis):
    """
    Given an array `a` and an integer `axis`, return the shape
    of `a` with the `axis` dimension removed.

    Examples
    --------
    >>> a = np.zeros((3, 5, 2))
    >>> _shape_with_dropped_axis(a, 1)
    (3, 2)

    """
    shp = list(a.shape)
    try:
        del shp[axis]
    except IndexError:
        raise np.AxisError(axis, a.ndim) from None
    return tuple(shp)


def _broadcast_shapes(shape1, shape2):
    """
    Given two shapes (i.e. tuples of integers), return the shape
    that would result from broadcasting two arrays with the given
    shapes.

    Examples
    --------
    >>> _broadcast_shapes((2, 1), (4, 1, 3))
    (4, 2, 3)
    """
    d = len(shape1) - len(shape2)
    if d <= 0:
        shp1 = (1,)*(-d) + shape1
        shp2 = shape2
    else:
        shp1 = shape1
        shp2 = (1,)*d + shape2
    shape = []
    for n1, n2 in zip(shp1, shp2):
        if n1 == 1:
            n = n2
        elif n2 == 1 or n1 == n2:
            n = n1
        else:
            raise ValueError(f'shapes {shape1} and {shape2} could not be '
                             'broadcast together')
        shape.append(n)
    return tuple(shape)


def _broadcast_shapes_with_dropped_axis(a, b, axis):
    """
    Given two arrays `a` and `b` and an integer `axis`, find the
    shape of the broadcast result after dropping `axis` from the
    shapes of `a` and `b`.

    Examples
    --------
    >>> a = np.zeros((5, 2, 1))
    >>> b = np.zeros((1, 9, 3))
    >>> _broadcast_shapes_with_dropped_axis(a, b, 1)
    (5, 3)
    """
    shp1 = _shape_with_dropped_axis(a, axis)
    shp2 = _shape_with_dropped_axis(b, axis)
    try:
        shp = _broadcast_shapes(shp1, shp2)
    except ValueError:
        raise ValueError(f'non-axis shapes {shp1} and {shp2} could not be '
                         'broadcast together') from None
    return shp


SignificanceResult = _make_tuple_bunch('SignificanceResult',
                                       ['statistic', 'pvalue'], [])


# note that `weights` are paired with `x`
@_axis_nan_policy_factory(
        lambda x: x, n_samples=1, n_outputs=1, too_small=0, paired=True,
        result_to_tuple=lambda x: (x,), kwd_samples=['weights'])
def gmean(a, axis=0, dtype=None, weights=None):
    r"""Compute the weighted geometric mean along the specified axis.

    The weighted geometric mean of the array :math:`a_i` associated to weights
    :math:`w_i` is:

    .. math::

        \exp \left( \frac{ \sum_{i=1}^n w_i \ln a_i }{ \sum_{i=1}^n w_i }
                   \right) \, ,

    and, with equal weights, it gives:

    .. math::

        \sqrt[n]{ \prod_{i=1}^n a_i } \, .

    Parameters
    ----------
    a : array_like
        Input array or object that can be converted to an array.
    axis : int or None, optional
        Axis along which the geometric mean is computed. Default is 0.
        If None, compute over the whole array `a`.
    dtype : dtype, optional
        Type of the returned array and of the accumulator in which the
        elements are summed. If dtype is not specified, it defaults to the
        dtype of a, unless a has an integer dtype with a precision less than
        that of the default platform integer. In that case, the default
        platform integer is used.
    weights : array_like, optional
        The `weights` array must be broadcastable to the same shape as `a`.
        Default is None, which gives each value a weight of 1.0.

    Returns
    -------
    gmean : ndarray
        See `dtype` parameter above.

    See Also
    --------
    numpy.mean : Arithmetic average
    numpy.average : Weighted average
    hmean : Harmonic mean

    Notes
    -----
    The geometric average is computed over a single dimension of the input
    array, axis=0 by default, or all values in the array if axis=None.
    float64 intermediate and return values are used for integer inputs.

    References
    ----------
    .. [1] "Weighted Geometric Mean", *Wikipedia*,
           https://en.wikipedia.org/wiki/Weighted_geometric_mean.

    Examples
    --------
    >>> from scipy.stats import gmean
    >>> gmean([1, 4])
    2.0
    >>> gmean([1, 2, 3, 4, 5, 6, 7])
    3.3800151591412964
    >>> gmean([1, 4, 7], weights=[3, 1, 3])
    2.80668351922014

    """
    if not isinstance(a, np.ndarray):
        # if not an ndarray object attempt to convert it
        log_a = np.log(np.array(a, dtype=dtype))
    elif dtype:
        # Must change the default dtype allowing array type
        if isinstance(a, np.ma.MaskedArray):
            log_a = np.log(np.ma.asarray(a, dtype=dtype))
        else:
            log_a = np.log(np.asarray(a, dtype=dtype))
    else:
        log_a = np.log(a)

    if weights is not None:
        weights = np.asanyarray(weights, dtype=dtype)

    return np.exp(np.average(log_a, axis=axis, weights=weights))


@_axis_nan_policy_factory(
        lambda x: x, n_samples=1, n_outputs=1, too_small=0, paired=True,
        result_to_tuple=lambda x: (x,), kwd_samples=['weights'])
def hmean(a, axis=0, dtype=None, *, weights=None):
    r"""Calculate the weighted harmonic mean along the specified axis.

    The weighted harmonic mean of the array :math:`a_i` associated to weights
    :math:`w_i` is:

    .. math::

        \frac{ \sum_{i=1}^n w_i }{ \sum_{i=1}^n \frac{w_i}{a_i} } \, ,

    and, with equal weights, it gives:

    .. math::

        \frac{ n }{ \sum_{i=1}^n \frac{1}{a_i} } \, .

    Parameters
    ----------
    a : array_like
        Input array, masked array or object that can be converted to an array.
    axis : int or None, optional
        Axis along which the harmonic mean is computed. Default is 0.
        If None, compute over the whole array `a`.
    dtype : dtype, optional
        Type of the returned array and of the accumulator in which the
        elements are summed. If `dtype` is not specified, it defaults to the
        dtype of `a`, unless `a` has an integer `dtype` with a precision less
        than that of the default platform integer. In that case, the default
        platform integer is used.
    weights : array_like, optional
        The weights array can either be 1-D (in which case its length must be
        the size of `a` along the given `axis`) or of the same shape as `a`.
        Default is None, which gives each value a weight of 1.0.

        .. versionadded:: 1.9

    Returns
    -------
    hmean : ndarray
        See `dtype` parameter above.

    See Also
    --------
    numpy.mean : Arithmetic average
    numpy.average : Weighted average
    gmean : Geometric mean

    Notes
    -----
    The harmonic mean is computed over a single dimension of the input
    array, axis=0 by default, or all values in the array if axis=None.
    float64 intermediate and return values are used for integer inputs.

    References
    ----------
    .. [1] "Weighted Harmonic Mean", *Wikipedia*,
           https://en.wikipedia.org/wiki/Harmonic_mean#Weighted_harmonic_mean
    .. [2] Ferger, F., "The nature and use of the harmonic mean", Journal of
           the American Statistical Association, vol. 26, pp. 36-40, 1931

    Examples
    --------
    >>> from scipy.stats import hmean
    >>> hmean([1, 4])
    1.6000000000000001
    >>> hmean([1, 2, 3, 4, 5, 6, 7])
    2.6997245179063363
    >>> hmean([1, 4, 7], weights=[3, 1, 3])
    1.9029126213592233

    """
    if not isinstance(a, np.ndarray):
        a = np.array(a, dtype=dtype)
    elif dtype:
        # Must change the default dtype allowing array type
        if isinstance(a, np.ma.MaskedArray):
            a = np.ma.asarray(a, dtype=dtype)
        else:
            a = np.asarray(a, dtype=dtype)

    if np.all(a >= 0):
        # Harmonic mean only defined if greater than or equal to zero.
        if weights is not None:
            weights = np.asanyarray(weights, dtype=dtype)

        with np.errstate(divide='ignore'):
            return 1.0 / np.average(1.0 / a, axis=axis, weights=weights)
    else:
        raise ValueError("Harmonic mean only defined if all elements greater "
                         "than or equal to zero")


@_axis_nan_policy_factory(
        lambda x: x, n_samples=1, n_outputs=1, too_small=0, paired=True,
        result_to_tuple=lambda x: (x,), kwd_samples=['weights'])
def pmean(a, p, *, axis=0, dtype=None, weights=None):
    r"""Calculate the weighted power mean along the specified axis.

    The weighted power mean of the array :math:`a_i` associated to weights
    :math:`w_i` is:

    .. math::

        \left( \frac{ \sum_{i=1}^n w_i a_i^p }{ \sum_{i=1}^n w_i }
              \right)^{ 1 / p } \, ,

    and, with equal weights, it gives:

    .. math::

        \left( \frac{ 1 }{ n } \sum_{i=1}^n a_i^p \right)^{ 1 / p }  \, .

    This mean is also called generalized mean or Hölder mean, and must not be
    confused with the Kolmogorov generalized mean, also called
    quasi-arithmetic mean or generalized f-mean [3]_.

    Parameters
    ----------
    a : array_like
        Input array, masked array or object that can be converted to an array.
    p : int or float
        Exponent.
    axis : int or None, optional
        Axis along which the power mean is computed. Default is 0.
        If None, compute over the whole array `a`.
    dtype : dtype, optional
        Type of the returned array and of the accumulator in which the
        elements are summed. If `dtype` is not specified, it defaults to the
        dtype of `a`, unless `a` has an integer `dtype` with a precision less
        than that of the default platform integer. In that case, the default
        platform integer is used.
    weights : array_like, optional
        The weights array can either be 1-D (in which case its length must be
        the size of `a` along the given `axis`) or of the same shape as `a`.
        Default is None, which gives each value a weight of 1.0.

    Returns
    -------
    pmean : ndarray, see `dtype` parameter above.
        Output array containing the power mean values.

    See Also
    --------
    numpy.average : Weighted average
    gmean : Geometric mean
    hmean : Harmonic mean

    Notes
    -----
    The power mean is computed over a single dimension of the input
    array, ``axis=0`` by default, or all values in the array if ``axis=None``.
    float64 intermediate and return values are used for integer inputs.

    .. versionadded:: 1.9

    References
    ----------
    .. [1] "Generalized Mean", *Wikipedia*,
           https://en.wikipedia.org/wiki/Generalized_mean
    .. [2] Norris, N., "Convexity properties of generalized mean value
           functions", The Annals of Mathematical Statistics, vol. 8,
           pp. 118-120, 1937
    .. [3] Bullen, P.S., Handbook of Means and Their Inequalities, 2003

    Examples
    --------
    >>> from scipy.stats import pmean, hmean, gmean
    >>> pmean([1, 4], 1.3)
    2.639372938300652
    >>> pmean([1, 2, 3, 4, 5, 6, 7], 1.3)
    4.157111214492084
    >>> pmean([1, 4, 7], -2, weights=[3, 1, 3])
    1.4969684896631954

    For p=-1, power mean is equal to harmonic mean:

    >>> pmean([1, 4, 7], -1, weights=[3, 1, 3])
    1.9029126213592233
    >>> hmean([1, 4, 7], weights=[3, 1, 3])
    1.9029126213592233

    For p=0, power mean is defined as the geometric mean:

    >>> pmean([1, 4, 7], 0, weights=[3, 1, 3])
    2.80668351922014
    >>> gmean([1, 4, 7], weights=[3, 1, 3])
    2.80668351922014

    """
    if not isinstance(p, (int, float)):
        raise ValueError("Power mean only defined for exponent of type int or "
                         "float.")
    if p == 0:
        return gmean(a, axis=axis, dtype=dtype, weights=weights)

    if not isinstance(a, np.ndarray):
        a = np.array(a, dtype=dtype)
    elif dtype:
        # Must change the default dtype allowing array type
        if isinstance(a, np.ma.MaskedArray):
            a = np.ma.asarray(a, dtype=dtype)
        else:
            a = np.asarray(a, dtype=dtype)

    if np.all(a >= 0):
        # Power mean only defined if greater than or equal to zero
        if weights is not None:
            weights = np.asanyarray(weights, dtype=dtype)

        with np.errstate(divide='ignore'):
            return np.float_power(
                np.average(np.float_power(a, p), axis=axis, weights=weights),
                1/p)
    else:
        raise ValueError("Power mean only defined if all elements greater "
                         "than or equal to zero")


ModeResult = namedtuple('ModeResult', ('mode', 'count'))


def mode(a, axis=0, nan_policy='propagate', keepdims=None):
    r"""Return an array of the modal (most common) value in the passed array.

    If there is more than one such value, only one is returned.
    The bin-count for the modal bins is also returned.

    Parameters
    ----------
    a : array_like
        n-dimensional array of which to find mode(s).
    axis : int or None, optional
        Axis along which to operate. Default is 0. If None, compute over
        the whole array `a`.
    keepdims : bool, optional
        If set ``False``, the `axis` over which the statistic is taken
        is consumed (eliminated from the output array) like other reduction
        functions (e.g. `skew`, `kurtosis`). If set ``True``, the `axis` is
        retained with size one, and the result will broadcast correctly
        against the input array. The default, ``None``, is undefined legacy
        behavior retained for backward compatibility.

        .. warning::
            Unlike other reduction functions (e.g. `skew`, `kurtosis`), the
            default behavior of `mode` usually retains the the axis it acts
            along. In SciPy 1.11.0, this behavior will change: the default
            value of `keepdims` will become ``False``, the `axis` over which
            the statistic is taken will be eliminated, and the value ``None``
            will no longer be accepted.

    nan_policy : {'propagate', 'raise', 'omit'}, optional
        Defines how to handle when input contains nan.
        The following options are available (default is 'propagate'):

          * 'propagate': treats nan as it would treat any other value
          * 'raise': throws an error
          * 'omit': performs the calculations ignoring nan values

    Returns
    -------
    mode : ndarray
        Array of modal values.
    count : ndarray
        Array of counts for each mode.

    Notes
    -----
    Input `a` is converted to an `np.ndarray` before taking the mode.
    To avoid the possibility of unexpected conversions, convert `a` to an
    `np.ndarray` of the desired type before using `mode`.

    The mode of object arrays is calculated using `collections.Counter`, which
    treats NaNs with different binary representations as distinct.

    .. deprecated:: 1.9.0
        Support for non-numeric arrays has been deprecated as of SciPy 1.9.0
        and will be removed in 1.11.0. `pandas.DataFrame.mode`_ can
        be used instead.

        .. _pandas.DataFrame.mode: https://pandas.pydata.org/docs/reference/api/pandas.DataFrame.mode.html

    The mode of arrays with other dtypes is calculated using `np.unique`.
    In NumPy versions 1.21 and after, all NaNs - even those with different
    binary representations - are treated as equivalent and counted as separate
    instances of the same value.

    Examples
    --------
    >>> import numpy as np
    >>> a = np.array([[3, 0, 3, 7],
    ...               [3, 2, 6, 2],
    ...               [1, 7, 2, 8],
    ...               [3, 0, 6, 1],
    ...               [3, 2, 5, 5]])
    >>> from scipy import stats
    >>> stats.mode(a)
<<<<<<< HEAD
    ModeResult(mode=array([[3, 1, 0, 0]]), count=array([[1, 1, 1, 1]]))
=======
    ModeResult(mode=array([3, 0, 6, 1]), count=array([4, 2, 2, 1]))
>>>>>>> 906e91e4

    To get mode of whole array, specify ``axis=None``:

    >>> stats.mode(a, axis=None)
<<<<<<< HEAD
    ModeResult(mode=[3], count=[3])
=======
    ModeResult(mode=3, count=5)
>>>>>>> 906e91e4

    """  # noqa: E501

    if keepdims is None:
        message = ("Unlike other reduction functions (e.g. `skew`, "
                   "`kurtosis`), the default behavior of `mode` typically "
                   "preserves the the axis it acts along. In SciPy 1.11.0, "
                   "this behavior will change: the default value of "
                   "`keepdims` will become ``False``, the `axis` over which "
                   "the statistic is taken will be eliminated, and the value "
                   "``None`` will no longer be accepted.")
        warnings.warn(message, FutureWarning, stacklevel=2)

    a = np.asarray(a)
    if a.size == 0:
        if keepdims is None:
            return ModeResult(np.array([]), np.array([]))
        else:
            # this is tricky to get right; let np.mean do it
            out = np.mean(a, axis=axis, keepdims=keepdims)
            return ModeResult(out, out.copy())

    a, axis = _chk_asarray(a, axis)

    contains_nan, nan_policy = _contains_nan(a, nan_policy)

    if contains_nan and nan_policy == 'omit':
        a = ma.masked_invalid(a)
        return mstats_basic.mode(a, axis, _keepdims=keepdims)

    if not np.issubdtype(a.dtype, np.number):
        warnings.warn("Support for non-numeric arrays has been deprecated "
                      "as of SciPy 1.9.0 and will be removed in "
                      "1.11.0. `pandas.DataFrame.mode` can be used instead, "
                      "see https://pandas.pydata.org/docs/reference/api/pandas.DataFrame.mode.html.",  # noqa: E501
                      DeprecationWarning, stacklevel=2)

    if a.dtype == object:
        def _mode1D(a):
            cntr = Counter(a)
            mode = max(cntr, key=lambda x: cntr[x])
            return mode, cntr[mode]
    else:
        def _mode1D(a):
            vals, cnts = np.unique(a, return_counts=True)
            return vals[cnts.argmax()], cnts.max()

    # np.apply_along_axis will convert the _mode1D tuples to a numpy array,
    # casting types in the process.
    # This recreates the results without that issue
    # View of a, rotated so the requested axis is last
    a_view = np.moveaxis(a, axis, -1)

    inds = np.ndindex(a_view.shape[:-1])
    modes = np.empty(a_view.shape[:-1], dtype=a.dtype)
    counts = np.empty(a_view.shape[:-1], dtype=np.int_)
    for ind in inds:
        modes[ind], counts[ind] = _mode1D(a_view[ind])

    if keepdims is None or keepdims:
        newshape = list(a.shape)
        newshape[axis] = 1
        return ModeResult(modes.reshape(newshape), counts.reshape(newshape))
    else:
        return ModeResult(modes[()], counts[()])


def _mask_to_limits(a, limits, inclusive):
    """Mask an array for values outside of given limits.

    This is primarily a utility function.

    Parameters
    ----------
    a : array
    limits : (float or None, float or None)
        A tuple consisting of the (lower limit, upper limit).  Values in the
        input array less than the lower limit or greater than the upper limit
        will be masked out. None implies no limit.
    inclusive : (bool, bool)
        A tuple consisting of the (lower flag, upper flag).  These flags
        determine whether values exactly equal to lower or upper are allowed.

    Returns
    -------
    A MaskedArray.

    Raises
    ------
    A ValueError if there are no values within the given limits.

    """
    lower_limit, upper_limit = limits
    lower_include, upper_include = inclusive
    am = ma.MaskedArray(a)
    if lower_limit is not None:
        if lower_include:
            am = ma.masked_less(am, lower_limit)
        else:
            am = ma.masked_less_equal(am, lower_limit)

    if upper_limit is not None:
        if upper_include:
            am = ma.masked_greater(am, upper_limit)
        else:
            am = ma.masked_greater_equal(am, upper_limit)

    if am.count() == 0:
        raise ValueError("No array values within given limits")

    return am


def tmean(a, limits=None, inclusive=(True, True), axis=None):
    """Compute the trimmed mean.

    This function finds the arithmetic mean of given values, ignoring values
    outside the given `limits`.

    Parameters
    ----------
    a : array_like
        Array of values.
    limits : None or (lower limit, upper limit), optional
        Values in the input array less than the lower limit or greater than the
        upper limit will be ignored.  When limits is None (default), then all
        values are used.  Either of the limit values in the tuple can also be
        None representing a half-open interval.
    inclusive : (bool, bool), optional
        A tuple consisting of the (lower flag, upper flag).  These flags
        determine whether values exactly equal to the lower or upper limits
        are included.  The default value is (True, True).
    axis : int or None, optional
        Axis along which to compute test. Default is None.

    Returns
    -------
    tmean : ndarray
        Trimmed mean.

    See Also
    --------
    trim_mean : Returns mean after trimming a proportion from both tails.

    Examples
    --------
    >>> import numpy as np
    >>> from scipy import stats
    >>> x = np.arange(20)
    >>> stats.tmean(x)
    9.5
    >>> stats.tmean(x, (3,17))
    10.0

    """
    a = asarray(a)
    if limits is None:
        return np.mean(a, axis)
    am = _mask_to_limits(a, limits, inclusive)
    mean = np.ma.filled(am.mean(axis=axis), fill_value=np.nan)
    return mean if mean.ndim > 0 else mean.item()


def tvar(a, limits=None, inclusive=(True, True), axis=0, ddof=1):
    """Compute the trimmed variance.

    This function computes the sample variance of an array of values,
    while ignoring values which are outside of given `limits`.

    Parameters
    ----------
    a : array_like
        Array of values.
    limits : None or (lower limit, upper limit), optional
        Values in the input array less than the lower limit or greater than the
        upper limit will be ignored. When limits is None, then all values are
        used. Either of the limit values in the tuple can also be None
        representing a half-open interval.  The default value is None.
    inclusive : (bool, bool), optional
        A tuple consisting of the (lower flag, upper flag).  These flags
        determine whether values exactly equal to the lower or upper limits
        are included.  The default value is (True, True).
    axis : int or None, optional
        Axis along which to operate. Default is 0. If None, compute over the
        whole array `a`.
    ddof : int, optional
        Delta degrees of freedom.  Default is 1.

    Returns
    -------
    tvar : float
        Trimmed variance.

    Notes
    -----
    `tvar` computes the unbiased sample variance, i.e. it uses a correction
    factor ``n / (n - 1)``.

    Examples
    --------
    >>> import numpy as np
    >>> from scipy import stats
    >>> x = np.arange(20)
    >>> stats.tvar(x)
    35.0
    >>> stats.tvar(x, (3,17))
    20.0

    """
    a = asarray(a)
    a = a.astype(float)
    if limits is None:
        return a.var(ddof=ddof, axis=axis)
    am = _mask_to_limits(a, limits, inclusive)
    amnan = am.filled(fill_value=np.nan)
    return np.nanvar(amnan, ddof=ddof, axis=axis)


def tmin(a, lowerlimit=None, axis=0, inclusive=True, nan_policy='propagate'):
    """Compute the trimmed minimum.

    This function finds the miminum value of an array `a` along the
    specified axis, but only considering values greater than a specified
    lower limit.

    Parameters
    ----------
    a : array_like
        Array of values.
    lowerlimit : None or float, optional
        Values in the input array less than the given limit will be ignored.
        When lowerlimit is None, then all values are used. The default value
        is None.
    axis : int or None, optional
        Axis along which to operate. Default is 0. If None, compute over the
        whole array `a`.
    inclusive : {True, False}, optional
        This flag determines whether values exactly equal to the lower limit
        are included.  The default value is True.
    nan_policy : {'propagate', 'raise', 'omit'}, optional
        Defines how to handle when input contains nan.
        The following options are available (default is 'propagate'):

          * 'propagate': returns nan
          * 'raise': throws an error
          * 'omit': performs the calculations ignoring nan values

    Returns
    -------
    tmin : float, int or ndarray
        Trimmed minimum.

    Examples
    --------
    >>> import numpy as np
    >>> from scipy import stats
    >>> x = np.arange(20)
    >>> stats.tmin(x)
    0

    >>> stats.tmin(x, 13)
    13

    >>> stats.tmin(x, 13, inclusive=False)
    14

    """
    a, axis = _chk_asarray(a, axis)
    am = _mask_to_limits(a, (lowerlimit, None), (inclusive, False))

    contains_nan, nan_policy = _contains_nan(am, nan_policy)

    if contains_nan and nan_policy == 'omit':
        am = ma.masked_invalid(am)

    res = ma.minimum.reduce(am, axis).data
    if res.ndim == 0:
        return res[()]
    return res


def tmax(a, upperlimit=None, axis=0, inclusive=True, nan_policy='propagate'):
    """Compute the trimmed maximum.

    This function computes the maximum value of an array along a given axis,
    while ignoring values larger than a specified upper limit.

    Parameters
    ----------
    a : array_like
        Array of values.
    upperlimit : None or float, optional
        Values in the input array greater than the given limit will be ignored.
        When upperlimit is None, then all values are used. The default value
        is None.
    axis : int or None, optional
        Axis along which to operate. Default is 0. If None, compute over the
        whole array `a`.
    inclusive : {True, False}, optional
        This flag determines whether values exactly equal to the upper limit
        are included.  The default value is True.
    nan_policy : {'propagate', 'raise', 'omit'}, optional
        Defines how to handle when input contains nan.
        The following options are available (default is 'propagate'):

          * 'propagate': returns nan
          * 'raise': throws an error
          * 'omit': performs the calculations ignoring nan values

    Returns
    -------
    tmax : float, int or ndarray
        Trimmed maximum.

    Examples
    --------
    >>> import numpy as np
    >>> from scipy import stats
    >>> x = np.arange(20)
    >>> stats.tmax(x)
    19

    >>> stats.tmax(x, 13)
    13

    >>> stats.tmax(x, 13, inclusive=False)
    12

    """
    a, axis = _chk_asarray(a, axis)
    am = _mask_to_limits(a, (None, upperlimit), (False, inclusive))

    contains_nan, nan_policy = _contains_nan(am, nan_policy)

    if contains_nan and nan_policy == 'omit':
        am = ma.masked_invalid(am)

    res = ma.maximum.reduce(am, axis).data
    if res.ndim == 0:
        return res[()]
    return res


def tstd(a, limits=None, inclusive=(True, True), axis=0, ddof=1):
    """Compute the trimmed sample standard deviation.

    This function finds the sample standard deviation of given values,
    ignoring values outside the given `limits`.

    Parameters
    ----------
    a : array_like
        Array of values.
    limits : None or (lower limit, upper limit), optional
        Values in the input array less than the lower limit or greater than the
        upper limit will be ignored. When limits is None, then all values are
        used. Either of the limit values in the tuple can also be None
        representing a half-open interval.  The default value is None.
    inclusive : (bool, bool), optional
        A tuple consisting of the (lower flag, upper flag).  These flags
        determine whether values exactly equal to the lower or upper limits
        are included.  The default value is (True, True).
    axis : int or None, optional
        Axis along which to operate. Default is 0. If None, compute over the
        whole array `a`.
    ddof : int, optional
        Delta degrees of freedom.  Default is 1.

    Returns
    -------
    tstd : float
        Trimmed sample standard deviation.

    Notes
    -----
    `tstd` computes the unbiased sample standard deviation, i.e. it uses a
    correction factor ``n / (n - 1)``.

    Examples
    --------
    >>> import numpy as np
    >>> from scipy import stats
    >>> x = np.arange(20)
    >>> stats.tstd(x)
    5.9160797830996161
    >>> stats.tstd(x, (3,17))
    4.4721359549995796

    """
    return np.sqrt(tvar(a, limits, inclusive, axis, ddof))


def tsem(a, limits=None, inclusive=(True, True), axis=0, ddof=1):
    """Compute the trimmed standard error of the mean.

    This function finds the standard error of the mean for given
    values, ignoring values outside the given `limits`.

    Parameters
    ----------
    a : array_like
        Array of values.
    limits : None or (lower limit, upper limit), optional
        Values in the input array less than the lower limit or greater than the
        upper limit will be ignored. When limits is None, then all values are
        used. Either of the limit values in the tuple can also be None
        representing a half-open interval.  The default value is None.
    inclusive : (bool, bool), optional
        A tuple consisting of the (lower flag, upper flag).  These flags
        determine whether values exactly equal to the lower or upper limits
        are included.  The default value is (True, True).
    axis : int or None, optional
        Axis along which to operate. Default is 0. If None, compute over the
        whole array `a`.
    ddof : int, optional
        Delta degrees of freedom.  Default is 1.

    Returns
    -------
    tsem : float
        Trimmed standard error of the mean.

    Notes
    -----
    `tsem` uses unbiased sample standard deviation, i.e. it uses a
    correction factor ``n / (n - 1)``.

    Examples
    --------
    >>> import numpy as np
    >>> from scipy import stats
    >>> x = np.arange(20)
    >>> stats.tsem(x)
    1.3228756555322954
    >>> stats.tsem(x, (3,17))
    1.1547005383792515

    """
    a = np.asarray(a).ravel()
    if limits is None:
        return a.std(ddof=ddof) / np.sqrt(a.size)

    am = _mask_to_limits(a, limits, inclusive)
    sd = np.sqrt(np.ma.var(am, ddof=ddof, axis=axis))
    return sd / np.sqrt(am.count())


#####################################
#              MOMENTS              #
#####################################


def _moment_outputs(kwds):
    moment = np.atleast_1d(kwds.get('moment', 1))
    if moment.size == 0:
        raise ValueError("'moment' must be a scalar or a non-empty 1D "
                         "list/array.")
    return len(moment)


def _moment_result_object(*args):
    if len(args) == 1:
        return args[0]
    return np.asarray(args)

# `moment` fits into the `_axis_nan_policy` pattern, but it is a bit unusual
# because the number of outputs is variable. Specifically,
# `result_to_tuple=lambda x: (x,)` may be surprising for a function that
# can produce more than one output, but it is intended here.
# When `moment is called to produce the output:
# - `result_to_tuple` packs the returned array into a single-element tuple,
# - `_moment_result_object` extracts and returns that single element.
# However, when the input array is empty, `moment` is never called. Instead,
# - `_check_empty_inputs` is used to produce an empty array with the
#   appropriate dimensions.
# - A list comprehension creates the appropriate number of copies of this
#   array, depending on `n_outputs`.
# - This list - which may have multiple elements - is passed into
#   `_moment_result_object`.
# - If there is a single output, `_moment_result_object` extracts and returns
#   the single output from the list.
# - If there are multiple outputs, and therefore multiple elements in the list,
#   `_moment_result_object` converts the list of arrays to a single array and
#   returns it.
# Currently this leads to a slight inconsistency: when the input array is
# empty, there is no distinction between the `moment` function being called
# with parameter `moments=1` and `moments=[1]`; the latter *should* produce
# the same as the former but with a singleton zeroth dimension.
@_axis_nan_policy_factory(  # noqa: E302
    _moment_result_object, n_samples=1, result_to_tuple=lambda x: (x,),
    n_outputs=_moment_outputs
)
def moment(a, moment=1, axis=0, nan_policy='propagate'):
    r"""Calculate the nth moment about the mean for a sample.

    A moment is a specific quantitative measure of the shape of a set of
    points. It is often used to calculate coefficients of skewness and kurtosis
    due to its close relationship with them.

    Parameters
    ----------
    a : array_like
       Input array.
    moment : int or array_like of ints, optional
       Order of central moment that is returned. Default is 1.
    axis : int or None, optional
       Axis along which the central moment is computed. Default is 0.
       If None, compute over the whole array `a`.
    nan_policy : {'propagate', 'raise', 'omit'}, optional
        Defines how to handle when input contains nan.
        The following options are available (default is 'propagate'):

          * 'propagate': returns nan
          * 'raise': throws an error
          * 'omit': performs the calculations ignoring nan values

    Returns
    -------
    n-th central moment : ndarray or float
       The appropriate moment along the given axis or over all values if axis
       is None. The denominator for the moment calculation is the number of
       observations, no degrees of freedom correction is done.

    See Also
    --------
    kurtosis, skew, describe

    Notes
    -----
    The k-th central moment of a data sample is:

    .. math::

        m_k = \frac{1}{n} \sum_{i = 1}^n (x_i - \bar{x})^k

    Where n is the number of samples and x-bar is the mean. This function uses
    exponentiation by squares [1]_ for efficiency.

    Note that, if `a` is an empty array (``a.size == 0``), array `moment` with
    one element (`moment.size == 1`) is treated the same as scalar `moment`
    (``np.isscalar(moment)``). This might produce arrays of unexpected shape.

    References
    ----------
    .. [1] https://eli.thegreenplace.net/2009/03/21/efficient-integer-exponentiation-algorithms

    Examples
    --------
    >>> from scipy.stats import moment
    >>> moment([1, 2, 3, 4, 5], moment=1)
    0.0
    >>> moment([1, 2, 3, 4, 5], moment=2)
    2.0

    """
    a, axis = _chk_asarray(a, axis)

    contains_nan, nan_policy = _contains_nan(a, nan_policy)

    if contains_nan and nan_policy == 'omit':
        a = ma.masked_invalid(a)
        return mstats_basic.moment(a, moment, axis)

    # for array_like moment input, return a value for each.
    if not np.isscalar(moment):
        mean = a.mean(axis, keepdims=True)
        mmnt = [_moment(a, i, axis, mean=mean) for i in moment]
        return np.array(mmnt)
    else:
        return _moment(a, moment, axis)


# Moment with optional pre-computed mean, equal to a.mean(axis, keepdims=True)
def _moment(a, moment, axis, *, mean=None):
    if np.abs(moment - np.round(moment)) > 0:
        raise ValueError("All moment parameters must be integers")

    # moment of empty array is the same regardless of order
    if a.size == 0:
        return np.mean(a, axis=axis)

    if moment == 0 or moment == 1:
        # By definition the zeroth moment about the mean is 1, and the first
        # moment is 0.
        shape = list(a.shape)
        del shape[axis]
        dtype = a.dtype.type if a.dtype.kind in 'fc' else np.float64

        if len(shape) == 0:
            return dtype(1.0 if moment == 0 else 0.0)
        else:
            return (np.ones(shape, dtype=dtype) if moment == 0
                    else np.zeros(shape, dtype=dtype))
    else:
        # Exponentiation by squares: form exponent sequence
        n_list = [moment]
        current_n = moment
        while current_n > 2:
            if current_n % 2:
                current_n = (current_n - 1) / 2
            else:
                current_n /= 2
            n_list.append(current_n)

        # Starting point for exponentiation by squares
        mean = a.mean(axis, keepdims=True) if mean is None else mean
        a_zero_mean = a - mean

        eps = np.finfo(a_zero_mean.dtype).resolution * 10
        with np.errstate(divide='ignore', invalid='ignore'):
            rel_diff = np.max(np.abs(a_zero_mean), axis=axis,
                              keepdims=True) / np.abs(mean)
        with np.errstate(invalid='ignore'):
            precision_loss = np.any(rel_diff < eps)
        if precision_loss:
            message = ("Precision loss occurred in moment calculation due to "
                       "catastrophic cancellation. This occurs when the data "
                       "are nearly identical. Results may be unreliable.")
            warnings.warn(message, RuntimeWarning, stacklevel=4)

        if n_list[-1] == 1:
            s = a_zero_mean.copy()
        else:
            s = a_zero_mean**2

        # Perform multiplications
        for n in n_list[-2::-1]:
            s = s**2
            if n % 2:
                s *= a_zero_mean
        return np.mean(s, axis)


def _var(x, axis=0, ddof=0, mean=None):
    # Calculate variance of sample, warning if precision is lost
    var = _moment(x, 2, axis, mean=mean)
    if ddof != 0:
        n = x.shape[axis] if axis is not None else x.size
        var *= np.divide(n, n-ddof)  # to avoid error on division by zero
    return var


@_axis_nan_policy_factory(
    lambda x: x, result_to_tuple=lambda x: (x,), n_outputs=1
)
def skew(a, axis=0, bias=True, nan_policy='propagate'):
    r"""Compute the sample skewness of a data set.

    For normally distributed data, the skewness should be about zero. For
    unimodal continuous distributions, a skewness value greater than zero means
    that there is more weight in the right tail of the distribution. The
    function `skewtest` can be used to determine if the skewness value
    is close enough to zero, statistically speaking.

    Parameters
    ----------
    a : ndarray
        Input array.
    axis : int or None, optional
        Axis along which skewness is calculated. Default is 0.
        If None, compute over the whole array `a`.
    bias : bool, optional
        If False, then the calculations are corrected for statistical bias.
    nan_policy : {'propagate', 'raise', 'omit'}, optional
        Defines how to handle when input contains nan.
        The following options are available (default is 'propagate'):

          * 'propagate': returns nan
          * 'raise': throws an error
          * 'omit': performs the calculations ignoring nan values

    Returns
    -------
    skewness : ndarray
        The skewness of values along an axis, returning 0 where all values are
        equal.

    Notes
    -----
    The sample skewness is computed as the Fisher-Pearson coefficient
    of skewness, i.e.

    .. math::

        g_1=\frac{m_3}{m_2^{3/2}}

    where

    .. math::

        m_i=\frac{1}{N}\sum_{n=1}^N(x[n]-\bar{x})^i

    is the biased sample :math:`i\texttt{th}` central moment, and
    :math:`\bar{x}` is
    the sample mean.  If ``bias`` is False, the calculations are
    corrected for bias and the value computed is the adjusted
    Fisher-Pearson standardized moment coefficient, i.e.

    .. math::

        G_1=\frac{k_3}{k_2^{3/2}}=
            \frac{\sqrt{N(N-1)}}{N-2}\frac{m_3}{m_2^{3/2}}.

    References
    ----------
    .. [1] Zwillinger, D. and Kokoska, S. (2000). CRC Standard
       Probability and Statistics Tables and Formulae. Chapman & Hall: New
       York. 2000.
       Section 2.2.24.1

    Examples
    --------
    >>> from scipy.stats import skew
    >>> skew([1, 2, 3, 4, 5])
    0.0
    >>> skew([2, 8, 0, 4, 1, 9, 9, 0])
    0.2650554122698573

    """
    a, axis = _chk_asarray(a, axis)
    n = a.shape[axis]

    contains_nan, nan_policy = _contains_nan(a, nan_policy)

    if contains_nan and nan_policy == 'omit':
        a = ma.masked_invalid(a)
        return mstats_basic.skew(a, axis, bias)

    mean = a.mean(axis, keepdims=True)
    m2 = _moment(a, 2, axis, mean=mean)
    m3 = _moment(a, 3, axis, mean=mean)
    with np.errstate(all='ignore'):
        zero = (m2 <= (np.finfo(m2.dtype).resolution * mean.squeeze(axis))**2)
        vals = np.where(zero, np.nan, m3 / m2**1.5)
    if not bias:
        can_correct = ~zero & (n > 2)
        if can_correct.any():
            m2 = np.extract(can_correct, m2)
            m3 = np.extract(can_correct, m3)
            nval = np.sqrt((n - 1.0) * n) / (n - 2.0) * m3 / m2**1.5
            np.place(vals, can_correct, nval)

    if vals.ndim == 0:
        return vals.item()

    return vals


@_axis_nan_policy_factory(
    lambda x: x, result_to_tuple=lambda x: (x,), n_outputs=1
)
def kurtosis(a, axis=0, fisher=True, bias=True, nan_policy='propagate'):
    """Compute the kurtosis (Fisher or Pearson) of a dataset.

    Kurtosis is the fourth central moment divided by the square of the
    variance. If Fisher's definition is used, then 3.0 is subtracted from
    the result to give 0.0 for a normal distribution.

    If bias is False then the kurtosis is calculated using k statistics to
    eliminate bias coming from biased moment estimators

    Use `kurtosistest` to see if result is close enough to normal.

    Parameters
    ----------
    a : array
        Data for which the kurtosis is calculated.
    axis : int or None, optional
        Axis along which the kurtosis is calculated. Default is 0.
        If None, compute over the whole array `a`.
    fisher : bool, optional
        If True, Fisher's definition is used (normal ==> 0.0). If False,
        Pearson's definition is used (normal ==> 3.0).
    bias : bool, optional
        If False, then the calculations are corrected for statistical bias.
    nan_policy : {'propagate', 'raise', 'omit'}, optional
        Defines how to handle when input contains nan. 'propagate' returns nan,
        'raise' throws an error, 'omit' performs the calculations ignoring nan
        values. Default is 'propagate'.

    Returns
    -------
    kurtosis : array
        The kurtosis of values along an axis. If all values are equal,
        return -3 for Fisher's definition and 0 for Pearson's definition.

    References
    ----------
    .. [1] Zwillinger, D. and Kokoska, S. (2000). CRC Standard
       Probability and Statistics Tables and Formulae. Chapman & Hall: New
       York. 2000.

    Examples
    --------
    In Fisher's definiton, the kurtosis of the normal distribution is zero.
    In the following example, the kurtosis is close to zero, because it was
    calculated from the dataset, not from the continuous distribution.

    >>> import numpy as np
    >>> from scipy.stats import norm, kurtosis
    >>> data = norm.rvs(size=1000, random_state=3)
    >>> kurtosis(data)
    -0.06928694200380558

    The distribution with a higher kurtosis has a heavier tail.
    The zero valued kurtosis of the normal distribution in Fisher's definition
    can serve as a reference point.

    >>> import matplotlib.pyplot as plt
    >>> import scipy.stats as stats
    >>> from scipy.stats import kurtosis

    >>> x = np.linspace(-5, 5, 100)
    >>> ax = plt.subplot()
    >>> distnames = ['laplace', 'norm', 'uniform']

    >>> for distname in distnames:
    ...     if distname == 'uniform':
    ...         dist = getattr(stats, distname)(loc=-2, scale=4)
    ...     else:
    ...         dist = getattr(stats, distname)
    ...     data = dist.rvs(size=1000)
    ...     kur = kurtosis(data, fisher=True)
    ...     y = dist.pdf(x)
    ...     ax.plot(x, y, label="{}, {}".format(distname, round(kur, 3)))
    ...     ax.legend()

    The Laplace distribution has a heavier tail than the normal distribution.
    The uniform distribution (which has negative kurtosis) has the thinnest
    tail.

    """
    a, axis = _chk_asarray(a, axis)

    contains_nan, nan_policy = _contains_nan(a, nan_policy)

    if contains_nan and nan_policy == 'omit':
        a = ma.masked_invalid(a)
        return mstats_basic.kurtosis(a, axis, fisher, bias)

    n = a.shape[axis]
    mean = a.mean(axis, keepdims=True)
    m2 = _moment(a, 2, axis, mean=mean)
    m4 = _moment(a, 4, axis, mean=mean)
    with np.errstate(all='ignore'):
        zero = (m2 <= (np.finfo(m2.dtype).resolution * mean.squeeze(axis))**2)
        vals = np.where(zero, np.nan, m4 / m2**2.0)

    if not bias:
        can_correct = ~zero & (n > 3)
        if can_correct.any():
            m2 = np.extract(can_correct, m2)
            m4 = np.extract(can_correct, m4)
            nval = 1.0/(n-2)/(n-3) * ((n**2-1.0)*m4/m2**2.0 - 3*(n-1)**2.0)
            np.place(vals, can_correct, nval + 3.0)

    if vals.ndim == 0:
        vals = vals.item()  # array scalar

    return vals - 3 if fisher else vals


DescribeResult = namedtuple('DescribeResult',
                            ('nobs', 'minmax', 'mean', 'variance', 'skewness',
                             'kurtosis'))


def describe(a, axis=0, ddof=1, bias=True, nan_policy='propagate'):
    """Compute several descriptive statistics of the passed array.

    Parameters
    ----------
    a : array_like
        Input data.
    axis : int or None, optional
        Axis along which statistics are calculated. Default is 0.
        If None, compute over the whole array `a`.
    ddof : int, optional
        Delta degrees of freedom (only for variance).  Default is 1.
    bias : bool, optional
        If False, then the skewness and kurtosis calculations are corrected
        for statistical bias.
    nan_policy : {'propagate', 'raise', 'omit'}, optional
        Defines how to handle when input contains nan.
        The following options are available (default is 'propagate'):

        * 'propagate': returns nan
        * 'raise': throws an error
        * 'omit': performs the calculations ignoring nan values

    Returns
    -------
    nobs : int or ndarray of ints
        Number of observations (length of data along `axis`).
        When 'omit' is chosen as nan_policy, the length along each axis
        slice is counted separately.
    minmax: tuple of ndarrays or floats
        Minimum and maximum value of `a` along the given axis.
    mean : ndarray or float
        Arithmetic mean of `a` along the given axis.
    variance : ndarray or float
        Unbiased variance of `a` along the given axis; denominator is number
        of observations minus one.
    skewness : ndarray or float
        Skewness of `a` along the given axis, based on moment calculations
        with denominator equal to the number of observations, i.e. no degrees
        of freedom correction.
    kurtosis : ndarray or float
        Kurtosis (Fisher) of `a` along the given axis.  The kurtosis is
        normalized so that it is zero for the normal distribution.  No
        degrees of freedom are used.

    See Also
    --------
    skew, kurtosis

    Examples
    --------
    >>> import numpy as np
    >>> from scipy import stats
    >>> a = np.arange(10)
    >>> stats.describe(a)
    DescribeResult(nobs=10, minmax=(0, 9), mean=4.5,
                   variance=9.166666666666666, skewness=0.0,
                   kurtosis=-1.2242424242424244)
    >>> b = [[1, 2], [3, 4]]
    >>> stats.describe(b)
    DescribeResult(nobs=2, minmax=(array([1, 2]), array([3, 4])),
                   mean=array([2., 3.]), variance=array([2., 2.]),
                   skewness=array([0., 0.]), kurtosis=array([-2., -2.]))

    """
    a, axis = _chk_asarray(a, axis)

    contains_nan, nan_policy = _contains_nan(a, nan_policy)

    if contains_nan and nan_policy == 'omit':
        a = ma.masked_invalid(a)
        return mstats_basic.describe(a, axis, ddof, bias)

    if a.size == 0:
        raise ValueError("The input must not be empty.")
    n = a.shape[axis]
    mm = (np.min(a, axis=axis), np.max(a, axis=axis))
    m = np.mean(a, axis=axis)
    v = _var(a, axis=axis, ddof=ddof)
    sk = skew(a, axis, bias=bias)
    kurt = kurtosis(a, axis, bias=bias)

    return DescribeResult(n, mm, m, v, sk, kurt)

#####################################
#         NORMALITY TESTS           #
#####################################


def _normtest_finish(z, alternative):
    """Common code between all the normality-test functions."""
    if alternative == 'less':
        prob = distributions.norm.cdf(z)
    elif alternative == 'greater':
        prob = distributions.norm.sf(z)
    elif alternative == 'two-sided':
        prob = 2 * distributions.norm.sf(np.abs(z))
    else:
        raise ValueError("alternative must be "
                         "'less', 'greater' or 'two-sided'")

    if z.ndim == 0:
        z = z[()]

    return z, prob


SkewtestResult = namedtuple('SkewtestResult', ('statistic', 'pvalue'))


def skewtest(a, axis=0, nan_policy='propagate', alternative='two-sided'):
    """Test whether the skew is different from the normal distribution.

    This function tests the null hypothesis that the skewness of
    the population that the sample was drawn from is the same
    as that of a corresponding normal distribution.

    Parameters
    ----------
    a : array
        The data to be tested.
    axis : int or None, optional
       Axis along which statistics are calculated. Default is 0.
       If None, compute over the whole array `a`.
    nan_policy : {'propagate', 'raise', 'omit'}, optional
        Defines how to handle when input contains nan.
        The following options are available (default is 'propagate'):

        * 'propagate': returns nan
        * 'raise': throws an error
        * 'omit': performs the calculations ignoring nan values

    alternative : {'two-sided', 'less', 'greater'}, optional
        Defines the alternative hypothesis. Default is 'two-sided'.
        The following options are available:

        * 'two-sided': the skewness of the distribution underlying the sample
          is different from that of the normal distribution (i.e. 0)
        * 'less': the skewness of the distribution underlying the sample
          is less than that of the normal distribution
        * 'greater': the skewness of the distribution underlying the sample
          is greater than that of the normal distribution

        .. versionadded:: 1.7.0

    Returns
    -------
    statistic : float
        The computed z-score for this test.
    pvalue : float
        The p-value for the hypothesis test.

    Notes
    -----
    The sample size must be at least 8.

    References
    ----------
    .. [1] R. B. D'Agostino, A. J. Belanger and R. B. D'Agostino Jr.,
            "A suggestion for using powerful and informative tests of
            normality", American Statistician 44, pp. 316-321, 1990.

    Examples
    --------
    >>> from scipy.stats import skewtest
    >>> skewtest([1, 2, 3, 4, 5, 6, 7, 8])
    SkewtestResult(statistic=1.0108048609177787, pvalue=0.3121098361421897)
    >>> skewtest([2, 8, 0, 4, 1, 9, 9, 0])
    SkewtestResult(statistic=0.44626385374196975, pvalue=0.6554066631275459)
    >>> skewtest([1, 2, 3, 4, 5, 6, 7, 8000])
    SkewtestResult(statistic=3.571773510360407, pvalue=0.0003545719905823133)
    >>> skewtest([100, 100, 100, 100, 100, 100, 100, 101])
    SkewtestResult(statistic=3.5717766638478072, pvalue=0.000354567720281634)
    >>> skewtest([1, 2, 3, 4, 5, 6, 7, 8], alternative='less')
    SkewtestResult(statistic=1.0108048609177787, pvalue=0.8439450819289052)
    >>> skewtest([1, 2, 3, 4, 5, 6, 7, 8], alternative='greater')
    SkewtestResult(statistic=1.0108048609177787, pvalue=0.15605491807109484)

    """
    a, axis = _chk_asarray(a, axis)

    contains_nan, nan_policy = _contains_nan(a, nan_policy)

    if contains_nan and nan_policy == 'omit':
        a = ma.masked_invalid(a)
        return mstats_basic.skewtest(a, axis, alternative)

    if axis is None:
        a = np.ravel(a)
        axis = 0
    b2 = skew(a, axis)
    n = a.shape[axis]
    if n < 8:
        raise ValueError(
            "skewtest is not valid with less than 8 samples; %i samples"
            " were given." % int(n))
    y = b2 * math.sqrt(((n + 1) * (n + 3)) / (6.0 * (n - 2)))
    beta2 = (3.0 * (n**2 + 27*n - 70) * (n+1) * (n+3) /
             ((n-2.0) * (n+5) * (n+7) * (n+9)))
    W2 = -1 + math.sqrt(2 * (beta2 - 1))
    delta = 1 / math.sqrt(0.5 * math.log(W2))
    alpha = math.sqrt(2.0 / (W2 - 1))
    y = np.where(y == 0, 1, y)
    Z = delta * np.log(y / alpha + np.sqrt((y / alpha)**2 + 1))

    return SkewtestResult(*_normtest_finish(Z, alternative))


KurtosistestResult = namedtuple('KurtosistestResult', ('statistic', 'pvalue'))


def kurtosistest(a, axis=0, nan_policy='propagate', alternative='two-sided'):
    """Test whether a dataset has normal kurtosis.

    This function tests the null hypothesis that the kurtosis
    of the population from which the sample was drawn is that
    of the normal distribution.

    Parameters
    ----------
    a : array
        Array of the sample data.
    axis : int or None, optional
       Axis along which to compute test. Default is 0. If None,
       compute over the whole array `a`.
    nan_policy : {'propagate', 'raise', 'omit'}, optional
        Defines how to handle when input contains nan.
        The following options are available (default is 'propagate'):

        * 'propagate': returns nan
        * 'raise': throws an error
        * 'omit': performs the calculations ignoring nan values

    alternative : {'two-sided', 'less', 'greater'}, optional
        Defines the alternative hypothesis.
        The following options are available (default is 'two-sided'):

        * 'two-sided': the kurtosis of the distribution underlying the sample
          is different from that of the normal distribution
        * 'less': the kurtosis of the distribution underlying the sample
          is less than that of the normal distribution
        * 'greater': the kurtosis of the distribution underlying the sample
          is greater than that of the normal distribution

        .. versionadded:: 1.7.0

    Returns
    -------
    statistic : float
        The computed z-score for this test.
    pvalue : float
        The p-value for the hypothesis test.

    Notes
    -----
    Valid only for n>20. This function uses the method described in [1]_.

    References
    ----------
    .. [1] see e.g. F. J. Anscombe, W. J. Glynn, "Distribution of the kurtosis
       statistic b2 for normal samples", Biometrika, vol. 70, pp. 227-234, 1983.

    Examples
    --------
    >>> import numpy as np
    >>> from scipy.stats import kurtosistest
    >>> kurtosistest(list(range(20)))
    KurtosistestResult(statistic=-1.7058104152122062, pvalue=0.08804338332528348)
    >>> kurtosistest(list(range(20)), alternative='less')
    KurtosistestResult(statistic=-1.7058104152122062, pvalue=0.04402169166264174)
    >>> kurtosistest(list(range(20)), alternative='greater')
    KurtosistestResult(statistic=-1.7058104152122062, pvalue=0.9559783083373583)

    >>> rng = np.random.default_rng()
    >>> s = rng.normal(0, 1, 1000)
    >>> kurtosistest(s)
    KurtosistestResult(statistic=-1.475047944490622, pvalue=0.14019965402996987)

    """
    a, axis = _chk_asarray(a, axis)

    contains_nan, nan_policy = _contains_nan(a, nan_policy)

    if contains_nan and nan_policy == 'omit':
        a = ma.masked_invalid(a)
        return mstats_basic.kurtosistest(a, axis, alternative)

    n = a.shape[axis]
    if n < 5:
        raise ValueError(
            "kurtosistest requires at least 5 observations; %i observations"
            " were given." % int(n))
    if n < 20:
        warnings.warn("kurtosistest only valid for n>=20 ... continuing "
                      "anyway, n=%i" % int(n))
    b2 = kurtosis(a, axis, fisher=False)

    E = 3.0*(n-1) / (n+1)
    varb2 = 24.0*n*(n-2)*(n-3) / ((n+1)*(n+1.)*(n+3)*(n+5))  # [1]_ Eq. 1
    x = (b2-E) / np.sqrt(varb2)  # [1]_ Eq. 4
    # [1]_ Eq. 2:
    sqrtbeta1 = 6.0*(n*n-5*n+2)/((n+7)*(n+9)) * np.sqrt((6.0*(n+3)*(n+5)) /
                                                        (n*(n-2)*(n-3)))
    # [1]_ Eq. 3:
    A = 6.0 + 8.0/sqrtbeta1 * (2.0/sqrtbeta1 + np.sqrt(1+4.0/(sqrtbeta1**2)))
    term1 = 1 - 2/(9.0*A)
    denom = 1 + x*np.sqrt(2/(A-4.0))
    term2 = np.sign(denom) * np.where(denom == 0.0, np.nan,
                                      np.power((1-2.0/A)/np.abs(denom), 1/3.0))
    if np.any(denom == 0):
        msg = "Test statistic not defined in some cases due to division by " \
              "zero. Return nan in that case..."
        warnings.warn(msg, RuntimeWarning)

    Z = (term1 - term2) / np.sqrt(2/(9.0*A))  # [1]_ Eq. 5

    # zprob uses upper tail, so Z needs to be positive
    return KurtosistestResult(*_normtest_finish(Z, alternative))


NormaltestResult = namedtuple('NormaltestResult', ('statistic', 'pvalue'))


def normaltest(a, axis=0, nan_policy='propagate'):
    """Test whether a sample differs from a normal distribution.

    This function tests the null hypothesis that a sample comes
    from a normal distribution.  It is based on D'Agostino and
    Pearson's [1]_, [2]_ test that combines skew and kurtosis to
    produce an omnibus test of normality.

    Parameters
    ----------
    a : array_like
        The array containing the sample to be tested.
    axis : int or None, optional
        Axis along which to compute test. Default is 0. If None,
        compute over the whole array `a`.
    nan_policy : {'propagate', 'raise', 'omit'}, optional
        Defines how to handle when input contains nan.
        The following options are available (default is 'propagate'):

          * 'propagate': returns nan
          * 'raise': throws an error
          * 'omit': performs the calculations ignoring nan values

    Returns
    -------
    statistic : float or array
        ``s^2 + k^2``, where ``s`` is the z-score returned by `skewtest` and
        ``k`` is the z-score returned by `kurtosistest`.
    pvalue : float or array
       A 2-sided chi squared probability for the hypothesis test.

    References
    ----------
    .. [1] D'Agostino, R. B. (1971), "An omnibus test of normality for
           moderate and large sample size", Biometrika, 58, 341-348

    .. [2] D'Agostino, R. and Pearson, E. S. (1973), "Tests for departure from
           normality", Biometrika, 60, 613-622

    Examples
    --------
    >>> import numpy as np
    >>> from scipy import stats
    >>> rng = np.random.default_rng()
    >>> pts = 1000
    >>> a = rng.normal(0, 1, size=pts)
    >>> b = rng.normal(2, 1, size=pts)
    >>> x = np.concatenate((a, b))
    >>> k2, p = stats.normaltest(x)
    >>> alpha = 1e-3
    >>> print("p = {:g}".format(p))
    p = 8.4713e-19
    >>> if p < alpha:  # null hypothesis: x comes from a normal distribution
    ...     print("The null hypothesis can be rejected")
    ... else:
    ...     print("The null hypothesis cannot be rejected")
    The null hypothesis can be rejected

    """
    a, axis = _chk_asarray(a, axis)

    contains_nan, nan_policy = _contains_nan(a, nan_policy)

    if contains_nan and nan_policy == 'omit':
        a = ma.masked_invalid(a)
        return mstats_basic.normaltest(a, axis)

    s, _ = skewtest(a, axis)
    k, _ = kurtosistest(a, axis)
    k2 = s*s + k*k

    return NormaltestResult(k2, distributions.chi2.sf(k2, 2))


@_axis_nan_policy_factory(SignificanceResult, default_axis=None)
def jarque_bera(x, *, axis=None):
    """Perform the Jarque-Bera goodness of fit test on sample data.

    The Jarque-Bera test tests whether the sample data has the skewness and
    kurtosis matching a normal distribution.

    Note that this test only works for a large enough number of data samples
    (>2000) as the test statistic asymptotically has a Chi-squared distribution
    with 2 degrees of freedom.

    Parameters
    ----------
    x : array_like
        Observations of a random variable.
    axis : int or None, default: 0
        If an int, the axis of the input along which to compute the statistic.
        The statistic of each axis-slice (e.g. row) of the input will appear in
        a corresponding element of the output.
        If ``None``, the input will be raveled before computing the statistic.

    Returns
    -------
    result : SignificanceResult
        An object with the following attributes:

        statistic : float
            The test statistic.
        pvalue : float
            The p-value for the hypothesis test.

    References
    ----------
    .. [1] Jarque, C. and Bera, A. (1980) "Efficient tests for normality,
           homoscedasticity and serial independence of regression residuals",
           6 Econometric Letters 255-259.

    Examples
    --------
    >>> import numpy as np
    >>> from scipy import stats
    >>> rng = np.random.default_rng()
    >>> x = rng.normal(0, 1, 100000)
    >>> jarque_bera_test = stats.jarque_bera(x)
    >>> jarque_bera_test
    Jarque_beraResult(statistic=3.3415184718131554, pvalue=0.18810419594996775)
    >>> jarque_bera_test.statistic
    3.3415184718131554
    >>> jarque_bera_test.pvalue
    0.18810419594996775

    """
    x = np.asarray(x)
    if axis is None:
        x = x.ravel()
        axis = 0

    n = x.shape[axis]
    if n == 0:
        raise ValueError('At least one observation is required.')

    mu = x.mean(axis=axis, keepdims=True)
    diffx = x - mu
    s = skew(diffx, axis=axis, _no_deco=True)
    k = kurtosis(diffx, axis=axis, _no_deco=True)
    statistic = n / 6 * (s**2 + k**2 / 4)
    pvalue = distributions.chi2.sf(statistic, df=2)

    return SignificanceResult(statistic, pvalue)


#####################################
#        FREQUENCY FUNCTIONS        #
#####################################


def scoreatpercentile(a, per, limit=(), interpolation_method='fraction',
                      axis=None):
    """Calculate the score at a given percentile of the input sequence.

    For example, the score at `per=50` is the median. If the desired quantile
    lies between two data points, we interpolate between them, according to
    the value of `interpolation`. If the parameter `limit` is provided, it
    should be a tuple (lower, upper) of two values.

    Parameters
    ----------
    a : array_like
        A 1-D array of values from which to extract score.
    per : array_like
        Percentile(s) at which to extract score.  Values should be in range
        [0,100].
    limit : tuple, optional
        Tuple of two scalars, the lower and upper limits within which to
        compute the percentile. Values of `a` outside
        this (closed) interval will be ignored.
    interpolation_method : {'fraction', 'lower', 'higher'}, optional
        Specifies the interpolation method to use,
        when the desired quantile lies between two data points `i` and `j`
        The following options are available (default is 'fraction'):

          * 'fraction': ``i + (j - i) * fraction`` where ``fraction`` is the
            fractional part of the index surrounded by ``i`` and ``j``
          * 'lower': ``i``
          * 'higher': ``j``

    axis : int, optional
        Axis along which the percentiles are computed. Default is None. If
        None, compute over the whole array `a`.

    Returns
    -------
    score : float or ndarray
        Score at percentile(s).

    See Also
    --------
    percentileofscore, numpy.percentile

    Notes
    -----
    This function will become obsolete in the future.
    For NumPy 1.9 and higher, `numpy.percentile` provides all the functionality
    that `scoreatpercentile` provides.  And it's significantly faster.
    Therefore it's recommended to use `numpy.percentile` for users that have
    numpy >= 1.9.

    Examples
    --------
    >>> import numpy as np
    >>> from scipy import stats
    >>> a = np.arange(100)
    >>> stats.scoreatpercentile(a, 50)
    49.5

    """
    # adapted from NumPy's percentile function.  When we require numpy >= 1.8,
    # the implementation of this function can be replaced by np.percentile.
    a = np.asarray(a)
    if a.size == 0:
        # empty array, return nan(s) with shape matching `per`
        if np.isscalar(per):
            return np.nan
        else:
            return np.full(np.asarray(per).shape, np.nan, dtype=np.float64)

    if limit:
        a = a[(limit[0] <= a) & (a <= limit[1])]

    sorted_ = np.sort(a, axis=axis)
    if axis is None:
        axis = 0

    return _compute_qth_percentile(sorted_, per, interpolation_method, axis)


# handle sequence of per's without calling sort multiple times
def _compute_qth_percentile(sorted_, per, interpolation_method, axis):
    if not np.isscalar(per):
        score = [_compute_qth_percentile(sorted_, i,
                                         interpolation_method, axis)
                 for i in per]
        return np.array(score)

    if not (0 <= per <= 100):
        raise ValueError("percentile must be in the range [0, 100]")

    indexer = [slice(None)] * sorted_.ndim
    idx = per / 100. * (sorted_.shape[axis] - 1)

    if int(idx) != idx:
        # round fractional indices according to interpolation method
        if interpolation_method == 'lower':
            idx = int(np.floor(idx))
        elif interpolation_method == 'higher':
            idx = int(np.ceil(idx))
        elif interpolation_method == 'fraction':
            pass  # keep idx as fraction and interpolate
        else:
            raise ValueError("interpolation_method can only be 'fraction', "
                             "'lower' or 'higher'")

    i = int(idx)
    if i == idx:
        indexer[axis] = slice(i, i + 1)
        weights = array(1)
        sumval = 1.0
    else:
        indexer[axis] = slice(i, i + 2)
        j = i + 1
        weights = array([(j - idx), (idx - i)], float)
        wshape = [1] * sorted_.ndim
        wshape[axis] = 2
        weights.shape = wshape
        sumval = weights.sum()

    # Use np.add.reduce (== np.sum but a little faster) to coerce data type
    return np.add.reduce(sorted_[tuple(indexer)] * weights, axis=axis) / sumval


def percentileofscore(a, score, kind='rank', nan_policy='propagate'):
    """Compute the percentile rank of a score relative to a list of scores.

    A `percentileofscore` of, for example, 80% means that 80% of the
    scores in `a` are below the given score. In the case of gaps or
    ties, the exact definition depends on the optional keyword, `kind`.

    Parameters
    ----------
    a : array_like
        Array to which `score` is compared.
    score : array_like
        Scores to compute percentiles for.
    kind : {'rank', 'weak', 'strict', 'mean'}, optional
        Specifies the interpretation of the resulting score.
        The following options are available (default is 'rank'):

          * 'rank': Average percentage ranking of score.  In case of multiple
            matches, average the percentage rankings of all matching scores.
          * 'weak': This kind corresponds to the definition of a cumulative
            distribution function.  A percentileofscore of 80% means that 80%
            of values are less than or equal to the provided score.
          * 'strict': Similar to "weak", except that only values that are
            strictly less than the given score are counted.
          * 'mean': The average of the "weak" and "strict" scores, often used
            in testing.  See https://en.wikipedia.org/wiki/Percentile_rank
    nan_policy : {'propagate', 'raise', 'omit'}, optional
        Specifies how to treat `nan` values in `a`.
        The following options are available (default is 'propagate'):

          * 'propagate': returns nan (for each value in `score`).
          * 'raise': throws an error
          * 'omit': performs the calculations ignoring nan values

    Returns
    -------
    pcos : float
        Percentile-position of score (0-100) relative to `a`.

    See Also
    --------
    numpy.percentile
    scipy.stats.scoreatpercentile, scipy.stats.rankdata

    Examples
    --------
    Three-quarters of the given values lie below a given score:

    >>> import numpy as np
    >>> from scipy import stats
    >>> stats.percentileofscore([1, 2, 3, 4], 3)
    75.0

    With multiple matches, note how the scores of the two matches, 0.6
    and 0.8 respectively, are averaged:

    >>> stats.percentileofscore([1, 2, 3, 3, 4], 3)
    70.0

    Only 2/5 values are strictly less than 3:

    >>> stats.percentileofscore([1, 2, 3, 3, 4], 3, kind='strict')
    40.0

    But 4/5 values are less than or equal to 3:

    >>> stats.percentileofscore([1, 2, 3, 3, 4], 3, kind='weak')
    80.0

    The average between the weak and the strict scores is:

    >>> stats.percentileofscore([1, 2, 3, 3, 4], 3, kind='mean')
    60.0

    Score arrays (of any dimensionality) are supported:

    >>> stats.percentileofscore([1, 2, 3, 3, 4], [2, 3])
    array([40., 70.])

    The inputs can be infinite:

    >>> stats.percentileofscore([-np.inf, 0, 1, np.inf], [1, 2, np.inf])
    array([75., 75., 100.])

    If `a` is empty, then the resulting percentiles are all `nan`:

    >>> stats.percentileofscore([], [1, 2])
    array([nan, nan])
    """

    a = np.asarray(a)
    n = len(a)
    score = np.asarray(score)

    # Nan treatment
    cna, npa = _contains_nan(a, nan_policy, use_summation=False)
    cns, nps = _contains_nan(score, nan_policy, use_summation=False)

    if (cna or cns) and nan_policy == 'raise':
        raise ValueError("The input contains nan values")

    if cns:
        # If a score is nan, then the output should be nan
        # (also if nan_policy is "omit", because it only applies to `a`)
        score = ma.masked_where(np.isnan(score), score)

    if cna:
        if nan_policy == "omit":
            # Don't count nans
            a = ma.masked_where(np.isnan(a), a)
            n = a.count()

        if nan_policy == "propagate":
            # All outputs should be nans
            n = 0

    # Cannot compare to empty list ==> nan
    if n == 0:
        perct = np.full_like(score, np.nan, dtype=np.float64)

    else:
        # Prepare broadcasting
        score = score[..., None]

        def count(x):
            return np.count_nonzero(x, -1)

        # Despite using masked_array to omit nan values from processing,
        # the CI tests on "Azure pipelines" (but not on the other CI servers)
        # emits warnings when there are nan values, contrarily to the purpose
        # of masked_arrays. As a fix, we simply suppress the warnings.
        with suppress_warnings() as sup:
            sup.filter(RuntimeWarning,
                       "invalid value encountered in less")
            sup.filter(RuntimeWarning,
                       "invalid value encountered in greater")

            # Main computations/logic
            if kind == 'rank':
                left = count(a < score)
                right = count(a <= score)
                plus1 = left < right
                perct = (left + right + plus1) * (50.0 / n)
            elif kind == 'strict':
                perct = count(a < score) * (100.0 / n)
            elif kind == 'weak':
                perct = count(a <= score) * (100.0 / n)
            elif kind == 'mean':
                left = count(a < score)
                right = count(a <= score)
                perct = (left + right) * (50.0 / n)
            else:
                raise ValueError(
                    "kind can only be 'rank', 'strict', 'weak' or 'mean'")

    # Re-insert nan values
    perct = ma.filled(perct, np.nan)

    if perct.ndim == 0:
        return perct[()]
    return perct


HistogramResult = namedtuple('HistogramResult',
                             ('count', 'lowerlimit', 'binsize', 'extrapoints'))


def _histogram(a, numbins=10, defaultlimits=None, weights=None,
               printextras=False):
    """Create a histogram.

    Separate the range into several bins and return the number of instances
    in each bin.

    Parameters
    ----------
    a : array_like
        Array of scores which will be put into bins.
    numbins : int, optional
        The number of bins to use for the histogram. Default is 10.
    defaultlimits : tuple (lower, upper), optional
        The lower and upper values for the range of the histogram.
        If no value is given, a range slightly larger than the range of the
        values in a is used. Specifically ``(a.min() - s, a.max() + s)``,
        where ``s = (1/2)(a.max() - a.min()) / (numbins - 1)``.
    weights : array_like, optional
        The weights for each value in `a`. Default is None, which gives each
        value a weight of 1.0
    printextras : bool, optional
        If True, if there are extra points (i.e. the points that fall outside
        the bin limits) a warning is raised saying how many of those points
        there are.  Default is False.

    Returns
    -------
    count : ndarray
        Number of points (or sum of weights) in each bin.
    lowerlimit : float
        Lowest value of histogram, the lower limit of the first bin.
    binsize : float
        The size of the bins (all bins have the same size).
    extrapoints : int
        The number of points outside the range of the histogram.

    See Also
    --------
    numpy.histogram

    Notes
    -----
    This histogram is based on numpy's histogram but has a larger range by
    default if default limits is not set.

    """
    a = np.ravel(a)
    if defaultlimits is None:
        if a.size == 0:
            # handle empty arrays. Undetermined range, so use 0-1.
            defaultlimits = (0, 1)
        else:
            # no range given, so use values in `a`
            data_min = a.min()
            data_max = a.max()
            # Have bins extend past min and max values slightly
            s = (data_max - data_min) / (2. * (numbins - 1.))
            defaultlimits = (data_min - s, data_max + s)

    # use numpy's histogram method to compute bins
    hist, bin_edges = np.histogram(a, bins=numbins, range=defaultlimits,
                                   weights=weights)
    # hist are not always floats, convert to keep with old output
    hist = np.array(hist, dtype=float)
    # fixed width for bins is assumed, as numpy's histogram gives
    # fixed width bins for int values for 'bins'
    binsize = bin_edges[1] - bin_edges[0]
    # calculate number of extra points
    extrapoints = len([v for v in a
                       if defaultlimits[0] > v or v > defaultlimits[1]])
    if extrapoints > 0 and printextras:
        warnings.warn("Points outside given histogram range = %s"
                      % extrapoints)

    return HistogramResult(hist, defaultlimits[0], binsize, extrapoints)


CumfreqResult = namedtuple('CumfreqResult',
                           ('cumcount', 'lowerlimit', 'binsize',
                            'extrapoints'))


def cumfreq(a, numbins=10, defaultreallimits=None, weights=None):
    """Return a cumulative frequency histogram, using the histogram function.

    A cumulative histogram is a mapping that counts the cumulative number of
    observations in all of the bins up to the specified bin.

    Parameters
    ----------
    a : array_like
        Input array.
    numbins : int, optional
        The number of bins to use for the histogram. Default is 10.
    defaultreallimits : tuple (lower, upper), optional
        The lower and upper values for the range of the histogram.
        If no value is given, a range slightly larger than the range of the
        values in `a` is used. Specifically ``(a.min() - s, a.max() + s)``,
        where ``s = (1/2)(a.max() - a.min()) / (numbins - 1)``.
    weights : array_like, optional
        The weights for each value in `a`. Default is None, which gives each
        value a weight of 1.0

    Returns
    -------
    cumcount : ndarray
        Binned values of cumulative frequency.
    lowerlimit : float
        Lower real limit
    binsize : float
        Width of each bin.
    extrapoints : int
        Extra points.

    Examples
    --------
    >>> import numpy as np
    >>> import matplotlib.pyplot as plt
    >>> from scipy import stats
    >>> rng = np.random.default_rng()
    >>> x = [1, 4, 2, 1, 3, 1]
    >>> res = stats.cumfreq(x, numbins=4, defaultreallimits=(1.5, 5))
    >>> res.cumcount
    array([ 1.,  2.,  3.,  3.])
    >>> res.extrapoints
    3

    Create a normal distribution with 1000 random values

    >>> samples = stats.norm.rvs(size=1000, random_state=rng)

    Calculate cumulative frequencies

    >>> res = stats.cumfreq(samples, numbins=25)

    Calculate space of values for x

    >>> x = res.lowerlimit + np.linspace(0, res.binsize*res.cumcount.size,
    ...                                  res.cumcount.size)

    Plot histogram and cumulative histogram

    >>> fig = plt.figure(figsize=(10, 4))
    >>> ax1 = fig.add_subplot(1, 2, 1)
    >>> ax2 = fig.add_subplot(1, 2, 2)
    >>> ax1.hist(samples, bins=25)
    >>> ax1.set_title('Histogram')
    >>> ax2.bar(x, res.cumcount, width=res.binsize)
    >>> ax2.set_title('Cumulative histogram')
    >>> ax2.set_xlim([x.min(), x.max()])

    >>> plt.show()

    """
    h, l, b, e = _histogram(a, numbins, defaultreallimits, weights=weights)
    cumhist = np.cumsum(h * 1, axis=0)
    return CumfreqResult(cumhist, l, b, e)


RelfreqResult = namedtuple('RelfreqResult',
                           ('frequency', 'lowerlimit', 'binsize',
                            'extrapoints'))


def relfreq(a, numbins=10, defaultreallimits=None, weights=None):
    """Return a relative frequency histogram, using the histogram function.

    A relative frequency  histogram is a mapping of the number of
    observations in each of the bins relative to the total of observations.

    Parameters
    ----------
    a : array_like
        Input array.
    numbins : int, optional
        The number of bins to use for the histogram. Default is 10.
    defaultreallimits : tuple (lower, upper), optional
        The lower and upper values for the range of the histogram.
        If no value is given, a range slightly larger than the range of the
        values in a is used. Specifically ``(a.min() - s, a.max() + s)``,
        where ``s = (1/2)(a.max() - a.min()) / (numbins - 1)``.
    weights : array_like, optional
        The weights for each value in `a`. Default is None, which gives each
        value a weight of 1.0

    Returns
    -------
    frequency : ndarray
        Binned values of relative frequency.
    lowerlimit : float
        Lower real limit.
    binsize : float
        Width of each bin.
    extrapoints : int
        Extra points.

    Examples
    --------
    >>> import numpy as np
    >>> import matplotlib.pyplot as plt
    >>> from scipy import stats
    >>> rng = np.random.default_rng()
    >>> a = np.array([2, 4, 1, 2, 3, 2])
    >>> res = stats.relfreq(a, numbins=4)
    >>> res.frequency
    array([ 0.16666667, 0.5       , 0.16666667,  0.16666667])
    >>> np.sum(res.frequency)  # relative frequencies should add up to 1
    1.0

    Create a normal distribution with 1000 random values

    >>> samples = stats.norm.rvs(size=1000, random_state=rng)

    Calculate relative frequencies

    >>> res = stats.relfreq(samples, numbins=25)

    Calculate space of values for x

    >>> x = res.lowerlimit + np.linspace(0, res.binsize*res.frequency.size,
    ...                                  res.frequency.size)

    Plot relative frequency histogram

    >>> fig = plt.figure(figsize=(5, 4))
    >>> ax = fig.add_subplot(1, 1, 1)
    >>> ax.bar(x, res.frequency, width=res.binsize)
    >>> ax.set_title('Relative frequency histogram')
    >>> ax.set_xlim([x.min(), x.max()])

    >>> plt.show()

    """
    a = np.asanyarray(a)
    h, l, b, e = _histogram(a, numbins, defaultreallimits, weights=weights)
    h = h / a.shape[0]

    return RelfreqResult(h, l, b, e)


#####################################
#        VARIABILITY FUNCTIONS      #
#####################################

def obrientransform(*samples):
    """Compute the O'Brien transform on input data (any number of arrays).

    Used to test for homogeneity of variance prior to running one-way stats.
    Each array in ``*samples`` is one level of a factor.
    If `f_oneway` is run on the transformed data and found significant,
    the variances are unequal.  From Maxwell and Delaney [1]_, p.112.

    Parameters
    ----------
    sample1, sample2, ... : array_like
        Any number of arrays.

    Returns
    -------
    obrientransform : ndarray
        Transformed data for use in an ANOVA.  The first dimension
        of the result corresponds to the sequence of transformed
        arrays.  If the arrays given are all 1-D of the same length,
        the return value is a 2-D array; otherwise it is a 1-D array
        of type object, with each element being an ndarray.

    References
    ----------
    .. [1] S. E. Maxwell and H. D. Delaney, "Designing Experiments and
           Analyzing Data: A Model Comparison Perspective", Wadsworth, 1990.

    Examples
    --------
    We'll test the following data sets for differences in their variance.

    >>> x = [10, 11, 13, 9, 7, 12, 12, 9, 10]
    >>> y = [13, 21, 5, 10, 8, 14, 10, 12, 7, 15]

    Apply the O'Brien transform to the data.

    >>> from scipy.stats import obrientransform
    >>> tx, ty = obrientransform(x, y)

    Use `scipy.stats.f_oneway` to apply a one-way ANOVA test to the
    transformed data.

    >>> from scipy.stats import f_oneway
    >>> F, p = f_oneway(tx, ty)
    >>> p
    0.1314139477040335

    If we require that ``p < 0.05`` for significance, we cannot conclude
    that the variances are different.

    """
    TINY = np.sqrt(np.finfo(float).eps)

    # `arrays` will hold the transformed arguments.
    arrays = []
    sLast = None

    for sample in samples:
        a = np.asarray(sample)
        n = len(a)
        mu = np.mean(a)
        sq = (a - mu)**2
        sumsq = sq.sum()

        # The O'Brien transform.
        t = ((n - 1.5) * n * sq - 0.5 * sumsq) / ((n - 1) * (n - 2))

        # Check that the mean of the transformed data is equal to the
        # original variance.
        var = sumsq / (n - 1)
        if abs(var - np.mean(t)) > TINY:
            raise ValueError('Lack of convergence in obrientransform.')

        arrays.append(t)
        sLast = a.shape

    if sLast:
        for arr in arrays[:-1]:
            if sLast != arr.shape:
                return np.array(arrays, dtype=object)
    return np.array(arrays)


def sem(a, axis=0, ddof=1, nan_policy='propagate'):
    """Compute standard error of the mean.

    Calculate the standard error of the mean (or standard error of
    measurement) of the values in the input array.

    Parameters
    ----------
    a : array_like
        An array containing the values for which the standard error is
        returned.
    axis : int or None, optional
        Axis along which to operate. Default is 0. If None, compute over
        the whole array `a`.
    ddof : int, optional
        Delta degrees-of-freedom. How many degrees of freedom to adjust
        for bias in limited samples relative to the population estimate
        of variance. Defaults to 1.
    nan_policy : {'propagate', 'raise', 'omit'}, optional
        Defines how to handle when input contains nan.
        The following options are available (default is 'propagate'):

          * 'propagate': returns nan
          * 'raise': throws an error
          * 'omit': performs the calculations ignoring nan values

    Returns
    -------
    s : ndarray or float
        The standard error of the mean in the sample(s), along the input axis.

    Notes
    -----
    The default value for `ddof` is different to the default (0) used by other
    ddof containing routines, such as np.std and np.nanstd.

    Examples
    --------
    Find standard error along the first axis:

    >>> import numpy as np
    >>> from scipy import stats
    >>> a = np.arange(20).reshape(5,4)
    >>> stats.sem(a)
    array([ 2.8284,  2.8284,  2.8284,  2.8284])

    Find standard error across the whole array, using n degrees of freedom:

    >>> stats.sem(a, axis=None, ddof=0)
    1.2893796958227628

    """
    a, axis = _chk_asarray(a, axis)

    contains_nan, nan_policy = _contains_nan(a, nan_policy)

    if contains_nan and nan_policy == 'omit':
        a = ma.masked_invalid(a)
        return mstats_basic.sem(a, axis, ddof)

    n = a.shape[axis]
    s = np.std(a, axis=axis, ddof=ddof) / np.sqrt(n)
    return s


def _isconst(x):
    """
    Check if all values in x are the same.  nans are ignored.

    x must be a 1d array.

    The return value is a 1d array with length 1, so it can be used
    in np.apply_along_axis.
    """
    y = x[~np.isnan(x)]
    if y.size == 0:
        return np.array([True])
    else:
        return (y[0] == y).all(keepdims=True)


def _quiet_nanmean(x):
    """
    Compute nanmean for the 1d array x, but quietly return nan if x is all nan.

    The return value is a 1d array with length 1, so it can be used
    in np.apply_along_axis.
    """
    y = x[~np.isnan(x)]
    if y.size == 0:
        return np.array([np.nan])
    else:
        return np.mean(y, keepdims=True)


def _quiet_nanstd(x, ddof=0):
    """
    Compute nanstd for the 1d array x, but quietly return nan if x is all nan.

    The return value is a 1d array with length 1, so it can be used
    in np.apply_along_axis.
    """
    y = x[~np.isnan(x)]
    if y.size == 0:
        return np.array([np.nan])
    else:
        return np.std(y, keepdims=True, ddof=ddof)


def zscore(a, axis=0, ddof=0, nan_policy='propagate'):
    """
    Compute the z score.

    Compute the z score of each value in the sample, relative to the
    sample mean and standard deviation.

    Parameters
    ----------
    a : array_like
        An array like object containing the sample data.
    axis : int or None, optional
        Axis along which to operate. Default is 0. If None, compute over
        the whole array `a`.
    ddof : int, optional
        Degrees of freedom correction in the calculation of the
        standard deviation. Default is 0.
    nan_policy : {'propagate', 'raise', 'omit'}, optional
        Defines how to handle when input contains nan. 'propagate' returns nan,
        'raise' throws an error, 'omit' performs the calculations ignoring nan
        values. Default is 'propagate'.  Note that when the value is 'omit',
        nans in the input also propagate to the output, but they do not affect
        the z-scores computed for the non-nan values.

    Returns
    -------
    zscore : array_like
        The z-scores, standardized by mean and standard deviation of
        input array `a`.

    Notes
    -----
    This function preserves ndarray subclasses, and works also with
    matrices and masked arrays (it uses `asanyarray` instead of
    `asarray` for parameters).

    Examples
    --------
    >>> import numpy as np
    >>> a = np.array([ 0.7972,  0.0767,  0.4383,  0.7866,  0.8091,
    ...                0.1954,  0.6307,  0.6599,  0.1065,  0.0508])
    >>> from scipy import stats
    >>> stats.zscore(a)
    array([ 1.1273, -1.247 , -0.0552,  1.0923,  1.1664, -0.8559,  0.5786,
            0.6748, -1.1488, -1.3324])

    Computing along a specified axis, using n-1 degrees of freedom
    (``ddof=1``) to calculate the standard deviation:

    >>> b = np.array([[ 0.3148,  0.0478,  0.6243,  0.4608],
    ...               [ 0.7149,  0.0775,  0.6072,  0.9656],
    ...               [ 0.6341,  0.1403,  0.9759,  0.4064],
    ...               [ 0.5918,  0.6948,  0.904 ,  0.3721],
    ...               [ 0.0921,  0.2481,  0.1188,  0.1366]])
    >>> stats.zscore(b, axis=1, ddof=1)
    array([[-0.19264823, -1.28415119,  1.07259584,  0.40420358],
           [ 0.33048416, -1.37380874,  0.04251374,  1.00081084],
           [ 0.26796377, -1.12598418,  1.23283094, -0.37481053],
           [-0.22095197,  0.24468594,  1.19042819, -1.21416216],
           [-0.82780366,  1.4457416 , -0.43867764, -0.1792603 ]])

    An example with `nan_policy='omit'`:

    >>> x = np.array([[25.11, 30.10, np.nan, 32.02, 43.15],
    ...               [14.95, 16.06, 121.25, 94.35, 29.81]])
    >>> stats.zscore(x, axis=1, nan_policy='omit')
    array([[-1.13490897, -0.37830299,         nan, -0.08718406,  1.60039602],
           [-0.91611681, -0.89090508,  1.4983032 ,  0.88731639, -0.5785977 ]])
    """
    return zmap(a, a, axis=axis, ddof=ddof, nan_policy=nan_policy)


def gzscore(a, *, axis=0, ddof=0, nan_policy='propagate'):
    """
    Compute the geometric standard score.

    Compute the geometric z score of each strictly positive value in the
    sample, relative to the geometric mean and standard deviation.
    Mathematically the geometric z score can be evaluated as::

        gzscore = log(a/gmu) / log(gsigma)

    where ``gmu`` (resp. ``gsigma``) is the geometric mean (resp. standard
    deviation).

    Parameters
    ----------
    a : array_like
        Sample data.
    axis : int or None, optional
        Axis along which to operate. Default is 0. If None, compute over
        the whole array `a`.
    ddof : int, optional
        Degrees of freedom correction in the calculation of the
        standard deviation. Default is 0.
    nan_policy : {'propagate', 'raise', 'omit'}, optional
        Defines how to handle when input contains nan. 'propagate' returns nan,
        'raise' throws an error, 'omit' performs the calculations ignoring nan
        values. Default is 'propagate'.  Note that when the value is 'omit',
        nans in the input also propagate to the output, but they do not affect
        the geometric z scores computed for the non-nan values.

    Returns
    -------
    gzscore : array_like
        The geometric z scores, standardized by geometric mean and geometric
        standard deviation of input array `a`.

    See Also
    --------
    gmean : Geometric mean
    gstd : Geometric standard deviation
    zscore : Standard score

    Notes
    -----
    This function preserves ndarray subclasses, and works also with
    matrices and masked arrays (it uses ``asanyarray`` instead of
    ``asarray`` for parameters).

    .. versionadded:: 1.8

    Examples
    --------
    Draw samples from a log-normal distribution:

    >>> import numpy as np
    >>> from scipy.stats import zscore, gzscore
    >>> import matplotlib.pyplot as plt

    >>> rng = np.random.default_rng()
    >>> mu, sigma = 3., 1.  # mean and standard deviation
    >>> x = rng.lognormal(mu, sigma, size=500)

    Display the histogram of the samples:

    >>> fig, ax = plt.subplots()
    >>> ax.hist(x, 50)
    >>> plt.show()

    Display the histogram of the samples standardized by the classical zscore.
    Distribution is rescaled but its shape is unchanged.

    >>> fig, ax = plt.subplots()
    >>> ax.hist(zscore(x), 50)
    >>> plt.show()

    Demonstrate that the distribution of geometric zscores is rescaled and
    quasinormal:

    >>> fig, ax = plt.subplots()
    >>> ax.hist(gzscore(x), 50)
    >>> plt.show()

    """
    a = np.asanyarray(a)
    log = ma.log if isinstance(a, ma.MaskedArray) else np.log

    return zscore(log(a), axis=axis, ddof=ddof, nan_policy=nan_policy)


def zmap(scores, compare, axis=0, ddof=0, nan_policy='propagate'):
    """
    Calculate the relative z-scores.

    Return an array of z-scores, i.e., scores that are standardized to
    zero mean and unit variance, where mean and variance are calculated
    from the comparison array.

    Parameters
    ----------
    scores : array_like
        The input for which z-scores are calculated.
    compare : array_like
        The input from which the mean and standard deviation of the
        normalization are taken; assumed to have the same dimension as
        `scores`.
    axis : int or None, optional
        Axis over which mean and variance of `compare` are calculated.
        Default is 0. If None, compute over the whole array `scores`.
    ddof : int, optional
        Degrees of freedom correction in the calculation of the
        standard deviation. Default is 0.
    nan_policy : {'propagate', 'raise', 'omit'}, optional
        Defines how to handle the occurrence of nans in `compare`.
        'propagate' returns nan, 'raise' raises an exception, 'omit'
        performs the calculations ignoring nan values. Default is
        'propagate'. Note that when the value is 'omit', nans in `scores`
        also propagate to the output, but they do not affect the z-scores
        computed for the non-nan values.

    Returns
    -------
    zscore : array_like
        Z-scores, in the same shape as `scores`.

    Notes
    -----
    This function preserves ndarray subclasses, and works also with
    matrices and masked arrays (it uses `asanyarray` instead of
    `asarray` for parameters).

    Examples
    --------
    >>> from scipy.stats import zmap
    >>> a = [0.5, 2.0, 2.5, 3]
    >>> b = [0, 1, 2, 3, 4]
    >>> zmap(a, b)
    array([-1.06066017,  0.        ,  0.35355339,  0.70710678])

    """
    a = np.asanyarray(compare)

    if a.size == 0:
        return np.empty(a.shape)

    contains_nan, nan_policy = _contains_nan(a, nan_policy)

    if contains_nan and nan_policy == 'omit':
        if axis is None:
            mn = _quiet_nanmean(a.ravel())
            std = _quiet_nanstd(a.ravel(), ddof=ddof)
            isconst = _isconst(a.ravel())
        else:
            mn = np.apply_along_axis(_quiet_nanmean, axis, a)
            std = np.apply_along_axis(_quiet_nanstd, axis, a, ddof=ddof)
            isconst = np.apply_along_axis(_isconst, axis, a)
    else:
        mn = a.mean(axis=axis, keepdims=True)
        std = a.std(axis=axis, ddof=ddof, keepdims=True)
        if axis is None:
            isconst = (a.item(0) == a).all()
        else:
            isconst = (_first(a, axis) == a).all(axis=axis, keepdims=True)

    # Set std deviations that are 0 to 1 to avoid division by 0.
    std[isconst] = 1.0
    z = (scores - mn) / std
    # Set the outputs associated with a constant input to nan.
    z[np.broadcast_to(isconst, z.shape)] = np.nan
    return z


def gstd(a, axis=0, ddof=1):
    """
    Calculate the geometric standard deviation of an array.

    The geometric standard deviation describes the spread of a set of numbers
    where the geometric mean is preferred. It is a multiplicative factor, and
    so a dimensionless quantity.

    It is defined as the exponent of the standard deviation of ``log(a)``.
    Mathematically the population geometric standard deviation can be
    evaluated as::

        gstd = exp(std(log(a)))

    .. versionadded:: 1.3.0

    Parameters
    ----------
    a : array_like
        An array like object containing the sample data.
    axis : int, tuple or None, optional
        Axis along which to operate. Default is 0. If None, compute over
        the whole array `a`.
    ddof : int, optional
        Degree of freedom correction in the calculation of the
        geometric standard deviation. Default is 1.

    Returns
    -------
    ndarray or float
        An array of the geometric standard deviation. If `axis` is None or `a`
        is a 1d array a float is returned.

    See Also
    --------
    gmean : Geometric mean
    numpy.std : Standard deviation

    Notes
    -----
    As the calculation requires the use of logarithms the geometric standard
    deviation only supports strictly positive values. Any non-positive or
    infinite values will raise a `ValueError`.
    The geometric standard deviation is sometimes confused with the exponent of
    the standard deviation, ``exp(std(a))``. Instead the geometric standard
    deviation is ``exp(std(log(a)))``.
    The default value for `ddof` is different to the default value (0) used
    by other ddof containing functions, such as ``np.std`` and ``np.nanstd``.

    References
    ----------
    .. [1] Kirkwood, T. B., "Geometric means and measures of dispersion",
           Biometrics, vol. 35, pp. 908-909, 1979

    Examples
    --------
    Find the geometric standard deviation of a log-normally distributed sample.
    Note that the standard deviation of the distribution is one, on a
    log scale this evaluates to approximately ``exp(1)``.

    >>> import numpy as np
    >>> from scipy.stats import gstd
    >>> rng = np.random.default_rng()
    >>> sample = rng.lognormal(mean=0, sigma=1, size=1000)
    >>> gstd(sample)
    2.810010162475324

    Compute the geometric standard deviation of a multidimensional array and
    of a given axis.

    >>> a = np.arange(1, 25).reshape(2, 3, 4)
    >>> gstd(a, axis=None)
    2.2944076136018947
    >>> gstd(a, axis=2)
    array([[1.82424757, 1.22436866, 1.13183117],
           [1.09348306, 1.07244798, 1.05914985]])
    >>> gstd(a, axis=(1,2))
    array([2.12939215, 1.22120169])

    The geometric standard deviation further handles masked arrays.

    >>> a = np.arange(1, 25).reshape(2, 3, 4)
    >>> ma = np.ma.masked_where(a > 16, a)
    >>> ma
    masked_array(
      data=[[[1, 2, 3, 4],
             [5, 6, 7, 8],
             [9, 10, 11, 12]],
            [[13, 14, 15, 16],
             [--, --, --, --],
             [--, --, --, --]]],
      mask=[[[False, False, False, False],
             [False, False, False, False],
             [False, False, False, False]],
            [[False, False, False, False],
             [ True,  True,  True,  True],
             [ True,  True,  True,  True]]],
      fill_value=999999)
    >>> gstd(ma, axis=2)
    masked_array(
      data=[[1.8242475707663655, 1.2243686572447428, 1.1318311657788478],
            [1.0934830582350938, --, --]],
      mask=[[False, False, False],
            [False,  True,  True]],
      fill_value=999999)

    """
    a = np.asanyarray(a)
    log = ma.log if isinstance(a, ma.MaskedArray) else np.log

    try:
        with warnings.catch_warnings():
            warnings.simplefilter("error", RuntimeWarning)
            return np.exp(np.std(log(a), axis=axis, ddof=ddof))
    except RuntimeWarning as w:
        if np.isinf(a).any():
            raise ValueError(
                'Infinite value encountered. The geometric standard deviation '
                'is defined for strictly positive values only.'
            ) from w
        a_nan = np.isnan(a)
        a_nan_any = a_nan.any()
        # exclude NaN's from negativity check, but
        # avoid expensive masking for arrays with no NaN
        if ((a_nan_any and np.less_equal(np.nanmin(a), 0)) or
                (not a_nan_any and np.less_equal(a, 0).any())):
            raise ValueError(
                'Non positive value encountered. The geometric standard '
                'deviation is defined for strictly positive values only.'
            ) from w
        elif 'Degrees of freedom <= 0 for slice' == str(w):
            raise ValueError(w) from w
        else:
            #  Remaining warnings don't need to be exceptions.
            return np.exp(np.std(log(a, where=~a_nan), axis=axis, ddof=ddof))
    except TypeError as e:
        raise ValueError(
            'Invalid array input. The inputs could not be '
            'safely coerced to any supported types') from e


# Private dictionary initialized only once at module level
# See https://en.wikipedia.org/wiki/Robust_measures_of_scale
_scale_conversions = {'raw': 1.0,
                      'normal': special.erfinv(0.5) * 2.0 * math.sqrt(2.0)}


def iqr(x, axis=None, rng=(25, 75), scale=1.0, nan_policy='propagate',
        interpolation='linear', keepdims=False):
    r"""
    Compute the interquartile range of the data along the specified axis.

    The interquartile range (IQR) is the difference between the 75th and
    25th percentile of the data. It is a measure of the dispersion
    similar to standard deviation or variance, but is much more robust
    against outliers [2]_.

    The ``rng`` parameter allows this function to compute other
    percentile ranges than the actual IQR. For example, setting
    ``rng=(0, 100)`` is equivalent to `numpy.ptp`.

    The IQR of an empty array is `np.nan`.

    .. versionadded:: 0.18.0

    Parameters
    ----------
    x : array_like
        Input array or object that can be converted to an array.
    axis : int or sequence of int, optional
        Axis along which the range is computed. The default is to
        compute the IQR for the entire array.
    rng : Two-element sequence containing floats in range of [0,100] optional
        Percentiles over which to compute the range. Each must be
        between 0 and 100, inclusive. The default is the true IQR:
        ``(25, 75)``. The order of the elements is not important.
    scale : scalar or str, optional
        The numerical value of scale will be divided out of the final
        result. The following string values are recognized:

          * 'raw' : No scaling, just return the raw IQR.
            **Deprecated!**  Use ``scale=1`` instead.
          * 'normal' : Scale by
            :math:`2 \sqrt{2} erf^{-1}(\frac{1}{2}) \approx 1.349`.

        The default is 1.0. The use of ``scale='raw'`` is deprecated infavor
        of ``scale=1`` and will raise an error in SciPy 1.12.0.
        Array-like `scale` is also allowed, as long
        as it broadcasts correctly to the output such that
        ``out / scale`` is a valid operation. The output dimensions
        depend on the input array, `x`, the `axis` argument, and the
        `keepdims` flag.
    nan_policy : {'propagate', 'raise', 'omit'}, optional
        Defines how to handle when input contains nan.
        The following options are available (default is 'propagate'):

          * 'propagate': returns nan
          * 'raise': throws an error
          * 'omit': performs the calculations ignoring nan values
    interpolation : str, optional

        Specifies the interpolation method to use when the percentile
        boundaries lie between two data points ``i`` and ``j``.
        The following options are available (default is 'linear'):

          * 'linear': ``i + (j - i)*fraction``, where ``fraction`` is the
            fractional part of the index surrounded by ``i`` and ``j``.
          * 'lower': ``i``.
          * 'higher': ``j``.
          * 'nearest': ``i`` or ``j`` whichever is nearest.
          * 'midpoint': ``(i + j)/2``.

        For NumPy >= 1.22.0, the additional options provided by the ``method``
        keyword of `numpy.percentile` are also valid.

    keepdims : bool, optional
        If this is set to True, the reduced axes are left in the
        result as dimensions with size one. With this option, the result
        will broadcast correctly against the original array `x`.

    Returns
    -------
    iqr : scalar or ndarray
        If ``axis=None``, a scalar is returned. If the input contains
        integers or floats of smaller precision than ``np.float64``, then the
        output data-type is ``np.float64``. Otherwise, the output data-type is
        the same as that of the input.

    See Also
    --------
    numpy.std, numpy.var

    References
    ----------
    .. [1] "Interquartile range" https://en.wikipedia.org/wiki/Interquartile_range
    .. [2] "Robust measures of scale" https://en.wikipedia.org/wiki/Robust_measures_of_scale
    .. [3] "Quantile" https://en.wikipedia.org/wiki/Quantile

    Examples
    --------
    >>> import numpy as np
    >>> from scipy.stats import iqr
    >>> x = np.array([[10, 7, 4], [3, 2, 1]])
    >>> x
    array([[10,  7,  4],
           [ 3,  2,  1]])
    >>> iqr(x)
    4.0
    >>> iqr(x, axis=0)
    array([ 3.5,  2.5,  1.5])
    >>> iqr(x, axis=1)
    array([ 3.,  1.])
    >>> iqr(x, axis=1, keepdims=True)
    array([[ 3.],
           [ 1.]])

    """
    x = asarray(x)

    # This check prevents percentile from raising an error later. Also, it is
    # consistent with `np.var` and `np.std`.
    if not x.size:
        return np.nan

    # An error may be raised here, so fail-fast, before doing lengthy
    # computations, even though `scale` is not used until later
    if isinstance(scale, str):
        scale_key = scale.lower()
        if scale_key not in _scale_conversions:
            raise ValueError("{0} not a valid scale for `iqr`".format(scale))
        if scale_key == 'raw':
            msg = ("The use of 'scale=\"raw\"' is deprecated infavor of "
                   "'scale=1' and will raise an error in SciPy 1.12.0.")
            warnings.warn(msg, DeprecationWarning, stacklevel=2)
        scale = _scale_conversions[scale_key]

    # Select the percentile function to use based on nans and policy
    contains_nan, nan_policy = _contains_nan(x, nan_policy)

    if contains_nan and nan_policy == 'omit':
        percentile_func = np.nanpercentile
    else:
        percentile_func = np.percentile

    if len(rng) != 2:
        raise TypeError("quantile range must be two element sequence")

    if np.isnan(rng).any():
        raise ValueError("range must not contain NaNs")

    rng = sorted(rng)
    if NumpyVersion(np.__version__) >= '1.22.0':
        pct = percentile_func(x, rng, axis=axis, method=interpolation,
                              keepdims=keepdims)
    else:
        pct = percentile_func(x, rng, axis=axis, interpolation=interpolation,
                              keepdims=keepdims)
    out = np.subtract(pct[1], pct[0])

    if scale != 1.0:
        out /= scale

    return out


def _mad_1d(x, center, nan_policy):
    # Median absolute deviation for 1-d array x.
    # This is a helper function for `median_abs_deviation`; it assumes its
    # arguments have been validated already.  In particular,  x must be a
    # 1-d numpy array, center must be callable, and if nan_policy is not
    # 'propagate', it is assumed to be 'omit', because 'raise' is handled
    # in `median_abs_deviation`.
    # No warning is generated if x is empty or all nan.
    isnan = np.isnan(x)
    if isnan.any():
        if nan_policy == 'propagate':
            return np.nan
        x = x[~isnan]
    if x.size == 0:
        # MAD of an empty array is nan.
        return np.nan
    # Edge cases have been handled, so do the basic MAD calculation.
    med = center(x)
    mad = np.median(np.abs(x - med))
    return mad


def median_abs_deviation(x, axis=0, center=np.median, scale=1.0,
                         nan_policy='propagate'):
    r"""
    Compute the median absolute deviation of the data along the given axis.

    The median absolute deviation (MAD, [1]_) computes the median over the
    absolute deviations from the median. It is a measure of dispersion
    similar to the standard deviation but more robust to outliers [2]_.

    The MAD of an empty array is ``np.nan``.

    .. versionadded:: 1.5.0

    Parameters
    ----------
    x : array_like
        Input array or object that can be converted to an array.
    axis : int or None, optional
        Axis along which the range is computed. Default is 0. If None, compute
        the MAD over the entire array.
    center : callable, optional
        A function that will return the central value. The default is to use
        np.median. Any user defined function used will need to have the
        function signature ``func(arr, axis)``.
    scale : scalar or str, optional
        The numerical value of scale will be divided out of the final
        result. The default is 1.0. The string "normal" is also accepted,
        and results in `scale` being the inverse of the standard normal
        quantile function at 0.75, which is approximately 0.67449.
        Array-like scale is also allowed, as long as it broadcasts correctly
        to the output such that ``out / scale`` is a valid operation. The
        output dimensions depend on the input array, `x`, and the `axis`
        argument.
    nan_policy : {'propagate', 'raise', 'omit'}, optional
        Defines how to handle when input contains nan.
        The following options are available (default is 'propagate'):

        * 'propagate': returns nan
        * 'raise': throws an error
        * 'omit': performs the calculations ignoring nan values

    Returns
    -------
    mad : scalar or ndarray
        If ``axis=None``, a scalar is returned. If the input contains
        integers or floats of smaller precision than ``np.float64``, then the
        output data-type is ``np.float64``. Otherwise, the output data-type is
        the same as that of the input.

    See Also
    --------
    numpy.std, numpy.var, numpy.median, scipy.stats.iqr, scipy.stats.tmean,
    scipy.stats.tstd, scipy.stats.tvar

    Notes
    -----
    The `center` argument only affects the calculation of the central value
    around which the MAD is calculated. That is, passing in ``center=np.mean``
    will calculate the MAD around the mean - it will not calculate the *mean*
    absolute deviation.

    The input array may contain `inf`, but if `center` returns `inf`, the
    corresponding MAD for that data will be `nan`.

    References
    ----------
    .. [1] "Median absolute deviation",
           https://en.wikipedia.org/wiki/Median_absolute_deviation
    .. [2] "Robust measures of scale",
           https://en.wikipedia.org/wiki/Robust_measures_of_scale

    Examples
    --------
    When comparing the behavior of `median_abs_deviation` with ``np.std``,
    the latter is affected when we change a single value of an array to have an
    outlier value while the MAD hardly changes:

    >>> import numpy as np
    >>> from scipy import stats
    >>> x = stats.norm.rvs(size=100, scale=1, random_state=123456)
    >>> x.std()
    0.9973906394005013
    >>> stats.median_abs_deviation(x)
    0.82832610097857
    >>> x[0] = 345.6
    >>> x.std()
    34.42304872314415
    >>> stats.median_abs_deviation(x)
    0.8323442311590675

    Axis handling example:

    >>> x = np.array([[10, 7, 4], [3, 2, 1]])
    >>> x
    array([[10,  7,  4],
           [ 3,  2,  1]])
    >>> stats.median_abs_deviation(x)
    array([3.5, 2.5, 1.5])
    >>> stats.median_abs_deviation(x, axis=None)
    2.0

    Scale normal example:

    >>> x = stats.norm.rvs(size=1000000, scale=2, random_state=123456)
    >>> stats.median_abs_deviation(x)
    1.3487398527041636
    >>> stats.median_abs_deviation(x, scale='normal')
    1.9996446978061115

    """
    if not callable(center):
        raise TypeError("The argument 'center' must be callable. The given "
                        f"value {repr(center)} is not callable.")

    # An error may be raised here, so fail-fast, before doing lengthy
    # computations, even though `scale` is not used until later
    if isinstance(scale, str):
        if scale.lower() == 'normal':
            scale = 0.6744897501960817  # special.ndtri(0.75)
        else:
            raise ValueError(f"{scale} is not a valid scale value.")

    x = asarray(x)

    # Consistent with `np.var` and `np.std`.
    if not x.size:
        if axis is None:
            return np.nan
        nan_shape = tuple(item for i, item in enumerate(x.shape) if i != axis)
        if nan_shape == ():
            # Return nan, not array(nan)
            return np.nan
        return np.full(nan_shape, np.nan)

    contains_nan, nan_policy = _contains_nan(x, nan_policy)

    if contains_nan:
        if axis is None:
            mad = _mad_1d(x.ravel(), center, nan_policy)
        else:
            mad = np.apply_along_axis(_mad_1d, axis, x, center, nan_policy)
    else:
        if axis is None:
            med = center(x, axis=None)
            mad = np.median(np.abs(x - med))
        else:
            # Wrap the call to center() in expand_dims() so it acts like
            # keepdims=True was used.
            med = np.expand_dims(center(x, axis=axis), axis)
            mad = np.median(np.abs(x - med), axis=axis)

    return mad / scale


#####################################
#         TRIMMING FUNCTIONS        #
#####################################


SigmaclipResult = namedtuple('SigmaclipResult', ('clipped', 'lower', 'upper'))


def sigmaclip(a, low=4., high=4.):
    """Perform iterative sigma-clipping of array elements.

    Starting from the full sample, all elements outside the critical range are
    removed, i.e. all elements of the input array `c` that satisfy either of
    the following conditions::

        c < mean(c) - std(c)*low
        c > mean(c) + std(c)*high

    The iteration continues with the updated sample until no
    elements are outside the (updated) range.

    Parameters
    ----------
    a : array_like
        Data array, will be raveled if not 1-D.
    low : float, optional
        Lower bound factor of sigma clipping. Default is 4.
    high : float, optional
        Upper bound factor of sigma clipping. Default is 4.

    Returns
    -------
    clipped : ndarray
        Input array with clipped elements removed.
    lower : float
        Lower threshold value use for clipping.
    upper : float
        Upper threshold value use for clipping.

    Examples
    --------
    >>> import numpy as np
    >>> from scipy.stats import sigmaclip
    >>> a = np.concatenate((np.linspace(9.5, 10.5, 31),
    ...                     np.linspace(0, 20, 5)))
    >>> fact = 1.5
    >>> c, low, upp = sigmaclip(a, fact, fact)
    >>> c
    array([  9.96666667,  10.        ,  10.03333333,  10.        ])
    >>> c.var(), c.std()
    (0.00055555555555555165, 0.023570226039551501)
    >>> low, c.mean() - fact*c.std(), c.min()
    (9.9646446609406727, 9.9646446609406727, 9.9666666666666668)
    >>> upp, c.mean() + fact*c.std(), c.max()
    (10.035355339059327, 10.035355339059327, 10.033333333333333)

    >>> a = np.concatenate((np.linspace(9.5, 10.5, 11),
    ...                     np.linspace(-100, -50, 3)))
    >>> c, low, upp = sigmaclip(a, 1.8, 1.8)
    >>> (c == np.linspace(9.5, 10.5, 11)).all()
    True

    """
    c = np.asarray(a).ravel()
    delta = 1
    while delta:
        c_std = c.std()
        c_mean = c.mean()
        size = c.size
        critlower = c_mean - c_std * low
        critupper = c_mean + c_std * high
        c = c[(c >= critlower) & (c <= critupper)]
        delta = size - c.size

    return SigmaclipResult(c, critlower, critupper)


def trimboth(a, proportiontocut, axis=0):
    """Slice off a proportion of items from both ends of an array.

    Slice off the passed proportion of items from both ends of the passed
    array (i.e., with `proportiontocut` = 0.1, slices leftmost 10% **and**
    rightmost 10% of scores). The trimmed values are the lowest and
    highest ones.
    Slice off less if proportion results in a non-integer slice index (i.e.
    conservatively slices off `proportiontocut`).

    Parameters
    ----------
    a : array_like
        Data to trim.
    proportiontocut : float
        Proportion (in range 0-1) of total data set to trim of each end.
    axis : int or None, optional
        Axis along which to trim data. Default is 0. If None, compute over
        the whole array `a`.

    Returns
    -------
    out : ndarray
        Trimmed version of array `a`. The order of the trimmed content
        is undefined.

    See Also
    --------
    trim_mean

    Examples
    --------
    Create an array of 10 values and trim 10% of those values from each end:

    >>> import numpy as np
    >>> from scipy import stats
    >>> a = [0, 1, 2, 3, 4, 5, 6, 7, 8, 9]
    >>> stats.trimboth(a, 0.1)
    array([1, 3, 2, 4, 5, 6, 7, 8])

    Note that the elements of the input array are trimmed by value, but the
    output array is not necessarily sorted.

    The proportion to trim is rounded down to the nearest integer. For
    instance, trimming 25% of the values from each end of an array of 10
    values will return an array of 6 values:

    >>> b = np.arange(10)
    >>> stats.trimboth(b, 1/4).shape
    (6,)

    Multidimensional arrays can be trimmed along any axis or across the entire
    array:

    >>> c = [2, 4, 6, 8, 0, 1, 3, 5, 7, 9]
    >>> d = np.array([a, b, c])
    >>> stats.trimboth(d, 0.4, axis=0).shape
    (1, 10)
    >>> stats.trimboth(d, 0.4, axis=1).shape
    (3, 2)
    >>> stats.trimboth(d, 0.4, axis=None).shape
    (6,)

    """
    a = np.asarray(a)

    if a.size == 0:
        return a

    if axis is None:
        a = a.ravel()
        axis = 0

    nobs = a.shape[axis]
    lowercut = int(proportiontocut * nobs)
    uppercut = nobs - lowercut
    if (lowercut >= uppercut):
        raise ValueError("Proportion too big.")

    atmp = np.partition(a, (lowercut, uppercut - 1), axis)

    sl = [slice(None)] * atmp.ndim
    sl[axis] = slice(lowercut, uppercut)
    return atmp[tuple(sl)]


def trim1(a, proportiontocut, tail='right', axis=0):
    """Slice off a proportion from ONE end of the passed array distribution.

    If `proportiontocut` = 0.1, slices off 'leftmost' or 'rightmost'
    10% of scores. The lowest or highest values are trimmed (depending on
    the tail).
    Slice off less if proportion results in a non-integer slice index
    (i.e. conservatively slices off `proportiontocut` ).

    Parameters
    ----------
    a : array_like
        Input array.
    proportiontocut : float
        Fraction to cut off of 'left' or 'right' of distribution.
    tail : {'left', 'right'}, optional
        Defaults to 'right'.
    axis : int or None, optional
        Axis along which to trim data. Default is 0. If None, compute over
        the whole array `a`.

    Returns
    -------
    trim1 : ndarray
        Trimmed version of array `a`. The order of the trimmed content is
        undefined.

    Examples
    --------
    Create an array of 10 values and trim 20% of its lowest values:

    >>> import numpy as np
    >>> from scipy import stats
    >>> a = [0, 1, 2, 3, 4, 5, 6, 7, 8, 9]
    >>> stats.trim1(a, 0.2, 'left')
    array([2, 4, 3, 5, 6, 7, 8, 9])

    Note that the elements of the input array are trimmed by value, but the
    output array is not necessarily sorted.

    The proportion to trim is rounded down to the nearest integer. For
    instance, trimming 25% of the values from an array of 10 values will
    return an array of 8 values:

    >>> b = np.arange(10)
    >>> stats.trim1(b, 1/4).shape
    (8,)

    Multidimensional arrays can be trimmed along any axis or across the entire
    array:

    >>> c = [2, 4, 6, 8, 0, 1, 3, 5, 7, 9]
    >>> d = np.array([a, b, c])
    >>> stats.trim1(d, 0.8, axis=0).shape
    (1, 10)
    >>> stats.trim1(d, 0.8, axis=1).shape
    (3, 2)
    >>> stats.trim1(d, 0.8, axis=None).shape
    (6,)

    """
    a = np.asarray(a)
    if axis is None:
        a = a.ravel()
        axis = 0

    nobs = a.shape[axis]

    # avoid possible corner case
    if proportiontocut >= 1:
        return []

    if tail.lower() == 'right':
        lowercut = 0
        uppercut = nobs - int(proportiontocut * nobs)

    elif tail.lower() == 'left':
        lowercut = int(proportiontocut * nobs)
        uppercut = nobs

    atmp = np.partition(a, (lowercut, uppercut - 1), axis)

    sl = [slice(None)] * atmp.ndim
    sl[axis] = slice(lowercut, uppercut)
    return atmp[tuple(sl)]


def trim_mean(a, proportiontocut, axis=0):
    """Return mean of array after trimming distribution from both tails.

    If `proportiontocut` = 0.1, slices off 'leftmost' and 'rightmost' 10% of
    scores. The input is sorted before slicing. Slices off less if proportion
    results in a non-integer slice index (i.e., conservatively slices off
    `proportiontocut` ).

    Parameters
    ----------
    a : array_like
        Input array.
    proportiontocut : float
        Fraction to cut off of both tails of the distribution.
    axis : int or None, optional
        Axis along which the trimmed means are computed. Default is 0.
        If None, compute over the whole array `a`.

    Returns
    -------
    trim_mean : ndarray
        Mean of trimmed array.

    See Also
    --------
    trimboth
    tmean : Compute the trimmed mean ignoring values outside given `limits`.

    Examples
    --------
    >>> import numpy as np
    >>> from scipy import stats
    >>> x = np.arange(20)
    >>> stats.trim_mean(x, 0.1)
    9.5
    >>> x2 = x.reshape(5, 4)
    >>> x2
    array([[ 0,  1,  2,  3],
           [ 4,  5,  6,  7],
           [ 8,  9, 10, 11],
           [12, 13, 14, 15],
           [16, 17, 18, 19]])
    >>> stats.trim_mean(x2, 0.25)
    array([  8.,   9.,  10.,  11.])
    >>> stats.trim_mean(x2, 0.25, axis=1)
    array([  1.5,   5.5,   9.5,  13.5,  17.5])

    """
    a = np.asarray(a)

    if a.size == 0:
        return np.nan

    if axis is None:
        a = a.ravel()
        axis = 0

    nobs = a.shape[axis]
    lowercut = int(proportiontocut * nobs)
    uppercut = nobs - lowercut
    if (lowercut > uppercut):
        raise ValueError("Proportion too big.")

    atmp = np.partition(a, (lowercut, uppercut - 1), axis)

    sl = [slice(None)] * atmp.ndim
    sl[axis] = slice(lowercut, uppercut)
    return np.mean(atmp[tuple(sl)], axis=axis)


F_onewayResult = namedtuple('F_onewayResult', ('statistic', 'pvalue'))


def _create_f_oneway_nan_result(shape, axis):
    """
    This is a helper function for f_oneway for creating the return values
    in certain degenerate conditions.  It creates return values that are
    all nan with the appropriate shape for the given `shape` and `axis`.
    """
    axis = np.core.multiarray.normalize_axis_index(axis, len(shape))
    shp = shape[:axis] + shape[axis+1:]
    if shp == ():
        f = np.nan
        prob = np.nan
    else:
        f = np.full(shp, fill_value=np.nan)
        prob = f.copy()
    return F_onewayResult(f, prob)


def _first(arr, axis):
    """Return arr[..., 0:1, ...] where 0:1 is in the `axis` position."""
    return np.take_along_axis(arr, np.array(0, ndmin=arr.ndim), axis)


def f_oneway(*samples, axis=0):
    """Perform one-way ANOVA.

    The one-way ANOVA tests the null hypothesis that two or more groups have
    the same population mean.  The test is applied to samples from two or
    more groups, possibly with differing sizes.

    Parameters
    ----------
    sample1, sample2, ... : array_like
        The sample measurements for each group.  There must be at least
        two arguments.  If the arrays are multidimensional, then all the
        dimensions of the array must be the same except for `axis`.
    axis : int, optional
        Axis of the input arrays along which the test is applied.
        Default is 0.

    Returns
    -------
    statistic : float
        The computed F statistic of the test.
    pvalue : float
        The associated p-value from the F distribution.

    Warns
    -----
    `~scipy.stats.ConstantInputWarning`
        Raised if all values within each of the input arrays are identical.
        In this case the F statistic is either infinite or isn't defined,
        so ``np.inf`` or ``np.nan`` is returned.

    `~scipy.stats.DegenerateDataWarning`
        Raised if the length of any input array is 0, or if all the input
        arrays have length 1.  ``np.nan`` is returned for the F statistic
        and the p-value in these cases.

    Notes
    -----
    The ANOVA test has important assumptions that must be satisfied in order
    for the associated p-value to be valid.

    1. The samples are independent.
    2. Each sample is from a normally distributed population.
    3. The population standard deviations of the groups are all equal.  This
       property is known as homoscedasticity.

    If these assumptions are not true for a given set of data, it may still
    be possible to use the Kruskal-Wallis H-test (`scipy.stats.kruskal`) or
    the Alexander-Govern test (`scipy.stats.alexandergovern`) although with
    some loss of power.

    The length of each group must be at least one, and there must be at
    least one group with length greater than one.  If these conditions
    are not satisfied, a warning is generated and (``np.nan``, ``np.nan``)
    is returned.

    If all values in each group are identical, and there exist at least two
    groups with different values, the function generates a warning and
    returns (``np.inf``, 0).

    If all values in all groups are the same, function generates a warning
    and returns (``np.nan``, ``np.nan``).

    The algorithm is from Heiman [2]_, pp.394-7.

    References
    ----------
    .. [1] R. Lowry, "Concepts and Applications of Inferential Statistics",
           Chapter 14, 2014, http://vassarstats.net/textbook/

    .. [2] G.W. Heiman, "Understanding research methods and statistics: An
           integrated introduction for psychology", Houghton, Mifflin and
           Company, 2001.

    .. [3] G.H. McDonald, "Handbook of Biological Statistics", One-way ANOVA.
           http://www.biostathandbook.com/onewayanova.html

    Examples
    --------
    >>> import numpy as np
    >>> from scipy.stats import f_oneway

    Here are some data [3]_ on a shell measurement (the length of the anterior
    adductor muscle scar, standardized by dividing by length) in the mussel
    Mytilus trossulus from five locations: Tillamook, Oregon; Newport, Oregon;
    Petersburg, Alaska; Magadan, Russia; and Tvarminne, Finland, taken from a
    much larger data set used in McDonald et al. (1991).

    >>> tillamook = [0.0571, 0.0813, 0.0831, 0.0976, 0.0817, 0.0859, 0.0735,
    ...              0.0659, 0.0923, 0.0836]
    >>> newport = [0.0873, 0.0662, 0.0672, 0.0819, 0.0749, 0.0649, 0.0835,
    ...            0.0725]
    >>> petersburg = [0.0974, 0.1352, 0.0817, 0.1016, 0.0968, 0.1064, 0.105]
    >>> magadan = [0.1033, 0.0915, 0.0781, 0.0685, 0.0677, 0.0697, 0.0764,
    ...            0.0689]
    >>> tvarminne = [0.0703, 0.1026, 0.0956, 0.0973, 0.1039, 0.1045]
    >>> f_oneway(tillamook, newport, petersburg, magadan, tvarminne)
    F_onewayResult(statistic=7.121019471642447, pvalue=0.0002812242314534544)

    `f_oneway` accepts multidimensional input arrays.  When the inputs
    are multidimensional and `axis` is not given, the test is performed
    along the first axis of the input arrays.  For the following data, the
    test is performed three times, once for each column.

    >>> a = np.array([[9.87, 9.03, 6.81],
    ...               [7.18, 8.35, 7.00],
    ...               [8.39, 7.58, 7.68],
    ...               [7.45, 6.33, 9.35],
    ...               [6.41, 7.10, 9.33],
    ...               [8.00, 8.24, 8.44]])
    >>> b = np.array([[6.35, 7.30, 7.16],
    ...               [6.65, 6.68, 7.63],
    ...               [5.72, 7.73, 6.72],
    ...               [7.01, 9.19, 7.41],
    ...               [7.75, 7.87, 8.30],
    ...               [6.90, 7.97, 6.97]])
    >>> c = np.array([[3.31, 8.77, 1.01],
    ...               [8.25, 3.24, 3.62],
    ...               [6.32, 8.81, 5.19],
    ...               [7.48, 8.83, 8.91],
    ...               [8.59, 6.01, 6.07],
    ...               [3.07, 9.72, 7.48]])
    >>> F, p = f_oneway(a, b, c)
    >>> F
    array([1.75676344, 0.03701228, 3.76439349])
    >>> p
    array([0.20630784, 0.96375203, 0.04733157])

    """
    if len(samples) < 2:
        raise TypeError('at least two inputs are required;'
                        f' got {len(samples)}.')

    samples = [np.asarray(sample, dtype=float) for sample in samples]

    # ANOVA on N groups, each in its own array
    num_groups = len(samples)

    # We haven't explicitly validated axis, but if it is bad, this call of
    # np.concatenate will raise np.AxisError.  The call will raise ValueError
    # if the dimensions of all the arrays, except the axis dimension, are not
    # the same.
    alldata = np.concatenate(samples, axis=axis)
    bign = alldata.shape[axis]

    # Check this after forming alldata, so shape errors are detected
    # and reported before checking for 0 length inputs.
    if any(sample.shape[axis] == 0 for sample in samples):
        warnings.warn(stats.DegenerateDataWarning('at least one input '
                                                  'has length 0'))
        return _create_f_oneway_nan_result(alldata.shape, axis)

    # Must have at least one group with length greater than 1.
    if all(sample.shape[axis] == 1 for sample in samples):
        msg = ('all input arrays have length 1.  f_oneway requires that at '
               'least one input has length greater than 1.')
        warnings.warn(stats.DegenerateDataWarning(msg))
        return _create_f_oneway_nan_result(alldata.shape, axis)

    # Check if all values within each group are identical, and if the common
    # value in at least one group is different from that in another group.
    # Based on https://github.com/scipy/scipy/issues/11669

    # If axis=0, say, and the groups have shape (n0, ...), (n1, ...), ...,
    # then is_const is a boolean array with shape (num_groups, ...).
    # It is True if the values within the groups along the axis slice are
    # identical. In the typical case where each input array is 1-d, is_const is
    # a 1-d array with length num_groups.
    is_const = np.concatenate(
        [(_first(sample, axis) == sample).all(axis=axis,
                                              keepdims=True)
         for sample in samples],
        axis=axis
    )

    # all_const is a boolean array with shape (...) (see previous comment).
    # It is True if the values within each group along the axis slice are
    # the same (e.g. [[3, 3, 3], [5, 5, 5, 5], [4, 4, 4]]).
    all_const = is_const.all(axis=axis)
    if all_const.any():
        msg = ("Each of the input arrays is constant;"
               "the F statistic is not defined or infinite")
        warnings.warn(stats.ConstantInputWarning(msg))

    # all_same_const is True if all the values in the groups along the axis=0
    # slice are the same (e.g. [[3, 3, 3], [3, 3, 3, 3], [3, 3, 3]]).
    all_same_const = (_first(alldata, axis) == alldata).all(axis=axis)

    # Determine the mean of the data, and subtract that from all inputs to a
    # variance (via sum_of_sq / sq_of_sum) calculation.  Variance is invariant
    # to a shift in location, and centering all data around zero vastly
    # improves numerical stability.
    offset = alldata.mean(axis=axis, keepdims=True)
    alldata -= offset

    normalized_ss = _square_of_sums(alldata, axis=axis) / bign

    sstot = _sum_of_squares(alldata, axis=axis) - normalized_ss

    ssbn = 0
    for sample in samples:
        ssbn += _square_of_sums(sample - offset,
                                axis=axis) / sample.shape[axis]

    # Naming: variables ending in bn/b are for "between treatments", wn/w are
    # for "within treatments"
    ssbn -= normalized_ss
    sswn = sstot - ssbn
    dfbn = num_groups - 1
    dfwn = bign - num_groups
    msb = ssbn / dfbn
    msw = sswn / dfwn
    with np.errstate(divide='ignore', invalid='ignore'):
        f = msb / msw

    prob = special.fdtrc(dfbn, dfwn, f)   # equivalent to stats.f.sf

    # Fix any f values that should be inf or nan because the corresponding
    # inputs were constant.
    if np.isscalar(f):
        if all_same_const:
            f = np.nan
            prob = np.nan
        elif all_const:
            f = np.inf
            prob = 0.0
    else:
        f[all_const] = np.inf
        prob[all_const] = 0.0
        f[all_same_const] = np.nan
        prob[all_same_const] = np.nan

    return F_onewayResult(f, prob)


def alexandergovern(*samples, nan_policy='propagate'):
    """Performs the Alexander Govern test.

    The Alexander-Govern approximation tests the equality of k independent
    means in the face of heterogeneity of variance. The test is applied to
    samples from two or more groups, possibly with differing sizes.

    Parameters
    ----------
    sample1, sample2, ... : array_like
        The sample measurements for each group.  There must be at least
        two samples.
    nan_policy : {'propagate', 'raise', 'omit'}, optional
        Defines how to handle when input contains nan.
        The following options are available (default is 'propagate'):

        * 'propagate': returns nan
        * 'raise': throws an error
        * 'omit': performs the calculations ignoring nan values

    Returns
    -------
    statistic : float
        The computed A statistic of the test.
    pvalue : float
        The associated p-value from the chi-squared distribution.

    Warns
    -----
    `~scipy.stats.ConstantInputWarning`
        Raised if an input is a constant array.  The statistic is not defined
        in this case, so ``np.nan`` is returned.

    See Also
    --------
    f_oneway : one-way ANOVA

    Notes
    -----
    The use of this test relies on several assumptions.

    1. The samples are independent.
    2. Each sample is from a normally distributed population.
    3. Unlike `f_oneway`, this test does not assume on homoscedasticity,
       instead relaxing the assumption of equal variances.

    Input samples must be finite, one dimensional, and with size greater than
    one.

    References
    ----------
    .. [1] Alexander, Ralph A., and Diane M. Govern. "A New and Simpler
           Approximation for ANOVA under Variance Heterogeneity." Journal
           of Educational Statistics, vol. 19, no. 2, 1994, pp. 91-101.
           JSTOR, www.jstor.org/stable/1165140. Accessed 12 Sept. 2020.

    Examples
    --------
    >>> from scipy.stats import alexandergovern

    Here are some data on annual percentage rate of interest charged on
    new car loans at nine of the largest banks in four American cities
    taken from the National Institute of Standards and Technology's
    ANOVA dataset.

    We use `alexandergovern` to test the null hypothesis that all cities
    have the same mean APR against the alternative that the cities do not
    all have the same mean APR. We decide that a significance level of 5%
    is required to reject the null hypothesis in favor of the alternative.

    >>> atlanta = [13.75, 13.75, 13.5, 13.5, 13.0, 13.0, 13.0, 12.75, 12.5]
    >>> chicago = [14.25, 13.0, 12.75, 12.5, 12.5, 12.4, 12.3, 11.9, 11.9]
    >>> houston = [14.0, 14.0, 13.51, 13.5, 13.5, 13.25, 13.0, 12.5, 12.5]
    >>> memphis = [15.0, 14.0, 13.75, 13.59, 13.25, 12.97, 12.5, 12.25,
    ...           11.89]
    >>> alexandergovern(atlanta, chicago, houston, memphis)
    AlexanderGovernResult(statistic=4.65087071883494,
                          pvalue=0.19922132490385214)

    The p-value is 0.1992, indicating a nearly 20% chance of observing
    such an extreme value of the test statistic under the null hypothesis.
    This exceeds 5%, so we do not reject the null hypothesis in favor of
    the alternative.

    """
    samples = _alexandergovern_input_validation(samples, nan_policy)

    if np.any([(sample == sample[0]).all() for sample in samples]):
        msg = "An input array is constant; the statistic is not defined."
        warnings.warn(stats.ConstantInputWarning(msg))
        return AlexanderGovernResult(np.nan, np.nan)

    # The following formula numbers reference the equation described on
    # page 92 by Alexander, Govern. Formulas 5, 6, and 7 describe other
    # tests that serve as the basis for equation (8) but are not needed
    # to perform the test.

    # precalculate mean and length of each sample
    lengths = np.array([ma.count(sample) if nan_policy == 'omit'
                        else len(sample) for sample in samples])
    means = np.array([np.mean(sample) for sample in samples])

    # (1) determine standard error of the mean for each sample
    standard_errors = [np.std(sample, ddof=1) / np.sqrt(length)
                       for sample, length in zip(samples, lengths)]

    # (2) define a weight for each sample
    inv_sq_se = 1 / np.square(standard_errors)
    weights = inv_sq_se / np.sum(inv_sq_se)

    # (3) determine variance-weighted estimate of the common mean
    var_w = np.sum(weights * means)

    # (4) determine one-sample t statistic for each group
    t_stats = (means - var_w)/standard_errors

    # calculate parameters to be used in transformation
    v = lengths - 1
    a = v - .5
    b = 48 * a**2
    c = (a * np.log(1 + (t_stats ** 2)/v))**.5

    # (8) perform a normalizing transformation on t statistic
    z = (c + ((c**3 + 3*c)/b) -
         ((4*c**7 + 33*c**5 + 240*c**3 + 855*c) /
          (b**2*10 + 8*b*c**4 + 1000*b)))

    # (9) calculate statistic
    A = np.sum(np.square(z))

    # "[the p value is determined from] central chi-square random deviates
    # with k - 1 degrees of freedom". Alexander, Govern (94)
    p = distributions.chi2.sf(A, len(samples) - 1)
    return AlexanderGovernResult(A, p)


def _alexandergovern_input_validation(samples, nan_policy):
    if len(samples) < 2:
        raise TypeError(f"2 or more inputs required, got {len(samples)}")

    # input arrays are flattened
    samples = [np.asarray(sample, dtype=float) for sample in samples]

    for i, sample in enumerate(samples):
        if np.size(sample) <= 1:
            raise ValueError("Input sample size must be greater than one.")
        if sample.ndim != 1:
            raise ValueError("Input samples must be one-dimensional")
        if np.isinf(sample).any():
            raise ValueError("Input samples must be finite.")

        contains_nan, nan_policy = _contains_nan(sample,
                                                 nan_policy=nan_policy)
        if contains_nan and nan_policy == 'omit':
            samples[i] = ma.masked_invalid(sample)
    return samples


AlexanderGovernResult = make_dataclass("AlexanderGovernResult", ("statistic",
                                                                 "pvalue"))


def _pearsonr_fisher_ci(r, n, confidence_level, alternative):
    """
    Compute the confidence interval for Pearson's R.

    Fisher's transformation is used to compute the confidence interval
    (https://en.wikipedia.org/wiki/Fisher_transformation).
    """
    if r == 1:
        zr = np.inf
    elif r == -1:
        zr = -np.inf
    else:
        zr = np.arctanh(r)

    if n > 3:
        se = np.sqrt(1 / (n - 3))
        if alternative == "two-sided":
            h = special.ndtri(0.5 + confidence_level/2)
            zlo = zr - h*se
            zhi = zr + h*se
            rlo = np.tanh(zlo)
            rhi = np.tanh(zhi)
        elif alternative == "less":
            h = special.ndtri(confidence_level)
            zhi = zr + h*se
            rhi = np.tanh(zhi)
            rlo = -1.0
        else:
            # alternative == "greater":
            h = special.ndtri(confidence_level)
            zlo = zr - h*se
            rlo = np.tanh(zlo)
            rhi = 1.0
    else:
        rlo, rhi = -1.0, 1.0

    return ConfidenceInterval(low=rlo, high=rhi)


ConfidenceInterval = namedtuple('ConfidenceInterval', ['low', 'high'])

PearsonRResultBase = _make_tuple_bunch('PearsonRResultBase',
                                       ['statistic', 'pvalue'], [])


class PearsonRResult(PearsonRResultBase):
    """
    Result of `scipy.stats.pearsonr`

    Attributes
    ----------
    statistic : float
        Pearson product-moment correlation coefficent.
    pvalue : float
        The p-value associated with the chosen alternative.

    Methods
    -------
    confidence_interval
        Computes the confidence interval of the correlation
        coefficient `statistic` for the given confidence level.

    """
    def __init__(self, statistic, pvalue, alternative, n):
        super().__init__(statistic, pvalue)
        self._alternative = alternative
        self._n = n

    def confidence_interval(self, confidence_level=0.95):
        """
        The confidence interval for the correlation coefficient.

        Compute the confidence interval for the correlation coefficient
        ``statistic`` with the given confidence level.

        The confidence interval is computed using the Fisher transformation
        F(r) = arctanh(r) [1]_.  When the sample pairs are drawn from a
        bivariate normal distribution, F(r) approximately follows a normal
        distribution with standard error ``1/sqrt(n - 3)``, where ``n`` is the
        length of the original samples along the calculation axis. When
        ``n <= 3``, this approximation does not yield a finite, real standard
        error, so we define the confidence interval to be -1 to 1.

        Parameters
        ----------
        confidence_level : float
            The confidence level for the calculation of the correlation
            coefficient confidence interval. Default is 0.95.

        Returns
        -------
        ci : namedtuple
            The confidence interval is returned in a ``namedtuple`` with
            fields `low` and `high`.

        References
        ----------
        .. [1] "Pearson correlation coefficient", Wikipedia,
               https://en.wikipedia.org/wiki/Pearson_correlation_coefficient
        """
        return _pearsonr_fisher_ci(self.statistic, self._n, confidence_level,
                                   self._alternative)


def pearsonr(x, y, *, alternative='two-sided'):
    r"""
    Pearson correlation coefficient and p-value for testing non-correlation.

    The Pearson correlation coefficient [1]_ measures the linear relationship
    between two datasets. Like other correlation
    coefficients, this one varies between -1 and +1 with 0 implying no
    correlation. Correlations of -1 or +1 imply an exact linear relationship.
    Positive correlations imply that as x increases, so does y. Negative
    correlations imply that as x increases, y decreases.

    This function also performs a test of the null hypothesis that the
    distributions underlying the samples are uncorrelated and normally
    distributed. (See Kowalski [3]_
    for a discussion of the effects of non-normality of the input on the
    distribution of the correlation coefficient.)
    The p-value roughly indicates the probability of an uncorrelated system
    producing datasets that have a Pearson correlation at least as extreme
    as the one computed from these datasets.

    Parameters
    ----------
    x : (N,) array_like
        Input array.
    y : (N,) array_like
        Input array.
    alternative : {'two-sided', 'greater', 'less'}, optional
        Defines the alternative hypothesis. Default is 'two-sided'.
        The following options are available:

        * 'two-sided': the correlation is nonzero
        * 'less': the correlation is negative (less than zero)
        * 'greater':  the correlation is positive (greater than zero)

        .. versionadded:: 1.9.0

    Returns
    -------
    result : `~scipy.stats._result_classes.PearsonRResult`
        An object with the following attributes:

        statistic : float
            Pearson product-moment correlation coefficent.
        pvalue : float
            The p-value associated with the chosen alternative.

        The object has the following method:

        confidence_interval(confidence_level=0.95)
            This method computes the confidence interval of the correlation
            coefficient `statistic` for the given confidence level.
            The confidence interval is returned in a ``namedtuple`` with
            fields `low` and `high`.  See the Notes for more details.

    Warns
    -----
    `~scipy.stats.ConstantInputWarning`
        Raised if an input is a constant array.  The correlation coefficient
        is not defined in this case, so ``np.nan`` is returned.

    `~scipy.stats.NearConstantInputWarning`
        Raised if an input is "nearly" constant.  The array ``x`` is considered
        nearly constant if ``norm(x - mean(x)) < 1e-13 * abs(mean(x))``.
        Numerical errors in the calculation ``x - mean(x)`` in this case might
        result in an inaccurate calculation of r.

    See Also
    --------
    spearmanr : Spearman rank-order correlation coefficient.
    kendalltau : Kendall's tau, a correlation measure for ordinal data.

    Notes
    -----
    The correlation coefficient is calculated as follows:

    .. math::

        r = \frac{\sum (x - m_x) (y - m_y)}
                 {\sqrt{\sum (x - m_x)^2 \sum (y - m_y)^2}}

    where :math:`m_x` is the mean of the vector x and :math:`m_y` is
    the mean of the vector y.

    Under the assumption that x and y are drawn from
    independent normal distributions (so the population correlation coefficient
    is 0), the probability density function of the sample correlation
    coefficient r is ([1]_, [2]_):

    .. math::
        f(r) = \frac{{(1-r^2)}^{n/2-2}}{\mathrm{B}(\frac{1}{2},\frac{n}{2}-1)}

    where n is the number of samples, and B is the beta function.  This
    is sometimes referred to as the exact distribution of r.  This is
    the distribution that is used in `pearsonr` to compute the p-value.
    The distribution is a beta distribution on the interval [-1, 1],
    with equal shape parameters a = b = n/2 - 1.  In terms of SciPy's
    implementation of the beta distribution, the distribution of r is::

        dist = scipy.stats.beta(n/2 - 1, n/2 - 1, loc=-1, scale=2)

    The default p-value returned by `pearsonr` is a two-sided p-value. For a
    given sample with correlation coefficient r, the p-value is
    the probability that abs(r') of a random sample x' and y' drawn from
    the population with zero correlation would be greater than or equal
    to abs(r). In terms of the object ``dist`` shown above, the p-value
    for a given r and length n can be computed as::

        p = 2*dist.cdf(-abs(r))

    When n is 2, the above continuous distribution is not well-defined.
    One can interpret the limit of the beta distribution as the shape
    parameters a and b approach a = b = 0 as a discrete distribution with
    equal probability masses at r = 1 and r = -1.  More directly, one
    can observe that, given the data x = [x1, x2] and y = [y1, y2], and
    assuming x1 != x2 and y1 != y2, the only possible values for r are 1
    and -1.  Because abs(r') for any sample x' and y' with length 2 will
    be 1, the two-sided p-value for a sample of length 2 is always 1.

    For backwards compatibility, the object that is returned also behaves
    like a tuple of length two that holds the statistic and the p-value.

    References
    ----------
    .. [1] "Pearson correlation coefficient", Wikipedia,
           https://en.wikipedia.org/wiki/Pearson_correlation_coefficient
    .. [2] Student, "Probable error of a correlation coefficient",
           Biometrika, Volume 6, Issue 2-3, 1 September 1908, pp. 302-310.
    .. [3] C. J. Kowalski, "On the Effects of Non-Normality on the Distribution
           of the Sample Product-Moment Correlation Coefficient"
           Journal of the Royal Statistical Society. Series C (Applied
           Statistics), Vol. 21, No. 1 (1972), pp. 1-12.

    Examples
    --------
    >>> import numpy as np
    >>> from scipy import stats
    >>> res = stats.pearsonr([1, 2, 3, 4, 5], [10, 9, 2.5, 6, 4])
    >>> res
    PearsonRResult(statistic=-0.7426106572325056, pvalue=0.15055580885344558)
    >>> res.confidence_interval()
    ConfidenceInterval(low=-0.9816918044786463, high=0.40501116769030976)

    There is a linear dependence between x and y if y = a + b*x + e, where
    a,b are constants and e is a random error term, assumed to be independent
    of x. For simplicity, assume that x is standard normal, a=0, b=1 and let
    e follow a normal distribution with mean zero and standard deviation s>0.

    >>> rng = np.random.default_rng()
    >>> s = 0.5
    >>> x = stats.norm.rvs(size=500, random_state=rng)
    >>> e = stats.norm.rvs(scale=s, size=500, random_state=rng)
    >>> y = x + e
    >>> stats.pearsonr(x, y).statistic
    0.9001942438244763

    This should be close to the exact value given by

    >>> 1/np.sqrt(1 + s**2)
    0.8944271909999159

    For s=0.5, we observe a high level of correlation. In general, a large
    variance of the noise reduces the correlation, while the correlation
    approaches one as the variance of the error goes to zero.

    It is important to keep in mind that no correlation does not imply
    independence unless (x, y) is jointly normal. Correlation can even be zero
    when there is a very simple dependence structure: if X follows a
    standard normal distribution, let y = abs(x). Note that the correlation
    between x and y is zero. Indeed, since the expectation of x is zero,
    cov(x, y) = E[x*y]. By definition, this equals E[x*abs(x)] which is zero
    by symmetry. The following lines of code illustrate this observation:

    >>> y = np.abs(x)
    >>> stats.pearsonr(x, y)
    PearsonRResult(statistic=-0.05444919272687482, pvalue=0.22422294836207743)

    A non-zero correlation coefficient can be misleading. For example, if X has
    a standard normal distribution, define y = x if x < 0 and y = 0 otherwise.
    A simple calculation shows that corr(x, y) = sqrt(2/Pi) = 0.797...,
    implying a high level of correlation:

    >>> y = np.where(x < 0, x, 0)
    >>> stats.pearsonr(x, y)
    PearsonRResult(statistic=0.861985781588, pvalue=4.813432002751103e-149)

    This is unintuitive since there is no dependence of x and y if x is larger
    than zero which happens in about half of the cases if we sample x and y.

    """
    n = len(x)
    if n != len(y):
        raise ValueError('x and y must have the same length.')

    if n < 2:
        raise ValueError('x and y must have length at least 2.')

    x = np.asarray(x)
    y = np.asarray(y)

    # If an input is constant, the correlation coefficient is not defined.
    if (x == x[0]).all() or (y == y[0]).all():
        msg = ("An input array is constant; the correlation coefficient "
               "is not defined.")
        warnings.warn(stats.ConstantInputWarning(msg))
        result = PearsonRResult(statistic=np.nan, pvalue=np.nan, n=n,
                                alternative=alternative)
        return result

    # dtype is the data type for the calculations.  This expression ensures
    # that the data type is at least 64 bit floating point.  It might have
    # more precision if the input is, for example, np.longdouble.
    dtype = type(1.0 + x[0] + y[0])

    if n == 2:
        r = dtype(np.sign(x[1] - x[0])*np.sign(y[1] - y[0]))
        result = PearsonRResult(statistic=r, pvalue=1.0, n=n,
                                alternative=alternative)
        return result

    xmean = x.mean(dtype=dtype)
    ymean = y.mean(dtype=dtype)

    # By using `astype(dtype)`, we ensure that the intermediate calculations
    # use at least 64 bit floating point.
    xm = x.astype(dtype) - xmean
    ym = y.astype(dtype) - ymean

    # Unlike np.linalg.norm or the expression sqrt((xm*xm).sum()),
    # scipy.linalg.norm(xm) does not overflow if xm is, for example,
    # [-5e210, 5e210, 3e200, -3e200]
    normxm = linalg.norm(xm)
    normym = linalg.norm(ym)

    threshold = 1e-13
    if normxm < threshold*abs(xmean) or normym < threshold*abs(ymean):
        # If all the values in x (likewise y) are very close to the mean,
        # the loss of precision that occurs in the subtraction xm = x - xmean
        # might result in large errors in r.
        msg = ("An input array is nearly constant; the computed "
               "correlation coefficient may be inaccurate.")
        warnings.warn(stats.NearConstantInputWarning(msg))

    r = np.dot(xm/normxm, ym/normym)

    # Presumably, if abs(r) > 1, then it is only some small artifact of
    # floating point arithmetic.
    r = max(min(r, 1.0), -1.0)

    # As explained in the docstring, the p-value can be computed as
    #     p = 2*dist.cdf(-abs(r))
    # where dist is the beta distribution on [-1, 1] with shape parameters
    # a = b = n/2 - 1.  `special.btdtr` is the CDF for the beta distribution
    # on [0, 1].  To use it, we make the transformation  x = (r + 1)/2; the
    # shape parameters do not change.  Then -abs(r) used in `cdf(-abs(r))`
    # becomes x = (-abs(r) + 1)/2 = 0.5*(1 - abs(r)).  (r is cast to float64
    # to avoid a TypeError raised by btdtr when r is higher precision.)
    ab = n/2 - 1
    if alternative == 'two-sided':
        prob = 2*special.btdtr(ab, ab, 0.5*(1 - abs(np.float64(r))))
    elif alternative == 'less':
        prob = 1 - special.btdtr(ab, ab, 0.5*(1 - abs(np.float64(r))))
    elif alternative == 'greater':
        prob = special.btdtr(ab, ab, 0.5*(1 - abs(np.float64(r))))
    else:
        raise ValueError('alternative must be one of '
                         '["two-sided", "less", "greater"]')

    return PearsonRResult(statistic=r, pvalue=prob, n=n,
                          alternative=alternative)


def fisher_exact(table, alternative='two-sided'):
    """Perform a Fisher exact test on a 2x2 contingency table.

    The null hypothesis is that the true odds ratio of the populations
    underlying the observations is one, and the observations were sampled
    from these populations under a condition: the marginals of the
    resulting table must equal those of the observed table. The statistic
    returned is the unconditional maximum likelihood estimate of the odds
    ratio, and the p-value is the probability under the null hypothesis of
    obtaining a table at least as extreme as the one that was actually
    observed. There are other possible choices of statistic and two-sided
    p-value definition associated with Fisher's exact test; please see the
    Notes for more information.

    Parameters
    ----------
    table : array_like of ints
        A 2x2 contingency table.  Elements must be non-negative integers.
    alternative : {'two-sided', 'less', 'greater'}, optional
        Defines the alternative hypothesis.
        The following options are available (default is 'two-sided'):

        * 'two-sided': the odds ratio of the underlying population is not one
        * 'less': the odds ratio of the underlying population is less than one
        * 'greater': the odds ratio of the underlying population is greater
          than one

        See the Notes for more details.

    Returns
    -------
    res : SignificanceResult
        An object containing attributes:

        statistic : float
            This is the prior odds ratio, not a posterior estimate.
        pvalue : float
            The probability under the null hypothesis of obtaining a
            table at least as extreme as the one that was actually observed.

    See Also
    --------
    chi2_contingency : Chi-square test of independence of variables in a
        contingency table.  This can be used as an alternative to
        `fisher_exact` when the numbers in the table are large.
    barnard_exact : Barnard's exact test, which is a more powerful alternative
        than Fisher's exact test for 2x2 contingency tables.
    boschloo_exact : Boschloo's exact test, which is a more powerful alternative
        than Fisher's exact test for 2x2 contingency tables.

    Notes
    -----
    *Null hypothesis and p-values*

    The null hypothesis is that the true odds ratio of the populations
    underlying the observations is one, and the observations were sampled at
    random from these populations under a condition: the marginals of the
    resulting table must equal those of the observed table. Equivalently,
    the null hypothesis is that the input table is from the hypergeometric
    distribution with parameters (as used in `hypergeom`)
    ``M = a + b + c + d``, ``n = a + b`` and ``N = a + c``, where the
    input table is ``[[a, b], [c, d]]``.  This distribution has support
    ``max(0, N + n - M) <= x <= min(N, n)``, or, in terms of the values
    in the input table, ``min(0, a - d) <= x <= a + min(b, c)``.  ``x``
    can be interpreted as the upper-left element of a 2x2 table, so the
    tables in the distribution have form::

        [  x           n - x     ]
        [N - x    M - (n + N) + x]

    For example, if::

        table = [6  2]
                [1  4]

    then the support is ``2 <= x <= 7``, and the tables in the distribution
    are::

        [2 6]   [3 5]   [4 4]   [5 3]   [6 2]  [7 1]
        [5 0]   [4 1]   [3 2]   [2 3]   [1 4]  [0 5]

    The probability of each table is given by the hypergeometric distribution
    ``hypergeom.pmf(x, M, n, N)``.  For this example, these are (rounded to
    three significant digits)::

        x       2      3      4      5       6        7
        p  0.0163  0.163  0.408  0.326  0.0816  0.00466

    These can be computed with::

        >>> import numpy as np
        >>> from scipy.stats import hypergeom
        >>> table = np.array([[6, 2], [1, 4]])
        >>> M = table.sum()
        >>> n = table[0].sum()
        >>> N = table[:, 0].sum()
        >>> start, end = hypergeom.support(M, n, N)
        >>> hypergeom.pmf(np.arange(start, end+1), M, n, N)
        array([0.01631702, 0.16317016, 0.40792541, 0.32634033, 0.08158508,
               0.004662  ])

    The two-sided p-value is the probability that, under the null hypothesis,
    a random table would have a probability equal to or less than the
    probability of the input table.  For our example, the probability of
    the input table (where ``x = 6``) is 0.0816.  The x values where the
    probability does not exceed this are 2, 6 and 7, so the two-sided p-value
    is ``0.0163 + 0.0816 + 0.00466 ~= 0.10256``::

        >>> from scipy.stats import fisher_exact
        >>> res = fisher_exact(table, alternative='two-sided')
        >>> res.pvalue
        0.10256410256410257

    The one-sided p-value for ``alternative='greater'`` is the probability
    that a random table has ``x >= a``, which in our example is ``x >= 6``,
    or ``0.0816 + 0.00466 ~= 0.08626``::

        >>> res = fisher_exact(table, alternative='greater')
        >>> res.pvalue
        0.08624708624708627

    This is equivalent to computing the survival function of the
    distribution at ``x = 5`` (one less than ``x`` from the input table,
    because we want to include the probability of ``x = 6`` in the sum)::

        >>> hypergeom.sf(5, M, n, N)
        0.08624708624708627

    For ``alternative='less'``, the one-sided p-value is the probability
    that a random table has ``x <= a``, (i.e. ``x <= 6`` in our example),
    or ``0.0163 + 0.163 + 0.408 + 0.326 + 0.0816 ~= 0.9949``::

        >>> res = fisher_exact(table, alternative='less')
        >>> res.pvalue
        0.9953379953379957

    This is equivalent to computing the cumulative distribution function
    of the distribution at ``x = 6``:

        >>> hypergeom.cdf(6, M, n, N)
        0.9953379953379957

    *Odds ratio*

    The calculated odds ratio is different from the one R uses. This SciPy
    implementation returns the (more common) "unconditional Maximum
    Likelihood Estimate", while R uses the "conditional Maximum Likelihood
    Estimate".

    Examples
    --------
    Say we spend a few days counting whales and sharks in the Atlantic and
    Indian oceans. In the Atlantic ocean we find 8 whales and 1 shark, in the
    Indian ocean 2 whales and 5 sharks. Then our contingency table is::

                Atlantic  Indian
        whales     8        2
        sharks     1        5

    We use this table to find the p-value:

    >>> from scipy.stats import fisher_exact
    >>> res = fisher_exact([[8, 2], [1, 5]])
    >>> res.pvalue
    0.0349...

    The probability that we would observe this or an even more imbalanced ratio
    by chance is about 3.5%.  A commonly used significance level is 5%--if we
    adopt that, we can therefore conclude that our observed imbalance is
    statistically significant; whales prefer the Atlantic while sharks prefer
    the Indian ocean.

    """
    hypergeom = distributions.hypergeom
    # int32 is not enough for the algorithm
    c = np.asarray(table, dtype=np.int64)
    if not c.shape == (2, 2):
        raise ValueError("The input `table` must be of shape (2, 2).")

    if np.any(c < 0):
        raise ValueError("All values in `table` must be nonnegative.")

    if 0 in c.sum(axis=0) or 0 in c.sum(axis=1):
        # If both values in a row or column are zero, the p-value is 1 and
        # the odds ratio is NaN.
        return SignificanceResult(np.nan, 1.0)

    if c[1, 0] > 0 and c[0, 1] > 0:
        oddsratio = c[0, 0] * c[1, 1] / (c[1, 0] * c[0, 1])
    else:
        oddsratio = np.inf

    n1 = c[0, 0] + c[0, 1]
    n2 = c[1, 0] + c[1, 1]
    n = c[0, 0] + c[1, 0]

    def pmf(x):
        return hypergeom.pmf(x, n1 + n2, n1, n)

    if alternative == 'less':
        pvalue = hypergeom.cdf(c[0, 0], n1 + n2, n1, n)
    elif alternative == 'greater':
        # Same formula as the 'less' case, but with the second column.
        pvalue = hypergeom.cdf(c[0, 1], n1 + n2, n1, c[0, 1] + c[1, 1])
    elif alternative == 'two-sided':
        mode = int((n + 1) * (n1 + 1) / (n1 + n2 + 2))
        pexact = hypergeom.pmf(c[0, 0], n1 + n2, n1, n)
        pmode = hypergeom.pmf(mode, n1 + n2, n1, n)

        epsilon = 1e-14
        gamma = 1 + epsilon

        if np.abs(pexact - pmode) / np.maximum(pexact, pmode) <= epsilon:
            return SignificanceResult(oddsratio, 1.)

        elif c[0, 0] < mode:
            plower = hypergeom.cdf(c[0, 0], n1 + n2, n1, n)
            if hypergeom.pmf(n, n1 + n2, n1, n) > pexact * gamma:
                return SignificanceResult(oddsratio, plower)

            guess = _binary_search(lambda x: -pmf(x), -pexact * gamma, mode, n)
            pvalue = plower + hypergeom.sf(guess, n1 + n2, n1, n)
        else:
            pupper = hypergeom.sf(c[0, 0] - 1, n1 + n2, n1, n)
            if hypergeom.pmf(0, n1 + n2, n1, n) > pexact * gamma:
                return SignificanceResult(oddsratio, pupper)

            guess = _binary_search(pmf, pexact * gamma, 0, mode)
            pvalue = pupper + hypergeom.cdf(guess, n1 + n2, n1, n)
    else:
        msg = "`alternative` should be one of {'two-sided', 'less', 'greater'}"
        raise ValueError(msg)

    pvalue = min(pvalue, 1.0)

    return SignificanceResult(oddsratio, pvalue)


SpearmanrResult = namedtuple('SpearmanrResult', ('correlation', 'pvalue'))


def spearmanr(a, b=None, axis=0, nan_policy='propagate',
              alternative='two-sided'):
    """Calculate a Spearman correlation coefficient with associated p-value.

    The Spearman rank-order correlation coefficient is a nonparametric measure
    of the monotonicity of the relationship between two datasets.
    Like other correlation coefficients,
    this one varies between -1 and +1 with 0 implying no correlation.
    Correlations of -1 or +1 imply an exact monotonic relationship. Positive
    correlations imply that as x increases, so does y. Negative correlations
    imply that as x increases, y decreases.

    The p-value roughly indicates the probability of an uncorrelated system
    producing datasets that have a Spearman correlation at least as extreme
    as the one computed from these datasets. Although calculation of the
    p-value does not make strong assumptions about the distributions underlying
    the samples, it is only accurate for very large samples (>500
    observations). For smaller sample sizes, consider a permutation test (see
    Examples section below).

    Parameters
    ----------
    a, b : 1D or 2D array_like, b is optional
        One or two 1-D or 2-D arrays containing multiple variables and
        observations. When these are 1-D, each represents a vector of
        observations of a single variable. For the behavior in the 2-D case,
        see under ``axis``, below.
        Both arrays need to have the same length in the ``axis`` dimension.
    axis : int or None, optional
        If axis=0 (default), then each column represents a variable, with
        observations in the rows. If axis=1, the relationship is transposed:
        each row represents a variable, while the columns contain observations.
        If axis=None, then both arrays will be raveled.
    nan_policy : {'propagate', 'raise', 'omit'}, optional
        Defines how to handle when input contains nan.
        The following options are available (default is 'propagate'):

        * 'propagate': returns nan
        * 'raise': throws an error
        * 'omit': performs the calculations ignoring nan values

    alternative : {'two-sided', 'less', 'greater'}, optional
        Defines the alternative hypothesis. Default is 'two-sided'.
        The following options are available:

        * 'two-sided': the correlation is nonzero
        * 'less': the correlation is negative (less than zero)
        * 'greater':  the correlation is positive (greater than zero)

        .. versionadded:: 1.7.0

    Returns
    -------
    correlation : float or ndarray (2-D square)
        Spearman correlation matrix or correlation coefficient (if only 2
        variables are given as parameters. Correlation matrix is square with
        length equal to total number of variables (columns or rows) in ``a``
        and ``b`` combined.
    pvalue : float
        The p-value for a hypothesis test whose null hypotheisis
        is that two sets of data are uncorrelated. See `alternative` above
        for alternative hypotheses. `pvalue` has the same
        shape as `correlation`.

    Warns
    -----
    `~scipy.stats.ConstantInputWarning`
        Raised if an input is a constant array.  The correlation coefficient
        is not defined in this case, so ``np.nan`` is returned.

    References
    ----------
    .. [1] Zwillinger, D. and Kokoska, S. (2000). CRC Standard
       Probability and Statistics Tables and Formulae. Chapman & Hall: New
       York. 2000.
       Section  14.7

    Examples
    --------
    >>> import numpy as np
    >>> from scipy import stats
    >>> stats.spearmanr([1,2,3,4,5], [5,6,7,8,7])
    SpearmanrResult(correlation=0.82078..., pvalue=0.08858...)
    >>> rng = np.random.default_rng()
    >>> x2n = rng.standard_normal((100, 2))
    >>> y2n = rng.standard_normal((100, 2))
    >>> stats.spearmanr(x2n)
    SpearmanrResult(correlation=-0.07960396039603959, pvalue=0.4311168705769747)
    >>> stats.spearmanr(x2n[:,0], x2n[:,1])
    SpearmanrResult(correlation=-0.07960396039603959, pvalue=0.4311168705769747)
    >>> rho, pval = stats.spearmanr(x2n, y2n)
    >>> rho
    array([[ 1.        , -0.07960396, -0.08314431,  0.09662166],
           [-0.07960396,  1.        , -0.14448245,  0.16738074],
           [-0.08314431, -0.14448245,  1.        ,  0.03234323],
           [ 0.09662166,  0.16738074,  0.03234323,  1.        ]])
    >>> pval
    array([[0.        , 0.43111687, 0.41084066, 0.33891628],
           [0.43111687, 0.        , 0.15151618, 0.09600687],
           [0.41084066, 0.15151618, 0.        , 0.74938561],
           [0.33891628, 0.09600687, 0.74938561, 0.        ]])
    >>> rho, pval = stats.spearmanr(x2n.T, y2n.T, axis=1)
    >>> rho
    array([[ 1.        , -0.07960396, -0.08314431,  0.09662166],
           [-0.07960396,  1.        , -0.14448245,  0.16738074],
           [-0.08314431, -0.14448245,  1.        ,  0.03234323],
           [ 0.09662166,  0.16738074,  0.03234323,  1.        ]])
    >>> stats.spearmanr(x2n, y2n, axis=None)
    SpearmanrResult(correlation=0.044981624540613524, pvalue=0.5270803651336189)
    >>> stats.spearmanr(x2n.ravel(), y2n.ravel())
    SpearmanrResult(correlation=0.044981624540613524, pvalue=0.5270803651336189)

    >>> rng = np.random.default_rng()
    >>> xint = rng.integers(10, size=(100, 2))
    >>> stats.spearmanr(xint)
    SpearmanrResult(correlation=0.09800224850707953, pvalue=0.3320271757932076)

    For small samples, consider performing a permutation test instead of
    relying on the asymptotic p-value. Note that to calculate the null
    distribution of the statistic (for all possibly pairings between
    observations in sample ``x`` and ``y``), only one of the two inputs needs
    to be permuted.

    >>> x = [1.76405235, 0.40015721, 0.97873798,
    ...      2.2408932, 1.86755799, -0.97727788]
    >>> y = [2.71414076, 0.2488, 0.87551913,
    ...      2.6514917, 2.01160156, 0.47699563]
    >>> def statistic(x):  # permute only `x`
    ...     return stats.spearmanr(x, y).correlation
    >>> res_exact = stats.permutation_test((x,), statistic,
    ...                                    permutation_type='pairings')
    >>> res_asymptotic = stats.spearmanr(x, y)
    >>> res_exact.pvalue, res_asymptotic.pvalue  # asymptotic pvalue is too low
    (0.10277777777777777, 0.07239650145772594)

    """
    if axis is not None and axis > 1:
        raise ValueError("spearmanr only handles 1-D or 2-D arrays, "
                         "supplied axis argument {}, please use only "
                         "values 0, 1 or None for axis".format(axis))

    a, axisout = _chk_asarray(a, axis)
    if a.ndim > 2:
        raise ValueError("spearmanr only handles 1-D or 2-D arrays")

    if b is None:
        if a.ndim < 2:
            raise ValueError("`spearmanr` needs at least 2 "
                             "variables to compare")
    else:
        # Concatenate a and b, so that we now only have to handle the case
        # of a 2-D `a`.
        b, _ = _chk_asarray(b, axis)
        if axisout == 0:
            a = np.column_stack((a, b))
        else:
            a = np.row_stack((a, b))

    n_vars = a.shape[1 - axisout]
    n_obs = a.shape[axisout]
    if n_obs <= 1:
        # Handle empty arrays or single observations.
        return SpearmanrResult(np.nan, np.nan)

    warn_msg = ("An input array is constant; the correlation coefficient "
                "is not defined.")
    if axisout == 0:
        if (a[:, 0][0] == a[:, 0]).all() or (a[:, 1][0] == a[:, 1]).all():
            # If an input is constant, the correlation coefficient
            # is not defined.
            warnings.warn(stats.ConstantInputWarning(warn_msg))
            return SpearmanrResult(np.nan, np.nan)
    else:  # case when axisout == 1 b/c a is 2 dim only
        if (a[0, :][0] == a[0, :]).all() or (a[1, :][0] == a[1, :]).all():
            # If an input is constant, the correlation coefficient
            # is not defined.
            warnings.warn(stats.ConstantInputWarning(warn_msg))
            return SpearmanrResult(np.nan, np.nan)

    a_contains_nan, nan_policy = _contains_nan(a, nan_policy)
    variable_has_nan = np.zeros(n_vars, dtype=bool)
    if a_contains_nan:
        if nan_policy == 'omit':
            return mstats_basic.spearmanr(a, axis=axis, nan_policy=nan_policy,
                                          alternative=alternative)
        elif nan_policy == 'propagate':
            if a.ndim == 1 or n_vars <= 2:
                return SpearmanrResult(np.nan, np.nan)
            else:
                # Keep track of variables with NaNs, set the outputs to NaN
                # only for those variables
                variable_has_nan = np.isnan(a).any(axis=axisout)

    a_ranked = np.apply_along_axis(rankdata, axisout, a)
    rs = np.corrcoef(a_ranked, rowvar=axisout)
    dof = n_obs - 2  # degrees of freedom

    # rs can have elements equal to 1, so avoid zero division warnings
    with np.errstate(divide='ignore'):
        # clip the small negative values possibly caused by rounding
        # errors before taking the square root
        t = rs * np.sqrt((dof/((rs+1.0)*(1.0-rs))).clip(0))

    t, prob = _ttest_finish(dof, t, alternative)

    # For backwards compatibility, return scalars when comparing 2 columns
    if rs.shape == (2, 2):
        return SpearmanrResult(rs[1, 0], prob[1, 0])
    else:
        rs[variable_has_nan, :] = np.nan
        rs[:, variable_has_nan] = np.nan
        return SpearmanrResult(rs, prob)


PointbiserialrResult = namedtuple('PointbiserialrResult',
                                  ('correlation', 'pvalue'))


def pointbiserialr(x, y):
    r"""Calculate a point biserial correlation coefficient and its p-value.

    The point biserial correlation is used to measure the relationship
    between a binary variable, x, and a continuous variable, y. Like other
    correlation coefficients, this one varies between -1 and +1 with 0
    implying no correlation. Correlations of -1 or +1 imply a determinative
    relationship.

    This function uses a shortcut formula but produces the same result as
    `pearsonr`.

    Parameters
    ----------
    x : array_like of bools
        Input array.
    y : array_like
        Input array.

    Returns
    -------
    correlation : float
        R value.
    pvalue : float
        Two-sided p-value.

    Notes
    -----
    `pointbiserialr` uses a t-test with ``n-1`` degrees of freedom.
    It is equivalent to `pearsonr`.

    The value of the point-biserial correlation can be calculated from:

    .. math::

        r_{pb} = \frac{\overline{Y_{1}} -
                 \overline{Y_{0}}}{s_{y}}\sqrt{\frac{N_{1} N_{2}}{N (N - 1))}}

    Where :math:`Y_{0}` and :math:`Y_{1}` are means of the metric
    observations coded 0 and 1 respectively; :math:`N_{0}` and :math:`N_{1}`
    are number of observations coded 0 and 1 respectively; :math:`N` is the
    total number of observations and :math:`s_{y}` is the standard
    deviation of all the metric observations.

    A value of :math:`r_{pb}` that is significantly different from zero is
    completely equivalent to a significant difference in means between the two
    groups. Thus, an independent groups t Test with :math:`N-2` degrees of
    freedom may be used to test whether :math:`r_{pb}` is nonzero. The
    relation between the t-statistic for comparing two independent groups and
    :math:`r_{pb}` is given by:

    .. math::

        t = \sqrt{N - 2}\frac{r_{pb}}{\sqrt{1 - r^{2}_{pb}}}

    References
    ----------
    .. [1] J. Lev, "The Point Biserial Coefficient of Correlation", Ann. Math.
           Statist., Vol. 20, no.1, pp. 125-126, 1949.

    .. [2] R.F. Tate, "Correlation Between a Discrete and a Continuous
           Variable. Point-Biserial Correlation.", Ann. Math. Statist., Vol. 25,
           np. 3, pp. 603-607, 1954.

    .. [3] D. Kornbrot "Point Biserial Correlation", In Wiley StatsRef:
           Statistics Reference Online (eds N. Balakrishnan, et al.), 2014.
           :doi:`10.1002/9781118445112.stat06227`

    Examples
    --------
    >>> import numpy as np
    >>> from scipy import stats
    >>> a = np.array([0, 0, 0, 1, 1, 1, 1])
    >>> b = np.arange(7)
    >>> stats.pointbiserialr(a, b)
    (0.8660254037844386, 0.011724811003954652)
    >>> stats.pearsonr(a, b)
    (0.86602540378443871, 0.011724811003954626)
    >>> np.corrcoef(a, b)
    array([[ 1.       ,  0.8660254],
           [ 0.8660254,  1.       ]])

    """
    rpb, prob = pearsonr(x, y)
    return PointbiserialrResult(rpb, prob)


KendalltauResult = namedtuple('KendalltauResult', ('correlation', 'pvalue'))


def kendalltau(x, y, initial_lexsort=None, nan_policy='propagate',
               method='auto', variant='b', alternative='two-sided'):
    """Calculate Kendall's tau, a correlation measure for ordinal data.

    Kendall's tau is a measure of the correspondence between two rankings.
    Values close to 1 indicate strong agreement, and values close to -1
    indicate strong disagreement. This implements two variants of Kendall's
    tau: tau-b (the default) and tau-c (also known as Stuart's tau-c). These
    differ only in how they are normalized to lie within the range -1 to 1;
    the hypothesis tests (their p-values) are identical. Kendall's original
    tau-a is not implemented separately because both tau-b and tau-c reduce
    to tau-a in the absence of ties.

    Parameters
    ----------
    x, y : array_like
        Arrays of rankings, of the same shape. If arrays are not 1-D, they
        will be flattened to 1-D.
    initial_lexsort : bool, optional, deprecated
        This argument is unused.

        .. deprecated:: 1.10.0
           `kendalltau` keyword argument `initial_lexsort` is deprecated as it
           is unused and will be removed in SciPy 1.12.0.
    nan_policy : {'propagate', 'raise', 'omit'}, optional
        Defines how to handle when input contains nan.
        The following options are available (default is 'propagate'):

          * 'propagate': returns nan
          * 'raise': throws an error
          * 'omit': performs the calculations ignoring nan values

    method : {'auto', 'asymptotic', 'exact'}, optional
        Defines which method is used to calculate the p-value [5]_.
        The following options are available (default is 'auto'):

          * 'auto': selects the appropriate method based on a trade-off
            between speed and accuracy
          * 'asymptotic': uses a normal approximation valid for large samples
          * 'exact': computes the exact p-value, but can only be used if no ties
            are present. As the sample size increases, the 'exact' computation
            time may grow and the result may lose some precision.
    variant : {'b', 'c'}, optional
        Defines which variant of Kendall's tau is returned. Default is 'b'.
    alternative : {'two-sided', 'less', 'greater'}, optional
        Defines the alternative hypothesis. Default is 'two-sided'.
        The following options are available:

        * 'two-sided': the rank correlation is nonzero
        * 'less': the rank correlation is negative (less than zero)
        * 'greater':  the rank correlation is positive (greater than zero)

    Returns
    -------
    correlation : float
       The tau statistic.
    pvalue : float
       The p-value for a hypothesis test whose null hypothesis is
       an absence of association, tau = 0.

    See Also
    --------
    spearmanr : Calculates a Spearman rank-order correlation coefficient.
    theilslopes : Computes the Theil-Sen estimator for a set of points (x, y).
    weightedtau : Computes a weighted version of Kendall's tau.

    Notes
    -----
    The definition of Kendall's tau that is used is [2]_::

      tau_b = (P - Q) / sqrt((P + Q + T) * (P + Q + U))

      tau_c = 2 (P - Q) / (n**2 * (m - 1) / m)

    where P is the number of concordant pairs, Q the number of discordant
    pairs, T the number of ties only in `x`, and U the number of ties only in
    `y`.  If a tie occurs for the same pair in both `x` and `y`, it is not
    added to either T or U. n is the total number of samples, and m is the
    number of unique values in either `x` or `y`, whichever is smaller.

    References
    ----------
    .. [1] Maurice G. Kendall, "A New Measure of Rank Correlation", Biometrika
           Vol. 30, No. 1/2, pp. 81-93, 1938.
    .. [2] Maurice G. Kendall, "The treatment of ties in ranking problems",
           Biometrika Vol. 33, No. 3, pp. 239-251. 1945.
    .. [3] Gottfried E. Noether, "Elements of Nonparametric Statistics", John
           Wiley & Sons, 1967.
    .. [4] Peter M. Fenwick, "A new data structure for cumulative frequency
           tables", Software: Practice and Experience, Vol. 24, No. 3,
           pp. 327-336, 1994.
    .. [5] Maurice G. Kendall, "Rank Correlation Methods" (4th Edition),
           Charles Griffin & Co., 1970.

    Examples
    --------
    >>> from scipy import stats
    >>> x1 = [12, 2, 1, 12, 2]
    >>> x2 = [1, 4, 7, 1, 0]
    >>> tau, p_value = stats.kendalltau(x1, x2)
    >>> tau
    -0.47140452079103173
    >>> p_value
    0.2827454599327748

    """
    if initial_lexsort is not None:
        msg = ("'kendalltau' keyword argument 'initial_lexsort' is deprecated"
               " as it is unused and will be removed in SciPy 1.12.0.")
        warnings.warn(msg, DeprecationWarning, stacklevel=2)

    x = np.asarray(x).ravel()
    y = np.asarray(y).ravel()

    if x.size != y.size:
        raise ValueError("All inputs to `kendalltau` must be of the same "
                         f"size, found x-size {x.size} and y-size {y.size}")
    elif not x.size or not y.size:
        # Return NaN if arrays are empty
        return KendalltauResult(np.nan, np.nan)

    # check both x and y
    cnx, npx = _contains_nan(x, nan_policy)
    cny, npy = _contains_nan(y, nan_policy)
    contains_nan = cnx or cny
    if npx == 'omit' or npy == 'omit':
        nan_policy = 'omit'

    if contains_nan and nan_policy == 'propagate':
        return KendalltauResult(np.nan, np.nan)

    elif contains_nan and nan_policy == 'omit':
        x = ma.masked_invalid(x)
        y = ma.masked_invalid(y)
        if variant == 'b':
            return mstats_basic.kendalltau(x, y, method=method, use_ties=True,
                                           alternative=alternative)
        else:
            message = ("nan_policy='omit' is currently compatible only with "
                       "variant='b'.")
            raise ValueError(message)

    def count_rank_tie(ranks):
        cnt = np.bincount(ranks).astype('int64', copy=False)
        cnt = cnt[cnt > 1]
        return ((cnt * (cnt - 1) // 2).sum(),
                (cnt * (cnt - 1.) * (cnt - 2)).sum(),
                (cnt * (cnt - 1.) * (2*cnt + 5)).sum())

    size = x.size
    perm = np.argsort(y)  # sort on y and convert y to dense ranks
    x, y = x[perm], y[perm]
    y = np.r_[True, y[1:] != y[:-1]].cumsum(dtype=np.intp)

    # stable sort on x and convert x to dense ranks
    perm = np.argsort(x, kind='mergesort')
    x, y = x[perm], y[perm]
    x = np.r_[True, x[1:] != x[:-1]].cumsum(dtype=np.intp)

    dis = _kendall_dis(x, y)  # discordant pairs

    obs = np.r_[True, (x[1:] != x[:-1]) | (y[1:] != y[:-1]), True]
    cnt = np.diff(np.nonzero(obs)[0]).astype('int64', copy=False)

    ntie = (cnt * (cnt - 1) // 2).sum()  # joint ties
    xtie, x0, x1 = count_rank_tie(x)     # ties in x, stats
    ytie, y0, y1 = count_rank_tie(y)     # ties in y, stats

    tot = (size * (size - 1)) // 2

    if xtie == tot or ytie == tot:
        return KendalltauResult(np.nan, np.nan)

    # Note that tot = con + dis + (xtie - ntie) + (ytie - ntie) + ntie
    #               = con + dis + xtie + ytie - ntie
    con_minus_dis = tot - xtie - ytie + ntie - 2 * dis
    if variant == 'b':
        tau = con_minus_dis / np.sqrt(tot - xtie) / np.sqrt(tot - ytie)
    elif variant == 'c':
        minclasses = min(len(set(x)), len(set(y)))
        tau = 2*con_minus_dis / (size**2 * (minclasses-1)/minclasses)
    else:
        raise ValueError(f"Unknown variant of the method chosen: {variant}. "
                         "variant must be 'b' or 'c'.")

    # Limit range to fix computational errors
    tau = min(1., max(-1., tau))

    # The p-value calculation is the same for all variants since the p-value
    # depends only on con_minus_dis.
    if method == 'exact' and (xtie != 0 or ytie != 0):
        raise ValueError("Ties found, exact method cannot be used.")

    if method == 'auto':
        if (xtie == 0 and ytie == 0) and (size <= 33 or
                                          min(dis, tot-dis) <= 1):
            method = 'exact'
        else:
            method = 'asymptotic'

    if xtie == 0 and ytie == 0 and method == 'exact':
        pvalue = mstats_basic._kendall_p_exact(size, tot-dis, alternative)
    elif method == 'asymptotic':
        # con_minus_dis is approx normally distributed with this variance [3]_
        m = size * (size - 1.)
        var = ((m * (2*size + 5) - x1 - y1) / 18 +
               (2 * xtie * ytie) / m + x0 * y0 / (9 * m * (size - 2)))
        z = con_minus_dis / np.sqrt(var)
        _, pvalue = _normtest_finish(z, alternative)
    else:
        raise ValueError(f"Unknown method {method} specified.  Use 'auto', "
                         "'exact' or 'asymptotic'.")

    return KendalltauResult(tau, pvalue)


WeightedTauResult = namedtuple('WeightedTauResult', ('correlation', 'pvalue'))


def weightedtau(x, y, rank=True, weigher=None, additive=True):
    r"""Compute a weighted version of Kendall's :math:`\tau`.

    The weighted :math:`\tau` is a weighted version of Kendall's
    :math:`\tau` in which exchanges of high weight are more influential than
    exchanges of low weight. The default parameters compute the additive
    hyperbolic version of the index, :math:`\tau_\mathrm h`, which has
    been shown to provide the best balance between important and
    unimportant elements [1]_.

    The weighting is defined by means of a rank array, which assigns a
    nonnegative rank to each element (higher importance ranks being
    associated with smaller values, e.g., 0 is the highest possible rank),
    and a weigher function, which assigns a weight based on the rank to
    each element. The weight of an exchange is then the sum or the product
    of the weights of the ranks of the exchanged elements. The default
    parameters compute :math:`\tau_\mathrm h`: an exchange between
    elements with rank :math:`r` and :math:`s` (starting from zero) has
    weight :math:`1/(r+1) + 1/(s+1)`.

    Specifying a rank array is meaningful only if you have in mind an
    external criterion of importance. If, as it usually happens, you do
    not have in mind a specific rank, the weighted :math:`\tau` is
    defined by averaging the values obtained using the decreasing
    lexicographical rank by (`x`, `y`) and by (`y`, `x`). This is the
    behavior with default parameters. Note that the convention used
    here for ranking (lower values imply higher importance) is opposite
    to that used by other SciPy statistical functions.

    Parameters
    ----------
    x, y : array_like
        Arrays of scores, of the same shape. If arrays are not 1-D, they will
        be flattened to 1-D.
    rank : array_like of ints or bool, optional
        A nonnegative rank assigned to each element. If it is None, the
        decreasing lexicographical rank by (`x`, `y`) will be used: elements of
        higher rank will be those with larger `x`-values, using `y`-values to
        break ties (in particular, swapping `x` and `y` will give a different
        result). If it is False, the element indices will be used
        directly as ranks. The default is True, in which case this
        function returns the average of the values obtained using the
        decreasing lexicographical rank by (`x`, `y`) and by (`y`, `x`).
    weigher : callable, optional
        The weigher function. Must map nonnegative integers (zero
        representing the most important element) to a nonnegative weight.
        The default, None, provides hyperbolic weighing, that is,
        rank :math:`r` is mapped to weight :math:`1/(r+1)`.
    additive : bool, optional
        If True, the weight of an exchange is computed by adding the
        weights of the ranks of the exchanged elements; otherwise, the weights
        are multiplied. The default is True.

    Returns
    -------
    correlation : float
       The weighted :math:`\tau` correlation index.
    pvalue : float
       Presently ``np.nan``, as the null statistics is unknown (even in the
       additive hyperbolic case).

    See Also
    --------
    kendalltau : Calculates Kendall's tau.
    spearmanr : Calculates a Spearman rank-order correlation coefficient.
    theilslopes : Computes the Theil-Sen estimator for a set of points (x, y).

    Notes
    -----
    This function uses an :math:`O(n \log n)`, mergesort-based algorithm
    [1]_ that is a weighted extension of Knight's algorithm for Kendall's
    :math:`\tau` [2]_. It can compute Shieh's weighted :math:`\tau` [3]_
    between rankings without ties (i.e., permutations) by setting
    `additive` and `rank` to False, as the definition given in [1]_ is a
    generalization of Shieh's.

    NaNs are considered the smallest possible score.

    .. versionadded:: 0.19.0

    References
    ----------
    .. [1] Sebastiano Vigna, "A weighted correlation index for rankings with
           ties", Proceedings of the 24th international conference on World
           Wide Web, pp. 1166-1176, ACM, 2015.
    .. [2] W.R. Knight, "A Computer Method for Calculating Kendall's Tau with
           Ungrouped Data", Journal of the American Statistical Association,
           Vol. 61, No. 314, Part 1, pp. 436-439, 1966.
    .. [3] Grace S. Shieh. "A weighted Kendall's tau statistic", Statistics &
           Probability Letters, Vol. 39, No. 1, pp. 17-24, 1998.

    Examples
    --------
    >>> import numpy as np
    >>> from scipy import stats
    >>> x = [12, 2, 1, 12, 2]
    >>> y = [1, 4, 7, 1, 0]
    >>> tau, p_value = stats.weightedtau(x, y)
    >>> tau
    -0.56694968153682723
    >>> p_value
    nan
    >>> tau, p_value = stats.weightedtau(x, y, additive=False)
    >>> tau
    -0.62205716951801038

    NaNs are considered the smallest possible score:

    >>> x = [12, 2, 1, 12, 2]
    >>> y = [1, 4, 7, 1, np.nan]
    >>> tau, _ = stats.weightedtau(x, y)
    >>> tau
    -0.56694968153682723

    This is exactly Kendall's tau:

    >>> x = [12, 2, 1, 12, 2]
    >>> y = [1, 4, 7, 1, 0]
    >>> tau, _ = stats.weightedtau(x, y, weigher=lambda x: 1)
    >>> tau
    -0.47140452079103173

    >>> x = [12, 2, 1, 12, 2]
    >>> y = [1, 4, 7, 1, 0]
    >>> stats.weightedtau(x, y, rank=None)
    WeightedTauResult(correlation=-0.4157652301037516, pvalue=nan)
    >>> stats.weightedtau(y, x, rank=None)
    WeightedTauResult(correlation=-0.7181341329699028, pvalue=nan)

    """
    x = np.asarray(x).ravel()
    y = np.asarray(y).ravel()

    if x.size != y.size:
        raise ValueError("All inputs to `weightedtau` must be "
                         "of the same size, "
                         "found x-size %s and y-size %s" % (x.size, y.size))
    if not x.size:
        # Return NaN if arrays are empty
        return WeightedTauResult(np.nan, np.nan)

    # If there are NaNs we apply _toint64()
    if np.isnan(np.sum(x)):
        x = _toint64(x)
    if np.isnan(np.sum(y)):
        y = _toint64(y)

    # Reduce to ranks unsupported types
    if x.dtype != y.dtype:
        if x.dtype != np.int64:
            x = _toint64(x)
        if y.dtype != np.int64:
            y = _toint64(y)
    else:
        if x.dtype not in (np.int32, np.int64, np.float32, np.float64):
            x = _toint64(x)
            y = _toint64(y)

    if rank is True:
        return WeightedTauResult((
            _weightedrankedtau(x, y, None, weigher, additive) +
            _weightedrankedtau(y, x, None, weigher, additive)
        ) / 2, np.nan)

    if rank is False:
        rank = np.arange(x.size, dtype=np.intp)
    elif rank is not None:
        rank = np.asarray(rank).ravel()
        if rank.size != x.size:
            raise ValueError(
                "All inputs to `weightedtau` must be of the same size, "
                "found x-size %s and rank-size %s" % (x.size, rank.size)
            )

    return WeightedTauResult(_weightedrankedtau(x, y, rank, weigher, additive),
                             np.nan)


# FROM MGCPY: https://github.com/neurodata/mgcpy


class _ParallelP:
    """Helper function to calculate parallel p-value."""

    def __init__(self, x, y, random_states):
        self.x = x
        self.y = y
        self.random_states = random_states

    def __call__(self, index):
        order = self.random_states[index].permutation(self.y.shape[0])
        permy = self.y[order][:, order]

        # calculate permuted stats, store in null distribution
        perm_stat = _mgc_stat(self.x, permy)[0]

        return perm_stat


def _perm_test(x, y, stat, reps=1000, workers=-1, random_state=None):
    r"""Helper function that calculates the p-value. See below for uses.

    Parameters
    ----------
    x, y : ndarray
        `x` and `y` have shapes `(n, p)` and `(n, q)`.
    stat : float
        The sample test statistic.
    reps : int, optional
        The number of replications used to estimate the null when using the
        permutation test. The default is 1000 replications.
    workers : int or map-like callable, optional
        If `workers` is an int the population is subdivided into `workers`
        sections and evaluated in parallel (uses
        `multiprocessing.Pool <multiprocessing>`). Supply `-1` to use all cores
        available to the Process. Alternatively supply a map-like callable,
        such as `multiprocessing.Pool.map` for evaluating the population in
        parallel. This evaluation is carried out as `workers(func, iterable)`.
        Requires that `func` be pickleable.
    random_state : {None, int, `numpy.random.Generator`,
                    `numpy.random.RandomState`}, optional

        If `seed` is None (or `np.random`), the `numpy.random.RandomState`
        singleton is used.
        If `seed` is an int, a new ``RandomState`` instance is used,
        seeded with `seed`.
        If `seed` is already a ``Generator`` or ``RandomState`` instance then
        that instance is used.

    Returns
    -------
    pvalue : float
        The sample test p-value.
    null_dist : list
        The approximated null distribution.

    """
    # generate seeds for each rep (change to new parallel random number
    # capabilities in numpy >= 1.17+)
    random_state = check_random_state(random_state)
    random_states = [np.random.RandomState(rng_integers(random_state, 1 << 32,
                     size=4, dtype=np.uint32)) for _ in range(reps)]

    # parallelizes with specified workers over number of reps and set seeds
    parallelp = _ParallelP(x=x, y=y, random_states=random_states)
    with MapWrapper(workers) as mapwrapper:
        null_dist = np.array(list(mapwrapper(parallelp, range(reps))))

    # calculate p-value and significant permutation map through list
    pvalue = (1 + (null_dist >= stat).sum()) / (1 + reps)

    return pvalue, null_dist


def _euclidean_dist(x):
    return cdist(x, x)


MGCResult = namedtuple('MGCResult', ('stat', 'pvalue', 'mgc_dict'))


def multiscale_graphcorr(x, y, compute_distance=_euclidean_dist, reps=1000,
                         workers=1, is_twosamp=False, random_state=None):
    r"""Computes the Multiscale Graph Correlation (MGC) test statistic.

    Specifically, for each point, MGC finds the :math:`k`-nearest neighbors for
    one property (e.g. cloud density), and the :math:`l`-nearest neighbors for
    the other property (e.g. grass wetness) [1]_. This pair :math:`(k, l)` is
    called the "scale". A priori, however, it is not know which scales will be
    most informative. So, MGC computes all distance pairs, and then efficiently
    computes the distance correlations for all scales. The local correlations
    illustrate which scales are relatively informative about the relationship.
    The key, therefore, to successfully discover and decipher relationships
    between disparate data modalities is to adaptively determine which scales
    are the most informative, and the geometric implication for the most
    informative scales. Doing so not only provides an estimate of whether the
    modalities are related, but also provides insight into how the
    determination was made. This is especially important in high-dimensional
    data, where simple visualizations do not reveal relationships to the
    unaided human eye. Characterizations of this implementation in particular
    have been derived from and benchmarked within in [2]_.

    Parameters
    ----------
    x, y : ndarray
        If ``x`` and ``y`` have shapes ``(n, p)`` and ``(n, q)`` where `n` is
        the number of samples and `p` and `q` are the number of dimensions,
        then the MGC independence test will be run.  Alternatively, ``x`` and
        ``y`` can have shapes ``(n, n)`` if they are distance or similarity
        matrices, and ``compute_distance`` must be sent to ``None``. If ``x``
        and ``y`` have shapes ``(n, p)`` and ``(m, p)``, an unpaired
        two-sample MGC test will be run.
    compute_distance : callable, optional
        A function that computes the distance or similarity among the samples
        within each data matrix. Set to ``None`` if ``x`` and ``y`` are
        already distance matrices. The default uses the euclidean norm metric.
        If you are calling a custom function, either create the distance
        matrix before-hand or create a function of the form
        ``compute_distance(x)`` where `x` is the data matrix for which
        pairwise distances are calculated.
    reps : int, optional
        The number of replications used to estimate the null when using the
        permutation test. The default is ``1000``.
    workers : int or map-like callable, optional
        If ``workers`` is an int the population is subdivided into ``workers``
        sections and evaluated in parallel (uses ``multiprocessing.Pool
        <multiprocessing>``). Supply ``-1`` to use all cores available to the
        Process. Alternatively supply a map-like callable, such as
        ``multiprocessing.Pool.map`` for evaluating the p-value in parallel.
        This evaluation is carried out as ``workers(func, iterable)``.
        Requires that `func` be pickleable. The default is ``1``.
    is_twosamp : bool, optional
        If `True`, a two sample test will be run. If ``x`` and ``y`` have
        shapes ``(n, p)`` and ``(m, p)``, this optional will be overridden and
        set to ``True``. Set to ``True`` if ``x`` and ``y`` both have shapes
        ``(n, p)`` and a two sample test is desired. The default is ``False``.
        Note that this will not run if inputs are distance matrices.
    random_state : {None, int, `numpy.random.Generator`,
                    `numpy.random.RandomState`}, optional

        If `seed` is None (or `np.random`), the `numpy.random.RandomState`
        singleton is used.
        If `seed` is an int, a new ``RandomState`` instance is used,
        seeded with `seed`.
        If `seed` is already a ``Generator`` or ``RandomState`` instance then
        that instance is used.

    Returns
    -------
    stat : float
        The sample MGC test statistic within `[-1, 1]`.
    pvalue : float
        The p-value obtained via permutation.
    mgc_dict : dict
        Contains additional useful additional returns containing the following
        keys:

            - mgc_map : ndarray
                A 2D representation of the latent geometry of the relationship.
                of the relationship.
            - opt_scale : (int, int)
                The estimated optimal scale as a `(x, y)` pair.
            - null_dist : list
                The null distribution derived from the permuted matrices

    See Also
    --------
    pearsonr : Pearson correlation coefficient and p-value for testing
               non-correlation.
    kendalltau : Calculates Kendall's tau.
    spearmanr : Calculates a Spearman rank-order correlation coefficient.

    Notes
    -----
    A description of the process of MGC and applications on neuroscience data
    can be found in [1]_. It is performed using the following steps:

    #. Two distance matrices :math:`D^X` and :math:`D^Y` are computed and
       modified to be mean zero columnwise. This results in two
       :math:`n \times n` distance matrices :math:`A` and :math:`B` (the
       centering and unbiased modification) [3]_.

    #. For all values :math:`k` and :math:`l` from :math:`1, ..., n`,

       * The :math:`k`-nearest neighbor and :math:`l`-nearest neighbor graphs
         are calculated for each property. Here, :math:`G_k (i, j)` indicates
         the :math:`k`-smallest values of the :math:`i`-th row of :math:`A`
         and :math:`H_l (i, j)` indicates the :math:`l` smallested values of
         the :math:`i`-th row of :math:`B`

       * Let :math:`\circ` denotes the entry-wise matrix product, then local
         correlations are summed and normalized using the following statistic:

    .. math::

        c^{kl} = \frac{\sum_{ij} A G_k B H_l}
                      {\sqrt{\sum_{ij} A^2 G_k \times \sum_{ij} B^2 H_l}}

    #. The MGC test statistic is the smoothed optimal local correlation of
       :math:`\{ c^{kl} \}`. Denote the smoothing operation as :math:`R(\cdot)`
       (which essentially set all isolated large correlations) as 0 and
       connected large correlations the same as before, see [3]_.) MGC is,

    .. math::

        MGC_n (x, y) = \max_{(k, l)} R \left(c^{kl} \left( x_n, y_n \right)
                                                    \right)

    The test statistic returns a value between :math:`(-1, 1)` since it is
    normalized.

    The p-value returned is calculated using a permutation test. This process
    is completed by first randomly permuting :math:`y` to estimate the null
    distribution and then calculating the probability of observing a test
    statistic, under the null, at least as extreme as the observed test
    statistic.

    MGC requires at least 5 samples to run with reliable results. It can also
    handle high-dimensional data sets.
    In addition, by manipulating the input data matrices, the two-sample
    testing problem can be reduced to the independence testing problem [4]_.
    Given sample data :math:`U` and :math:`V` of sizes :math:`p \times n`
    :math:`p \times m`, data matrix :math:`X` and :math:`Y` can be created as
    follows:

    .. math::

        X = [U | V] \in \mathcal{R}^{p \times (n + m)}
        Y = [0_{1 \times n} | 1_{1 \times m}] \in \mathcal{R}^{(n + m)}

    Then, the MGC statistic can be calculated as normal. This methodology can
    be extended to similar tests such as distance correlation [4]_.

    .. versionadded:: 1.4.0

    References
    ----------
    .. [1] Vogelstein, J. T., Bridgeford, E. W., Wang, Q., Priebe, C. E.,
           Maggioni, M., & Shen, C. (2019). Discovering and deciphering
           relationships across disparate data modalities. ELife.
    .. [2] Panda, S., Palaniappan, S., Xiong, J., Swaminathan, A.,
           Ramachandran, S., Bridgeford, E. W., ... Vogelstein, J. T. (2019).
           mgcpy: A Comprehensive High Dimensional Independence Testing Python
           Package. :arXiv:`1907.02088`
    .. [3] Shen, C., Priebe, C.E., & Vogelstein, J. T. (2019). From distance
           correlation to multiscale graph correlation. Journal of the American
           Statistical Association.
    .. [4] Shen, C. & Vogelstein, J. T. (2018). The Exact Equivalence of
           Distance and Kernel Methods for Hypothesis Testing.
           :arXiv:`1806.05514`

    Examples
    --------
    >>> import numpy as np
    >>> from scipy.stats import multiscale_graphcorr
    >>> x = np.arange(100)
    >>> y = x
    >>> stat, pvalue, _ = multiscale_graphcorr(x, y, workers=-1)
    >>> '%.1f, %.3f' % (stat, pvalue)
    '1.0, 0.001'

    Alternatively,

    >>> x = np.arange(100)
    >>> y = x
    >>> mgc = multiscale_graphcorr(x, y)
    >>> '%.1f, %.3f' % (mgc.stat, mgc.pvalue)
    '1.0, 0.001'

    To run an unpaired two-sample test,

    >>> x = np.arange(100)
    >>> y = np.arange(79)
    >>> mgc = multiscale_graphcorr(x, y)
    >>> '%.3f, %.2f' % (mgc.stat, mgc.pvalue)  # doctest: +SKIP
    '0.033, 0.02'

    or, if shape of the inputs are the same,

    >>> x = np.arange(100)
    >>> y = x
    >>> mgc = multiscale_graphcorr(x, y, is_twosamp=True)
    >>> '%.3f, %.1f' % (mgc.stat, mgc.pvalue)  # doctest: +SKIP
    '-0.008, 1.0'

    """
    if not isinstance(x, np.ndarray) or not isinstance(y, np.ndarray):
        raise ValueError("x and y must be ndarrays")

    # convert arrays of type (n,) to (n, 1)
    if x.ndim == 1:
        x = x[:, np.newaxis]
    elif x.ndim != 2:
        raise ValueError("Expected a 2-D array `x`, found shape "
                         "{}".format(x.shape))
    if y.ndim == 1:
        y = y[:, np.newaxis]
    elif y.ndim != 2:
        raise ValueError("Expected a 2-D array `y`, found shape "
                         "{}".format(y.shape))

    nx, px = x.shape
    ny, py = y.shape

    # check for NaNs
    _contains_nan(x, nan_policy='raise')
    _contains_nan(y, nan_policy='raise')

    # check for positive or negative infinity and raise error
    if np.sum(np.isinf(x)) > 0 or np.sum(np.isinf(y)) > 0:
        raise ValueError("Inputs contain infinities")

    if nx != ny:
        if px == py:
            # reshape x and y for two sample testing
            is_twosamp = True
        else:
            raise ValueError("Shape mismatch, x and y must have shape [n, p] "
                             "and [n, q] or have shape [n, p] and [m, p].")

    if nx < 5 or ny < 5:
        raise ValueError("MGC requires at least 5 samples to give reasonable "
                         "results.")

    # convert x and y to float
    x = x.astype(np.float64)
    y = y.astype(np.float64)

    # check if compute_distance_matrix if a callable()
    if not callable(compute_distance) and compute_distance is not None:
        raise ValueError("Compute_distance must be a function.")

    # check if number of reps exists, integer, or > 0 (if under 1000 raises
    # warning)
    if not isinstance(reps, int) or reps < 0:
        raise ValueError("Number of reps must be an integer greater than 0.")
    elif reps < 1000:
        msg = ("The number of replications is low (under 1000), and p-value "
               "calculations may be unreliable. Use the p-value result, with "
               "caution!")
        warnings.warn(msg, RuntimeWarning)

    if is_twosamp:
        if compute_distance is None:
            raise ValueError("Cannot run if inputs are distance matrices")
        x, y = _two_sample_transform(x, y)

    if compute_distance is not None:
        # compute distance matrices for x and y
        x = compute_distance(x)
        y = compute_distance(y)

    # calculate MGC stat
    stat, stat_dict = _mgc_stat(x, y)
    stat_mgc_map = stat_dict["stat_mgc_map"]
    opt_scale = stat_dict["opt_scale"]

    # calculate permutation MGC p-value
    pvalue, null_dist = _perm_test(x, y, stat, reps=reps, workers=workers,
                                   random_state=random_state)

    # save all stats (other than stat/p-value) in dictionary
    mgc_dict = {"mgc_map": stat_mgc_map,
                "opt_scale": opt_scale,
                "null_dist": null_dist}

    return MGCResult(stat, pvalue, mgc_dict)


def _mgc_stat(distx, disty):
    r"""Helper function that calculates the MGC stat. See above for use.

    Parameters
    ----------
    distx, disty : ndarray
        `distx` and `disty` have shapes `(n, p)` and `(n, q)` or
        `(n, n)` and `(n, n)`
        if distance matrices.

    Returns
    -------
    stat : float
        The sample MGC test statistic within `[-1, 1]`.
    stat_dict : dict
        Contains additional useful additional returns containing the following
        keys:

            - stat_mgc_map : ndarray
                MGC-map of the statistics.
            - opt_scale : (float, float)
                The estimated optimal scale as a `(x, y)` pair.

    """
    # calculate MGC map and optimal scale
    stat_mgc_map = _local_correlations(distx, disty, global_corr='mgc')

    n, m = stat_mgc_map.shape
    if m == 1 or n == 1:
        # the global scale at is the statistic calculated at maximial nearest
        # neighbors. There is not enough local scale to search over, so
        # default to global scale
        stat = stat_mgc_map[m - 1][n - 1]
        opt_scale = m * n
    else:
        samp_size = len(distx) - 1

        # threshold to find connected region of significant local correlations
        sig_connect = _threshold_mgc_map(stat_mgc_map, samp_size)

        # maximum within the significant region
        stat, opt_scale = _smooth_mgc_map(sig_connect, stat_mgc_map)

    stat_dict = {"stat_mgc_map": stat_mgc_map,
                 "opt_scale": opt_scale}

    return stat, stat_dict


def _threshold_mgc_map(stat_mgc_map, samp_size):
    r"""
    Finds a connected region of significance in the MGC-map by thresholding.

    Parameters
    ----------
    stat_mgc_map : ndarray
        All local correlations within `[-1,1]`.
    samp_size : int
        The sample size of original data.

    Returns
    -------
    sig_connect : ndarray
        A binary matrix with 1's indicating the significant region.

    """
    m, n = stat_mgc_map.shape

    # 0.02 is simply an empirical threshold, this can be set to 0.01 or 0.05
    # with varying levels of performance. Threshold is based on a beta
    # approximation.
    per_sig = 1 - (0.02 / samp_size)  # Percentile to consider as significant
    threshold = samp_size * (samp_size - 3)/4 - 1/2  # Beta approximation
    threshold = distributions.beta.ppf(per_sig, threshold, threshold) * 2 - 1

    # the global scale at is the statistic calculated at maximial nearest
    # neighbors. Threshold is the maximum on the global and local scales
    threshold = max(threshold, stat_mgc_map[m - 1][n - 1])

    # find the largest connected component of significant correlations
    sig_connect = stat_mgc_map > threshold
    if np.sum(sig_connect) > 0:
        sig_connect, _ = _measurements.label(sig_connect)
        _, label_counts = np.unique(sig_connect, return_counts=True)

        # skip the first element in label_counts, as it is count(zeros)
        max_label = np.argmax(label_counts[1:]) + 1
        sig_connect = sig_connect == max_label
    else:
        sig_connect = np.array([[False]])

    return sig_connect


def _smooth_mgc_map(sig_connect, stat_mgc_map):
    """Finds the smoothed maximal within the significant region R.

    If area of R is too small it returns the last local correlation. Otherwise,
    returns the maximum within significant_connected_region.

    Parameters
    ----------
    sig_connect : ndarray
        A binary matrix with 1's indicating the significant region.
    stat_mgc_map : ndarray
        All local correlations within `[-1, 1]`.

    Returns
    -------
    stat : float
        The sample MGC statistic within `[-1, 1]`.
    opt_scale: (float, float)
        The estimated optimal scale as an `(x, y)` pair.

    """
    m, n = stat_mgc_map.shape

    # the global scale at is the statistic calculated at maximial nearest
    # neighbors. By default, statistic and optimal scale are global.
    stat = stat_mgc_map[m - 1][n - 1]
    opt_scale = [m, n]

    if np.linalg.norm(sig_connect) != 0:
        # proceed only when the connected region's area is sufficiently large
        # 0.02 is simply an empirical threshold, this can be set to 0.01 or 0.05
        # with varying levels of performance
        if np.sum(sig_connect) >= np.ceil(0.02 * max(m, n)) * min(m, n):
            max_corr = max(stat_mgc_map[sig_connect])

            # find all scales within significant_connected_region that maximize
            # the local correlation
            max_corr_index = np.where((stat_mgc_map >= max_corr) & sig_connect)

            if max_corr >= stat:
                stat = max_corr

                k, l = max_corr_index
                one_d_indices = k * n + l  # 2D to 1D indexing
                k = np.max(one_d_indices) // n
                l = np.max(one_d_indices) % n
                opt_scale = [k+1, l+1]  # adding 1s to match R indexing

    return stat, opt_scale


def _two_sample_transform(u, v):
    """Helper function that concatenates x and y for two sample MGC stat.

    See above for use.

    Parameters
    ----------
    u, v : ndarray
        `u` and `v` have shapes `(n, p)` and `(m, p)`.

    Returns
    -------
    x : ndarray
        Concatenate `u` and `v` along the `axis = 0`. `x` thus has shape
        `(2n, p)`.
    y : ndarray
        Label matrix for `x` where 0 refers to samples that comes from `u` and
        1 refers to samples that come from `v`. `y` thus has shape `(2n, 1)`.

    """
    nx = u.shape[0]
    ny = v.shape[0]
    x = np.concatenate([u, v], axis=0)
    y = np.concatenate([np.zeros(nx), np.ones(ny)], axis=0).reshape(-1, 1)
    return x, y


#####################################
#       INFERENTIAL STATISTICS      #
#####################################

Ttest_1sampResult = namedtuple('Ttest_1sampResult', ('statistic', 'pvalue'))


def ttest_1samp(a, popmean, axis=0, nan_policy='propagate',
                alternative="two-sided"):
    """Calculate the T-test for the mean of ONE group of scores.

    This is a test for the null hypothesis that the expected value
    (mean) of a sample of independent observations `a` is equal to the given
    population mean, `popmean`.

    Parameters
    ----------
    a : array_like
        Sample observation.
    popmean : float or array_like
        Expected value in null hypothesis. If array_like, then it must have the
        same shape as `a` excluding the axis dimension.
    axis : int or None, optional
        Axis along which to compute test; default is 0. If None, compute over
        the whole array `a`.
    nan_policy : {'propagate', 'raise', 'omit'}, optional
        Defines how to handle when input contains nan.
        The following options are available (default is 'propagate'):

          * 'propagate': returns nan
          * 'raise': throws an error
          * 'omit': performs the calculations ignoring nan values

    alternative : {'two-sided', 'less', 'greater'}, optional
        Defines the alternative hypothesis.
        The following options are available (default is 'two-sided'):

        * 'two-sided': the mean of the underlying distribution of the sample
          is different than the given population mean (`popmean`)
        * 'less': the mean of the underlying distribution of the sample is
          less than the given population mean (`popmean`)
        * 'greater': the mean of the underlying distribution of the sample is
          greater than the given population mean (`popmean`)

        .. versionadded:: 1.6.0

    Returns
    -------
    statistic : float or array
        t-statistic.
    pvalue : float or array
        Two-sided p-value.

    Notes
    -----
    The statistic is calculated as ``(np.mean(a) - popmean)/se``, where
    ``se`` is the standard error. Therefore, the statistic will be positive
    when the sample mean is greater than the population mean and negative when
    the sample mean is less than the population mean.

    Examples
    --------
    Suppose we wish to test the null hypothesis that the mean of a population
    is equal to 0.5. We choose a confidence level of 99%; that is, we will
    reject the null hypothesis in favor of the alternative if the p-value is
    less than 0.01.

    When testing random variates from the standard uniform distribution, which
    has a mean of 0.5, we expect the data to be consistent with the null
    hypothesis most of the time.

    >>> import numpy as np
    >>> from scipy import stats
    >>> rng = np.random.default_rng()
    >>> rvs = stats.uniform.rvs(size=50, random_state=rng)
    >>> stats.ttest_1samp(rvs, popmean=0.5)
    Ttest_1sampResult(statistic=2.456308468440, pvalue=0.017628209047638)

    As expected, the p-value of 0.017 is not below our threshold of 0.01, so
    we cannot reject the null hypothesis.

    When testing data from the standard *normal* distribution, which has a mean
    of 0, we would expect the null hypothesis to be rejected.

    >>> rvs = stats.norm.rvs(size=50, random_state=rng)
    >>> stats.ttest_1samp(rvs, popmean=0.5)
    Ttest_1sampResult(statistic=-7.433605518875, pvalue=1.416760157221e-09)

    Indeed, the p-value is lower than our threshold of 0.01, so we reject the
    null hypothesis in favor of the default "two-sided" alternative: the mean
    of the population is *not* equal to 0.5.

    However, suppose we were to test the null hypothesis against the
    one-sided alternative that the mean of the population is *greater* than
    0.5. Since the mean of the standard normal is less than 0.5, we would not
    expect the null hypothesis to be rejected.

    >>> stats.ttest_1samp(rvs, popmean=0.5, alternative='greater')
    Ttest_1sampResult(statistic=-7.433605518875, pvalue=0.99999999929)

    Unsurprisingly, with a p-value greater than our threshold, we would not
    reject the null hypothesis.

    Note that when working with a confidence level of 99%, a true null
    hypothesis will be rejected approximately 1% of the time.

    >>> rvs = stats.uniform.rvs(size=(100, 50), random_state=rng)
    >>> res = stats.ttest_1samp(rvs, popmean=0.5, axis=1)
    >>> np.sum(res.pvalue < 0.01)
    1

    Indeed, even though all 100 samples above were drawn from the standard
    uniform distribution, which *does* have a population mean of 0.5, we would
    mistakenly reject the null hypothesis for one of them.

    """
    a, axis = _chk_asarray(a, axis)

    contains_nan, nan_policy = _contains_nan(a, nan_policy)

    if contains_nan and nan_policy == 'omit':
        a = ma.masked_invalid(a)
        return mstats_basic.ttest_1samp(a, popmean, axis, alternative)

    n = a.shape[axis]
    df = n - 1

    d = np.mean(a, axis) - popmean
    v = _var(a, axis, ddof=1)
    denom = np.sqrt(v / n)

    with np.errstate(divide='ignore', invalid='ignore'):
        t = np.divide(d, denom)
    t, prob = _ttest_finish(df, t, alternative)

    return Ttest_1sampResult(t, prob)


def _ttest_finish(df, t, alternative):
    """Common code between all 3 t-test functions."""
    # We use ``stdtr`` directly here as it handles the case when ``nan``
    # values are present in the data and masked arrays are passed
    # while ``t.cdf`` emits runtime warnings. This way ``_ttest_finish``
    # can be shared between the ``stats`` and ``mstats`` versions.

    if alternative == 'less':
        pval = special.stdtr(df, t)
    elif alternative == 'greater':
        pval = special.stdtr(df, -t)
    elif alternative == 'two-sided':
        pval = special.stdtr(df, -np.abs(t))*2
    else:
        raise ValueError("alternative must be "
                         "'less', 'greater' or 'two-sided'")

    if t.ndim == 0:
        t = t[()]
    if pval.ndim == 0:
        pval = pval[()]

    return t, pval


def _ttest_ind_from_stats(mean1, mean2, denom, df, alternative):

    d = mean1 - mean2
    with np.errstate(divide='ignore', invalid='ignore'):
        t = np.divide(d, denom)
    t, prob = _ttest_finish(df, t, alternative)

    return (t, prob)


def _unequal_var_ttest_denom(v1, n1, v2, n2):
    vn1 = v1 / n1
    vn2 = v2 / n2
    with np.errstate(divide='ignore', invalid='ignore'):
        df = (vn1 + vn2)**2 / (vn1**2 / (n1 - 1) + vn2**2 / (n2 - 1))

    # If df is undefined, variances are zero (assumes n1 > 0 & n2 > 0).
    # Hence it doesn't matter what df is as long as it's not NaN.
    df = np.where(np.isnan(df), 1, df)
    denom = np.sqrt(vn1 + vn2)
    return df, denom


def _equal_var_ttest_denom(v1, n1, v2, n2):
    df = n1 + n2 - 2.0
    svar = ((n1 - 1) * v1 + (n2 - 1) * v2) / df
    denom = np.sqrt(svar * (1.0 / n1 + 1.0 / n2))
    return df, denom


Ttest_indResult = namedtuple('Ttest_indResult', ('statistic', 'pvalue'))


def ttest_ind_from_stats(mean1, std1, nobs1, mean2, std2, nobs2,
                         equal_var=True, alternative="two-sided"):
    r"""
    T-test for means of two independent samples from descriptive statistics.

    This is a test for the null hypothesis that two independent
    samples have identical average (expected) values.

    Parameters
    ----------
    mean1 : array_like
        The mean(s) of sample 1.
    std1 : array_like
        The corrected sample standard deviation of sample 1 (i.e. ``ddof=1``).
    nobs1 : array_like
        The number(s) of observations of sample 1.
    mean2 : array_like
        The mean(s) of sample 2.
    std2 : array_like
        The corrected sample standard deviation of sample 2 (i.e. ``ddof=1``).
    nobs2 : array_like
        The number(s) of observations of sample 2.
    equal_var : bool, optional
        If True (default), perform a standard independent 2 sample test
        that assumes equal population variances [1]_.
        If False, perform Welch's t-test, which does not assume equal
        population variance [2]_.
    alternative : {'two-sided', 'less', 'greater'}, optional
        Defines the alternative hypothesis.
        The following options are available (default is 'two-sided'):

        * 'two-sided': the means of the distributions are unequal.
        * 'less': the mean of the first distribution is less than the
          mean of the second distribution.
        * 'greater': the mean of the first distribution is greater than the
          mean of the second distribution.

        .. versionadded:: 1.6.0

    Returns
    -------
    statistic : float or array
        The calculated t-statistics.
    pvalue : float or array
        The two-tailed p-value.

    See Also
    --------
    scipy.stats.ttest_ind

    Notes
    -----
    The statistic is calculated as ``(mean1 - mean2)/se``, where ``se`` is the
    standard error. Therefore, the statistic will be positive when `mean1` is
    greater than `mean2` and negative when `mean1` is less than `mean2`.

    References
    ----------
    .. [1] https://en.wikipedia.org/wiki/T-test#Independent_two-sample_t-test

    .. [2] https://en.wikipedia.org/wiki/Welch%27s_t-test

    Examples
    --------
    Suppose we have the summary data for two samples, as follows (with the
    Sample Variance being the corrected sample variance)::

                         Sample   Sample
                   Size   Mean   Variance
        Sample 1    13    15.0     87.5
        Sample 2    11    12.0     39.0

    Apply the t-test to this data (with the assumption that the population
    variances are equal):

    >>> import numpy as np
    >>> from scipy.stats import ttest_ind_from_stats
    >>> ttest_ind_from_stats(mean1=15.0, std1=np.sqrt(87.5), nobs1=13,
    ...                      mean2=12.0, std2=np.sqrt(39.0), nobs2=11)
    Ttest_indResult(statistic=0.9051358093310269, pvalue=0.3751996797581487)

    For comparison, here is the data from which those summary statistics
    were taken.  With this data, we can compute the same result using
    `scipy.stats.ttest_ind`:

    >>> a = np.array([1, 3, 4, 6, 11, 13, 15, 19, 22, 24, 25, 26, 26])
    >>> b = np.array([2, 4, 6, 9, 11, 13, 14, 15, 18, 19, 21])
    >>> from scipy.stats import ttest_ind
    >>> ttest_ind(a, b)
    Ttest_indResult(statistic=0.905135809331027, pvalue=0.3751996797581486)

    Suppose we instead have binary data and would like to apply a t-test to
    compare the proportion of 1s in two independent groups::

                          Number of    Sample     Sample
                    Size    ones        Mean     Variance
        Sample 1    150      30         0.2        0.161073
        Sample 2    200      45         0.225      0.175251

    The sample mean :math:`\hat{p}` is the proportion of ones in the sample
    and the variance for a binary observation is estimated by
    :math:`\hat{p}(1-\hat{p})`.

    >>> ttest_ind_from_stats(mean1=0.2, std1=np.sqrt(0.161073), nobs1=150,
    ...                      mean2=0.225, std2=np.sqrt(0.175251), nobs2=200)
    Ttest_indResult(statistic=-0.5627187905196761, pvalue=0.5739887114209541)

    For comparison, we could compute the t statistic and p-value using
    arrays of 0s and 1s and `scipy.stat.ttest_ind`, as above.

    >>> group1 = np.array([1]*30 + [0]*(150-30))
    >>> group2 = np.array([1]*45 + [0]*(200-45))
    >>> ttest_ind(group1, group2)
    Ttest_indResult(statistic=-0.5627179589855622, pvalue=0.573989277115258)

    """
    mean1 = np.asarray(mean1)
    std1 = np.asarray(std1)
    mean2 = np.asarray(mean2)
    std2 = np.asarray(std2)
    if equal_var:
        df, denom = _equal_var_ttest_denom(std1**2, nobs1, std2**2, nobs2)
    else:
        df, denom = _unequal_var_ttest_denom(std1**2, nobs1,
                                             std2**2, nobs2)

    res = _ttest_ind_from_stats(mean1, mean2, denom, df, alternative)
    return Ttest_indResult(*res)


def _ttest_nans(a, b, axis, namedtuple_type):
    """
    Generate an array of `nan`, with shape determined by `a`, `b` and `axis`.

    This function is used by ttest_ind and ttest_rel to create the return
    value when one of the inputs has size 0.

    The shapes of the arrays are determined by dropping `axis` from the
    shapes of `a` and `b` and broadcasting what is left.

    The return value is a named tuple of the type given in `namedtuple_type`.

    Examples
    --------
    >>> import numpy as np
    >>> a = np.zeros((9, 2))
    >>> b = np.zeros((5, 1))
    >>> _ttest_nans(a, b, 0, Ttest_indResult)
    Ttest_indResult(statistic=array([nan, nan]), pvalue=array([nan, nan]))

    >>> a = np.zeros((3, 0, 9))
    >>> b = np.zeros((1, 10))
    >>> stat, p = _ttest_nans(a, b, -1, Ttest_indResult)
    >>> stat
    array([], shape=(3, 0), dtype=float64)
    >>> p
    array([], shape=(3, 0), dtype=float64)

    >>> a = np.zeros(10)
    >>> b = np.zeros(7)
    >>> _ttest_nans(a, b, 0, Ttest_indResult)
    Ttest_indResult(statistic=nan, pvalue=nan)

    """
    shp = _broadcast_shapes_with_dropped_axis(a, b, axis)
    if len(shp) == 0:
        t = np.nan
        p = np.nan
    else:
        t = np.full(shp, fill_value=np.nan)
        p = t.copy()
    return namedtuple_type(t, p)


def ttest_ind(a, b, axis=0, equal_var=True, nan_policy='propagate',
              permutations=None, random_state=None, alternative="two-sided",
              trim=0):
    """
    Calculate the T-test for the means of *two independent* samples of scores.

    This is a test for the null hypothesis that 2 independent samples
    have identical average (expected) values. This test assumes that the
    populations have identical variances by default.

    Parameters
    ----------
    a, b : array_like
        The arrays must have the same shape, except in the dimension
        corresponding to `axis` (the first, by default).
    axis : int or None, optional
        Axis along which to compute test. If None, compute over the whole
        arrays, `a`, and `b`.
    equal_var : bool, optional
        If True (default), perform a standard independent 2 sample test
        that assumes equal population variances [1]_.
        If False, perform Welch's t-test, which does not assume equal
        population variance [2]_.

        .. versionadded:: 0.11.0

    nan_policy : {'propagate', 'raise', 'omit'}, optional
        Defines how to handle when input contains nan.
        The following options are available (default is 'propagate'):

          * 'propagate': returns nan
          * 'raise': throws an error
          * 'omit': performs the calculations ignoring nan values

        The 'omit' option is not currently available for permutation tests or
        one-sided asympyotic tests.

    permutations : non-negative int, np.inf, or None (default), optional
        If 0 or None (default), use the t-distribution to calculate p-values.
        Otherwise, `permutations` is  the number of random permutations that
        will be used to estimate p-values using a permutation test. If
        `permutations` equals or exceeds the number of distinct partitions of
        the pooled data, an exact test is performed instead (i.e. each
        distinct partition is used exactly once). See Notes for details.

        .. versionadded:: 1.7.0

    random_state : {None, int, `numpy.random.Generator`,
            `numpy.random.RandomState`}, optional

        If `seed` is None (or `np.random`), the `numpy.random.RandomState`
        singleton is used.
        If `seed` is an int, a new ``RandomState`` instance is used,
        seeded with `seed`.
        If `seed` is already a ``Generator`` or ``RandomState`` instance then
        that instance is used.

        Pseudorandom number generator state used to generate permutations
        (used only when `permutations` is not None).

        .. versionadded:: 1.7.0

    alternative : {'two-sided', 'less', 'greater'}, optional
        Defines the alternative hypothesis.
        The following options are available (default is 'two-sided'):

        * 'two-sided': the means of the distributions underlying the samples
          are unequal.
        * 'less': the mean of the distribution underlying the first sample
          is less than the mean of the distribution underlying the second
          sample.
        * 'greater': the mean of the distribution underlying the first
          sample is greater than the mean of the distribution underlying
          the second sample.

        .. versionadded:: 1.6.0

    trim : float, optional
        If nonzero, performs a trimmed (Yuen's) t-test.
        Defines the fraction of elements to be trimmed from each end of the
        input samples. If 0 (default), no elements will be trimmed from either
        side. The number of trimmed elements from each tail is the floor of the
        trim times the number of elements. Valid range is [0, .5).

        .. versionadded:: 1.7

    Returns
    -------
    statistic : float or array
        The calculated t-statistic.
    pvalue : float or array
        The p-value.

    Notes
    -----
    Suppose we observe two independent samples, e.g. flower petal lengths, and
    we are considering whether the two samples were drawn from the same
    population (e.g. the same species of flower or two species with similar
    petal characteristics) or two different populations.

    The t-test quantifies the difference between the arithmetic means
    of the two samples. The p-value quantifies the probability of observing
    as or more extreme values assuming the null hypothesis, that the
    samples are drawn from populations with the same population means, is true.
    A p-value larger than a chosen threshold (e.g. 5% or 1%) indicates that
    our observation is not so unlikely to have occurred by chance. Therefore,
    we do not reject the null hypothesis of equal population means.
    If the p-value is smaller than our threshold, then we have evidence
    against the null hypothesis of equal population means.

    By default, the p-value is determined by comparing the t-statistic of the
    observed data against a theoretical t-distribution.
    When ``1 < permutations < binom(n, k)``, where

    * ``k`` is the number of observations in `a`,
    * ``n`` is the total number of observations in `a` and `b`, and
    * ``binom(n, k)`` is the binomial coefficient (``n`` choose ``k``),

    the data are pooled (concatenated), randomly assigned to either group `a`
    or `b`, and the t-statistic is calculated. This process is performed
    repeatedly (`permutation` times), generating a distribution of the
    t-statistic under the null hypothesis, and the t-statistic of the observed
    data is compared to this distribution to determine the p-value.
    Specifically, the p-value reported is the "achieved significance level"
    (ASL) as defined in 4.4 of [3]_. Note that there are other ways of
    estimating p-values using randomized permutation tests; for other
    options, see the more general `permutation_test`.

    When ``permutations >= binom(n, k)``, an exact test is performed: the data
    are partitioned between the groups in each distinct way exactly once.

    The permutation test can be computationally expensive and not necessarily
    more accurate than the analytical test, but it does not make strong
    assumptions about the shape of the underlying distribution.

    Use of trimming is commonly referred to as the trimmed t-test. At times
    called Yuen's t-test, this is an extension of Welch's t-test, with the
    difference being the use of winsorized means in calculation of the variance
    and the trimmed sample size in calculation of the statistic. Trimming is
    recommended if the underlying distribution is long-tailed or contaminated
    with outliers [4]_.

    The statistic is calculated as ``(np.mean(a) - np.mean(b))/se``, where
    ``se`` is the standard error. Therefore, the statistic will be positive
    when the sample mean of `a` is greater than the sample mean of `b` and
    negative when the sample mean of `a` is less than the sample mean of
    `b`.

    References
    ----------
    .. [1] https://en.wikipedia.org/wiki/T-test#Independent_two-sample_t-test

    .. [2] https://en.wikipedia.org/wiki/Welch%27s_t-test

    .. [3] B. Efron and T. Hastie. Computer Age Statistical Inference. (2016).

    .. [4] Yuen, Karen K. "The Two-Sample Trimmed t for Unequal Population
           Variances." Biometrika, vol. 61, no. 1, 1974, pp. 165-170. JSTOR,
           www.jstor.org/stable/2334299. Accessed 30 Mar. 2021.

    .. [5] Yuen, Karen K., and W. J. Dixon. "The Approximate Behaviour and
           Performance of the Two-Sample Trimmed t." Biometrika, vol. 60,
           no. 2, 1973, pp. 369-374. JSTOR, www.jstor.org/stable/2334550.
           Accessed 30 Mar. 2021.

    Examples
    --------
    >>> import numpy as np
    >>> from scipy import stats
    >>> rng = np.random.default_rng()

    Test with sample with identical means:

    >>> rvs1 = stats.norm.rvs(loc=5, scale=10, size=500, random_state=rng)
    >>> rvs2 = stats.norm.rvs(loc=5, scale=10, size=500, random_state=rng)
    >>> stats.ttest_ind(rvs1, rvs2)
    Ttest_indResult(statistic=-0.4390847099199348, pvalue=0.6606952038870015)
    >>> stats.ttest_ind(rvs1, rvs2, equal_var=False)
    Ttest_indResult(statistic=-0.4390847099199348, pvalue=0.6606952553131064)

    `ttest_ind` underestimates p for unequal variances:

    >>> rvs3 = stats.norm.rvs(loc=5, scale=20, size=500, random_state=rng)
    >>> stats.ttest_ind(rvs1, rvs3)
    Ttest_indResult(statistic=-1.6370984482905417, pvalue=0.1019251574705033)
    >>> stats.ttest_ind(rvs1, rvs3, equal_var=False)
    Ttest_indResult(statistic=-1.637098448290542, pvalue=0.10202110497954867)

    When ``n1 != n2``, the equal variance t-statistic is no longer equal to the
    unequal variance t-statistic:

    >>> rvs4 = stats.norm.rvs(loc=5, scale=20, size=100, random_state=rng)
    >>> stats.ttest_ind(rvs1, rvs4)
    Ttest_indResult(statistic=-1.9481646859513422, pvalue=0.05186270935842703)
    >>> stats.ttest_ind(rvs1, rvs4, equal_var=False)
    Ttest_indResult(statistic=-1.3146566100751664, pvalue=0.1913495266513811)

    T-test with different means, variance, and n:

    >>> rvs5 = stats.norm.rvs(loc=8, scale=20, size=100, random_state=rng)
    >>> stats.ttest_ind(rvs1, rvs5)
    Ttest_indResult(statistic=-2.8415950600298774, pvalue=0.0046418707568707885)
    >>> stats.ttest_ind(rvs1, rvs5, equal_var=False)
    Ttest_indResult(statistic=-1.8686598649188084, pvalue=0.06434714193919686)

    When performing a permutation test, more permutations typically yields
    more accurate results. Use a ``np.random.Generator`` to ensure
    reproducibility:

    >>> stats.ttest_ind(rvs1, rvs5, permutations=10000,
    ...                 random_state=rng)
    Ttest_indResult(statistic=-2.8415950600298774, pvalue=0.0052994700529947)

    Take these two samples, one of which has an extreme tail.

    >>> a = (56, 128.6, 12, 123.8, 64.34, 78, 763.3)
    >>> b = (1.1, 2.9, 4.2)

    Use the `trim` keyword to perform a trimmed (Yuen) t-test. For example,
    using 20% trimming, ``trim=.2``, the test will reduce the impact of one
    (``np.floor(trim*len(a))``) element from each tail of sample `a`. It will
    have no effect on sample `b` because ``np.floor(trim*len(b))`` is 0.

    >>> stats.ttest_ind(a, b, trim=.2)
    Ttest_indResult(statistic=3.4463884028073513,
                    pvalue=0.01369338726499547)
    """
    if not (0 <= trim < .5):
        raise ValueError("Trimming percentage should be 0 <= `trim` < .5.")

    a, b, axis = _chk2_asarray(a, b, axis)

    # check both a and b
    cna, npa = _contains_nan(a, nan_policy)
    cnb, npb = _contains_nan(b, nan_policy)
    contains_nan = cna or cnb
    if npa == 'omit' or npb == 'omit':
        nan_policy = 'omit'

    if contains_nan and nan_policy == 'omit':
        if permutations or trim != 0:
            raise ValueError("nan-containing/masked inputs with "
                             "nan_policy='omit' are currently not "
                             "supported by permutation tests or "
                             "trimmed tests.")
        a = ma.masked_invalid(a)
        b = ma.masked_invalid(b)
        return mstats_basic.ttest_ind(a, b, axis, equal_var, alternative)

    if a.size == 0 or b.size == 0:
        return _ttest_nans(a, b, axis, Ttest_indResult)

    if permutations is not None and permutations != 0:
        if trim != 0:
            raise ValueError("Permutations are currently not supported "
                             "with trimming.")
        if permutations < 0 or (np.isfinite(permutations) and
                                int(permutations) != permutations):
            raise ValueError("Permutations must be a non-negative integer.")

        res = _permutation_ttest(a, b, permutations=permutations,
                                 axis=axis, equal_var=equal_var,
                                 nan_policy=nan_policy,
                                 random_state=random_state,
                                 alternative=alternative)

    else:
        n1 = a.shape[axis]
        n2 = b.shape[axis]

        if trim == 0:
            v1 = _var(a, axis, ddof=1)
            v2 = _var(b, axis, ddof=1)
            m1 = np.mean(a, axis)
            m2 = np.mean(b, axis)
        else:
            v1, m1, n1 = _ttest_trim_var_mean_len(a, trim, axis)
            v2, m2, n2 = _ttest_trim_var_mean_len(b, trim, axis)

        if equal_var:
            df, denom = _equal_var_ttest_denom(v1, n1, v2, n2)
        else:
            df, denom = _unequal_var_ttest_denom(v1, n1, v2, n2)
        res = _ttest_ind_from_stats(m1, m2, denom, df, alternative)
    return Ttest_indResult(*res)


def _ttest_trim_var_mean_len(a, trim, axis):
    """Variance, mean, and length of winsorized input along specified axis"""
    # for use with `ttest_ind` when trimming.
    # further calculations in this test assume that the inputs are sorted.
    # From [4] Section 1 "Let x_1, ..., x_n be n ordered observations..."
    a = np.sort(a, axis=axis)

    # `g` is the number of elements to be replaced on each tail, converted
    # from a percentage amount of trimming
    n = a.shape[axis]
    g = int(n * trim)

    # Calculate the Winsorized variance of the input samples according to
    # specified `g`
    v = _calculate_winsorized_variance(a, g, axis)

    # the total number of elements in the trimmed samples
    n -= 2 * g

    # calculate the g-times trimmed mean, as defined in [4] (1-1)
    m = trim_mean(a, trim, axis=axis)
    return v, m, n


def _calculate_winsorized_variance(a, g, axis):
    """Calculates g-times winsorized variance along specified axis"""
    # it is expected that the input `a` is sorted along the correct axis
    if g == 0:
        return _var(a, ddof=1, axis=axis)
    # move the intended axis to the end that way it is easier to manipulate
    a_win = np.moveaxis(a, axis, -1)

    # save where NaNs are for later use.
    nans_indices = np.any(np.isnan(a_win), axis=-1)

    # Winsorization and variance calculation are done in one step in [4]
    # (1-3), but here winsorization is done first; replace the left and
    # right sides with the repeating value. This can be see in effect in (
    # 1-3) in [4], where the leftmost and rightmost tails are replaced with
    # `(g + 1) * x_{g + 1}` on the left and `(g + 1) * x_{n - g}` on the
    # right. Zero-indexing turns `g + 1` to `g`, and `n - g` to `- g - 1` in
    # array indexing.
    a_win[..., :g] = a_win[..., [g]]
    a_win[..., -g:] = a_win[..., [-g - 1]]

    # Determine the variance. In [4], the degrees of freedom is expressed as
    # `h - 1`, where `h = n - 2g` (unnumbered equations in Section 1, end of
    # page 369, beginning of page 370). This is converted to NumPy's format,
    # `n - ddof` for use with with `np.var`. The result is converted to an
    # array to accommodate indexing later.
    var_win = np.asarray(_var(a_win, ddof=(2 * g + 1), axis=-1))

    # with `nan_policy='propagate'`, NaNs may be completely trimmed out
    # because they were sorted into the tail of the array. In these cases,
    # replace computed variances with `np.nan`.
    var_win[nans_indices] = np.nan
    return var_win


def _permutation_distribution_t(data, permutations, size_a, equal_var,
                                random_state=None):
    """Generation permutation distribution of t statistic"""

    random_state = check_random_state(random_state)

    # prepare permutation indices
    size = data.shape[-1]
    # number of distinct combinations
    n_max = special.comb(size, size_a)

    if permutations < n_max:
        perm_generator = (random_state.permutation(size)
                          for i in range(permutations))
    else:
        permutations = n_max
        perm_generator = (np.concatenate(z)
                          for z in _all_partitions(size_a, size-size_a))

    t_stat = []
    for indices in _batch_generator(perm_generator, batch=50):
        # get one batch from perm_generator at a time as a list
        indices = np.array(indices)
        # generate permutations
        data_perm = data[..., indices]
        # move axis indexing permutations to position 0 to broadcast
        # nicely with t_stat_observed, which doesn't have this dimension
        data_perm = np.moveaxis(data_perm, -2, 0)

        a = data_perm[..., :size_a]
        b = data_perm[..., size_a:]
        t_stat.append(_calc_t_stat(a, b, equal_var))

    t_stat = np.concatenate(t_stat, axis=0)

    return t_stat, permutations, n_max


def _calc_t_stat(a, b, equal_var, axis=-1):
    """Calculate the t statistic along the given dimension."""
    na = a.shape[axis]
    nb = b.shape[axis]
    avg_a = np.mean(a, axis=axis)
    avg_b = np.mean(b, axis=axis)
    var_a = _var(a, axis=axis, ddof=1)
    var_b = _var(b, axis=axis, ddof=1)

    if not equal_var:
        denom = _unequal_var_ttest_denom(var_a, na, var_b, nb)[1]
    else:
        denom = _equal_var_ttest_denom(var_a, na, var_b, nb)[1]

    return (avg_a-avg_b)/denom


def _permutation_ttest(a, b, permutations, axis=0, equal_var=True,
                       nan_policy='propagate', random_state=None,
                       alternative="two-sided"):
    """
    Calculates the T-test for the means of TWO INDEPENDENT samples of scores
    using permutation methods.

    This test is similar to `stats.ttest_ind`, except it doesn't rely on an
    approximate normality assumption since it uses a permutation test.
    This function is only called from ttest_ind when permutations is not None.

    Parameters
    ----------
    a, b : array_like
        The arrays must be broadcastable, except along the dimension
        corresponding to `axis` (the zeroth, by default).
    axis : int, optional
        The axis over which to operate on a and b.
    permutations : int, optional
        Number of permutations used to calculate p-value. If greater than or
        equal to the number of distinct permutations, perform an exact test.
    equal_var : bool, optional
        If False, an equal variance (Welch's) t-test is conducted.  Otherwise,
        an ordinary t-test is conducted.
    random_state : {None, int, `numpy.random.Generator`}, optional
        If `seed` is None the `numpy.random.Generator` singleton is used.
        If `seed` is an int, a new ``Generator`` instance is used,
        seeded with `seed`.
        If `seed` is already a ``Generator`` instance then that instance is
        used.
        Pseudorandom number generator state used for generating random
        permutations.

    Returns
    -------
    statistic : float or array
        The calculated t-statistic.
    pvalue : float or array
        The p-value.

    """
    random_state = check_random_state(random_state)

    t_stat_observed = _calc_t_stat(a, b, equal_var, axis=axis)

    na = a.shape[axis]
    mat = _broadcast_concatenate((a, b), axis=axis)
    mat = np.moveaxis(mat, axis, -1)

    t_stat, permutations, n_max = _permutation_distribution_t(
        mat, permutations, size_a=na, equal_var=equal_var,
        random_state=random_state)

    compare = {"less": np.less_equal,
               "greater": np.greater_equal,
               "two-sided": lambda x, y: (x <= -np.abs(y)) | (x >= np.abs(y))}

    # Calculate the p-values
    cmps = compare[alternative](t_stat, t_stat_observed)
    # Randomized test p-value calculation should use biased estimate; see e.g.
    # https://www.degruyter.com/document/doi/10.2202/1544-6115.1585/
    adjustment = 1 if n_max > permutations else 0
    pvalues = (cmps.sum(axis=0) + adjustment) / (permutations + adjustment)

    # nans propagate naturally in statistic calculation, but need to be
    # propagated manually into pvalues
    if nan_policy == 'propagate' and np.isnan(t_stat_observed).any():
        if np.ndim(pvalues) == 0:
            pvalues = np.float64(np.nan)
        else:
            pvalues[np.isnan(t_stat_observed)] = np.nan

    return (t_stat_observed, pvalues)


def _get_len(a, axis, msg):
    try:
        n = a.shape[axis]
    except IndexError:
        raise np.AxisError(axis, a.ndim, msg) from None
    return n


Ttest_relResult = namedtuple('Ttest_relResult', ('statistic', 'pvalue'))


def ttest_rel(a, b, axis=0, nan_policy='propagate', alternative="two-sided"):
    """Calculate the t-test on TWO RELATED samples of scores, a and b.

    This is a test for the null hypothesis that two related or
    repeated samples have identical average (expected) values.

    Parameters
    ----------
    a, b : array_like
        The arrays must have the same shape.
    axis : int or None, optional
        Axis along which to compute test. If None, compute over the whole
        arrays, `a`, and `b`.
    nan_policy : {'propagate', 'raise', 'omit'}, optional
        Defines how to handle when input contains nan.
        The following options are available (default is 'propagate'):

          * 'propagate': returns nan
          * 'raise': throws an error
          * 'omit': performs the calculations ignoring nan values
    alternative : {'two-sided', 'less', 'greater'}, optional
        Defines the alternative hypothesis.
        The following options are available (default is 'two-sided'):

        * 'two-sided': the means of the distributions underlying the samples
          are unequal.
        * 'less': the mean of the distribution underlying the first sample
          is less than the mean of the distribution underlying the second
          sample.
        * 'greater': the mean of the distribution underlying the first
          sample is greater than the mean of the distribution underlying
          the second sample.

        .. versionadded:: 1.6.0

    Returns
    -------
    statistic : float or array
        t-statistic.
    pvalue : float or array
        The p-value.

    Notes
    -----
    Examples for use are scores of the same set of student in
    different exams, or repeated sampling from the same units. The
    test measures whether the average score differs significantly
    across samples (e.g. exams). If we observe a large p-value, for
    example greater than 0.05 or 0.1 then we cannot reject the null
    hypothesis of identical average scores. If the p-value is smaller
    than the threshold, e.g. 1%, 5% or 10%, then we reject the null
    hypothesis of equal averages. Small p-values are associated with
    large t-statistics.

    The statistic is calculated as ``np.mean(a - b)/se``, where ``se`` is the
    standard error. Therefore, the statistic will be positive when the sample
    mean of ``a - b`` is greater than zero and negative when the sample mean of
    ``a - b`` is less than zero.

    References
    ----------
    https://en.wikipedia.org/wiki/T-test#Dependent_t-test_for_paired_samples

    Examples
    --------
    >>> import numpy as np
    >>> from scipy import stats
    >>> rng = np.random.default_rng()

    >>> rvs1 = stats.norm.rvs(loc=5, scale=10, size=500, random_state=rng)
    >>> rvs2 = (stats.norm.rvs(loc=5, scale=10, size=500, random_state=rng)
    ...         + stats.norm.rvs(scale=0.2, size=500, random_state=rng))
    >>> stats.ttest_rel(rvs1, rvs2)
    Ttest_relResult(statistic=-0.4549717054410304, pvalue=0.6493274702088672)
    >>> rvs3 = (stats.norm.rvs(loc=8, scale=10, size=500, random_state=rng)
    ...         + stats.norm.rvs(scale=0.2, size=500, random_state=rng))
    >>> stats.ttest_rel(rvs1, rvs3)
    Ttest_relResult(statistic=-5.879467544540889, pvalue=7.540777129099917e-09)

    """
    a, b, axis = _chk2_asarray(a, b, axis)

    cna, npa = _contains_nan(a, nan_policy)
    cnb, npb = _contains_nan(b, nan_policy)
    contains_nan = cna or cnb
    if npa == 'omit' or npb == 'omit':
        nan_policy = 'omit'

    if contains_nan and nan_policy == 'omit':
        a = ma.masked_invalid(a)
        b = ma.masked_invalid(b)
        m = ma.mask_or(ma.getmask(a), ma.getmask(b))
        aa = ma.array(a, mask=m, copy=True)
        bb = ma.array(b, mask=m, copy=True)
        return mstats_basic.ttest_rel(aa, bb, axis, alternative)

    na = _get_len(a, axis, "first argument")
    nb = _get_len(b, axis, "second argument")
    if na != nb:
        raise ValueError('unequal length arrays')

    if na == 0:
        return _ttest_nans(a, b, axis, Ttest_relResult)

    n = a.shape[axis]
    df = n - 1

    d = (a - b).astype(np.float64)
    v = _var(d, axis, ddof=1)
    dm = np.mean(d, axis)
    denom = np.sqrt(v / n)

    with np.errstate(divide='ignore', invalid='ignore'):
        t = np.divide(dm, denom)
    t, prob = _ttest_finish(df, t, alternative)

    return Ttest_relResult(t, prob)


# Map from names to lambda_ values used in power_divergence().
_power_div_lambda_names = {
    "pearson": 1,
    "log-likelihood": 0,
    "freeman-tukey": -0.5,
    "mod-log-likelihood": -1,
    "neyman": -2,
    "cressie-read": 2/3,
}


def _count(a, axis=None):
    """Count the number of non-masked elements of an array.

    This function behaves like `np.ma.count`, but is much faster
    for ndarrays.
    """
    if hasattr(a, 'count'):
        num = a.count(axis=axis)
        if isinstance(num, np.ndarray) and num.ndim == 0:
            # In some cases, the `count` method returns a scalar array (e.g.
            # np.array(3)), but we want a plain integer.
            num = int(num)
    else:
        if axis is None:
            num = a.size
        else:
            num = a.shape[axis]
    return num


def _m_broadcast_to(a, shape):
    if np.ma.isMaskedArray(a):
        return np.ma.masked_array(np.broadcast_to(a, shape),
                                  mask=np.broadcast_to(a.mask, shape))
    return np.broadcast_to(a, shape, subok=True)


Power_divergenceResult = namedtuple('Power_divergenceResult',
                                    ('statistic', 'pvalue'))


def power_divergence(f_obs, f_exp=None, ddof=0, axis=0, lambda_=None):
    """Cressie-Read power divergence statistic and goodness of fit test.

    This function tests the null hypothesis that the categorical data
    has the given frequencies, using the Cressie-Read power divergence
    statistic.

    Parameters
    ----------
    f_obs : array_like
        Observed frequencies in each category.
    f_exp : array_like, optional
        Expected frequencies in each category.  By default the categories are
        assumed to be equally likely.
    ddof : int, optional
        "Delta degrees of freedom": adjustment to the degrees of freedom
        for the p-value.  The p-value is computed using a chi-squared
        distribution with ``k - 1 - ddof`` degrees of freedom, where `k`
        is the number of observed frequencies.  The default value of `ddof`
        is 0.
    axis : int or None, optional
        The axis of the broadcast result of `f_obs` and `f_exp` along which to
        apply the test.  If axis is None, all values in `f_obs` are treated
        as a single data set.  Default is 0.
    lambda_ : float or str, optional
        The power in the Cressie-Read power divergence statistic.  The default
        is 1.  For convenience, `lambda_` may be assigned one of the following
        strings, in which case the corresponding numerical value is used:

        * ``"pearson"`` (value 1)
            Pearson's chi-squared statistic. In this case, the function is
            equivalent to `chisquare`.
        * ``"log-likelihood"`` (value 0)
            Log-likelihood ratio. Also known as the G-test [3]_.
        * ``"freeman-tukey"`` (value -1/2)
            Freeman-Tukey statistic.
        * ``"mod-log-likelihood"`` (value -1)
            Modified log-likelihood ratio.
        * ``"neyman"`` (value -2)
            Neyman's statistic.
        * ``"cressie-read"`` (value 2/3)
            The power recommended in [5]_.

    Returns
    -------
    statistic : float or ndarray
        The Cressie-Read power divergence test statistic.  The value is
        a float if `axis` is None or if` `f_obs` and `f_exp` are 1-D.
    pvalue : float or ndarray
        The p-value of the test.  The value is a float if `ddof` and the
        return value `stat` are scalars.

    See Also
    --------
    chisquare

    Notes
    -----
    This test is invalid when the observed or expected frequencies in each
    category are too small.  A typical rule is that all of the observed
    and expected frequencies should be at least 5.

    Also, the sum of the observed and expected frequencies must be the same
    for the test to be valid; `power_divergence` raises an error if the sums
    do not agree within a relative tolerance of ``1e-8``.

    When `lambda_` is less than zero, the formula for the statistic involves
    dividing by `f_obs`, so a warning or error may be generated if any value
    in `f_obs` is 0.

    Similarly, a warning or error may be generated if any value in `f_exp` is
    zero when `lambda_` >= 0.

    The default degrees of freedom, k-1, are for the case when no parameters
    of the distribution are estimated. If p parameters are estimated by
    efficient maximum likelihood then the correct degrees of freedom are
    k-1-p. If the parameters are estimated in a different way, then the
    dof can be between k-1-p and k-1. However, it is also possible that
    the asymptotic distribution is not a chisquare, in which case this
    test is not appropriate.

    This function handles masked arrays.  If an element of `f_obs` or `f_exp`
    is masked, then data at that position is ignored, and does not count
    towards the size of the data set.

    .. versionadded:: 0.13.0

    References
    ----------
    .. [1] Lowry, Richard.  "Concepts and Applications of Inferential
           Statistics". Chapter 8.
           https://web.archive.org/web/20171015035606/http://faculty.vassar.edu/lowry/ch8pt1.html
    .. [2] "Chi-squared test", https://en.wikipedia.org/wiki/Chi-squared_test
    .. [3] "G-test", https://en.wikipedia.org/wiki/G-test
    .. [4] Sokal, R. R. and Rohlf, F. J. "Biometry: the principles and
           practice of statistics in biological research", New York: Freeman
           (1981)
    .. [5] Cressie, N. and Read, T. R. C., "Multinomial Goodness-of-Fit
           Tests", J. Royal Stat. Soc. Series B, Vol. 46, No. 3 (1984),
           pp. 440-464.

    Examples
    --------
    (See `chisquare` for more examples.)

    When just `f_obs` is given, it is assumed that the expected frequencies
    are uniform and given by the mean of the observed frequencies.  Here we
    perform a G-test (i.e. use the log-likelihood ratio statistic):

    >>> import numpy as np
    >>> from scipy.stats import power_divergence
    >>> power_divergence([16, 18, 16, 14, 12, 12], lambda_='log-likelihood')
    (2.006573162632538, 0.84823476779463769)

    The expected frequencies can be given with the `f_exp` argument:

    >>> power_divergence([16, 18, 16, 14, 12, 12],
    ...                  f_exp=[16, 16, 16, 16, 16, 8],
    ...                  lambda_='log-likelihood')
    (3.3281031458963746, 0.6495419288047497)

    When `f_obs` is 2-D, by default the test is applied to each column.

    >>> obs = np.array([[16, 18, 16, 14, 12, 12], [32, 24, 16, 28, 20, 24]]).T
    >>> obs.shape
    (6, 2)
    >>> power_divergence(obs, lambda_="log-likelihood")
    (array([ 2.00657316,  6.77634498]), array([ 0.84823477,  0.23781225]))

    By setting ``axis=None``, the test is applied to all data in the array,
    which is equivalent to applying the test to the flattened array.

    >>> power_divergence(obs, axis=None)
    (23.31034482758621, 0.015975692534127565)
    >>> power_divergence(obs.ravel())
    (23.31034482758621, 0.015975692534127565)

    `ddof` is the change to make to the default degrees of freedom.

    >>> power_divergence([16, 18, 16, 14, 12, 12], ddof=1)
    (2.0, 0.73575888234288467)

    The calculation of the p-values is done by broadcasting the
    test statistic with `ddof`.

    >>> power_divergence([16, 18, 16, 14, 12, 12], ddof=[0,1,2])
    (2.0, array([ 0.84914504,  0.73575888,  0.5724067 ]))

    `f_obs` and `f_exp` are also broadcast.  In the following, `f_obs` has
    shape (6,) and `f_exp` has shape (2, 6), so the result of broadcasting
    `f_obs` and `f_exp` has shape (2, 6).  To compute the desired chi-squared
    statistics, we must use ``axis=1``:

    >>> power_divergence([16, 18, 16, 14, 12, 12],
    ...                  f_exp=[[16, 16, 16, 16, 16, 8],
    ...                         [8, 20, 20, 16, 12, 12]],
    ...                  axis=1)
    (array([ 3.5 ,  9.25]), array([ 0.62338763,  0.09949846]))

    """
    # Convert the input argument `lambda_` to a numerical value.
    if isinstance(lambda_, str):
        if lambda_ not in _power_div_lambda_names:
            names = repr(list(_power_div_lambda_names.keys()))[1:-1]
            raise ValueError("invalid string for lambda_: {0!r}. "
                             "Valid strings are {1}".format(lambda_, names))
        lambda_ = _power_div_lambda_names[lambda_]
    elif lambda_ is None:
        lambda_ = 1

    f_obs = np.asanyarray(f_obs)
    f_obs_float = f_obs.astype(np.float64)

    if f_exp is not None:
        f_exp = np.asanyarray(f_exp)
        bshape = _broadcast_shapes(f_obs_float.shape, f_exp.shape)
        f_obs_float = _m_broadcast_to(f_obs_float, bshape)
        f_exp = _m_broadcast_to(f_exp, bshape)
        rtol = 1e-8  # to pass existing tests
        with np.errstate(invalid='ignore'):
            f_obs_sum = f_obs_float.sum(axis=axis)
            f_exp_sum = f_exp.sum(axis=axis)
            relative_diff = (np.abs(f_obs_sum - f_exp_sum) /
                             np.minimum(f_obs_sum, f_exp_sum))
            diff_gt_tol = (relative_diff > rtol).any()
        if diff_gt_tol:
            msg = (f"For each axis slice, the sum of the observed "
                   f"frequencies must agree with the sum of the "
                   f"expected frequencies to a relative tolerance "
                   f"of {rtol}, but the percent differences are:\n"
                   f"{relative_diff}")
            raise ValueError(msg)

    else:
        # Ignore 'invalid' errors so the edge case of a data set with length 0
        # is handled without spurious warnings.
        with np.errstate(invalid='ignore'):
            f_exp = f_obs.mean(axis=axis, keepdims=True)

    # `terms` is the array of terms that are summed along `axis` to create
    # the test statistic.  We use some specialized code for a few special
    # cases of lambda_.
    if lambda_ == 1:
        # Pearson's chi-squared statistic
        terms = (f_obs_float - f_exp)**2 / f_exp
    elif lambda_ == 0:
        # Log-likelihood ratio (i.e. G-test)
        terms = 2.0 * special.xlogy(f_obs, f_obs / f_exp)
    elif lambda_ == -1:
        # Modified log-likelihood ratio
        terms = 2.0 * special.xlogy(f_exp, f_exp / f_obs)
    else:
        # General Cressie-Read power divergence.
        terms = f_obs * ((f_obs / f_exp)**lambda_ - 1)
        terms /= 0.5 * lambda_ * (lambda_ + 1)

    stat = terms.sum(axis=axis)

    num_obs = _count(terms, axis=axis)
    ddof = asarray(ddof)
    p = distributions.chi2.sf(stat, num_obs - 1 - ddof)

    return Power_divergenceResult(stat, p)


def chisquare(f_obs, f_exp=None, ddof=0, axis=0):
    """Calculate a one-way chi-square test.

    The chi-square test tests the null hypothesis that the categorical data
    has the given frequencies.

    Parameters
    ----------
    f_obs : array_like
        Observed frequencies in each category.
    f_exp : array_like, optional
        Expected frequencies in each category.  By default the categories are
        assumed to be equally likely.
    ddof : int, optional
        "Delta degrees of freedom": adjustment to the degrees of freedom
        for the p-value.  The p-value is computed using a chi-squared
        distribution with ``k - 1 - ddof`` degrees of freedom, where `k`
        is the number of observed frequencies.  The default value of `ddof`
        is 0.
    axis : int or None, optional
        The axis of the broadcast result of `f_obs` and `f_exp` along which to
        apply the test.  If axis is None, all values in `f_obs` are treated
        as a single data set.  Default is 0.

    Returns
    -------
    chisq : float or ndarray
        The chi-squared test statistic.  The value is a float if `axis` is
        None or `f_obs` and `f_exp` are 1-D.
    p : float or ndarray
        The p-value of the test.  The value is a float if `ddof` and the
        return value `chisq` are scalars.

    See Also
    --------
    scipy.stats.power_divergence
    scipy.stats.fisher_exact : Fisher exact test on a 2x2 contingency table.
    scipy.stats.barnard_exact : An unconditional exact test. An alternative
        to chi-squared test for small sample sizes.

    Notes
    -----
    This test is invalid when the observed or expected frequencies in each
    category are too small.  A typical rule is that all of the observed
    and expected frequencies should be at least 5. According to [3]_, the
    total number of samples is recommended to be greater than 13,
    otherwise exact tests (such as Barnard's Exact test) should be used
    because they do not overreject.

    Also, the sum of the observed and expected frequencies must be the same
    for the test to be valid; `chisquare` raises an error if the sums do not
    agree within a relative tolerance of ``1e-8``.

    The default degrees of freedom, k-1, are for the case when no parameters
    of the distribution are estimated. If p parameters are estimated by
    efficient maximum likelihood then the correct degrees of freedom are
    k-1-p. If the parameters are estimated in a different way, then the
    dof can be between k-1-p and k-1. However, it is also possible that
    the asymptotic distribution is not chi-square, in which case this test
    is not appropriate.

    References
    ----------
    .. [1] Lowry, Richard.  "Concepts and Applications of Inferential
           Statistics". Chapter 8.
           https://web.archive.org/web/20171022032306/http://vassarstats.net:80/textbook/ch8pt1.html
    .. [2] "Chi-squared test", https://en.wikipedia.org/wiki/Chi-squared_test
    .. [3] Pearson, Karl. "On the criterion that a given system of deviations from the probable
           in the case of a correlated system of variables is such that it can be reasonably
           supposed to have arisen from random sampling", Philosophical Magazine. Series 5. 50
           (1900), pp. 157-175.

    Examples
    --------
    When just `f_obs` is given, it is assumed that the expected frequencies
    are uniform and given by the mean of the observed frequencies.

    >>> import numpy as np
    >>> from scipy.stats import chisquare
    >>> chisquare([16, 18, 16, 14, 12, 12])
    (2.0, 0.84914503608460956)

    With `f_exp` the expected frequencies can be given.

    >>> chisquare([16, 18, 16, 14, 12, 12], f_exp=[16, 16, 16, 16, 16, 8])
    (3.5, 0.62338762774958223)

    When `f_obs` is 2-D, by default the test is applied to each column.

    >>> obs = np.array([[16, 18, 16, 14, 12, 12], [32, 24, 16, 28, 20, 24]]).T
    >>> obs.shape
    (6, 2)
    >>> chisquare(obs)
    (array([ 2.        ,  6.66666667]), array([ 0.84914504,  0.24663415]))

    By setting ``axis=None``, the test is applied to all data in the array,
    which is equivalent to applying the test to the flattened array.

    >>> chisquare(obs, axis=None)
    (23.31034482758621, 0.015975692534127565)
    >>> chisquare(obs.ravel())
    (23.31034482758621, 0.015975692534127565)

    `ddof` is the change to make to the default degrees of freedom.

    >>> chisquare([16, 18, 16, 14, 12, 12], ddof=1)
    (2.0, 0.73575888234288467)

    The calculation of the p-values is done by broadcasting the
    chi-squared statistic with `ddof`.

    >>> chisquare([16, 18, 16, 14, 12, 12], ddof=[0,1,2])
    (2.0, array([ 0.84914504,  0.73575888,  0.5724067 ]))

    `f_obs` and `f_exp` are also broadcast.  In the following, `f_obs` has
    shape (6,) and `f_exp` has shape (2, 6), so the result of broadcasting
    `f_obs` and `f_exp` has shape (2, 6).  To compute the desired chi-squared
    statistics, we use ``axis=1``:

    >>> chisquare([16, 18, 16, 14, 12, 12],
    ...           f_exp=[[16, 16, 16, 16, 16, 8], [8, 20, 20, 16, 12, 12]],
    ...           axis=1)
    (array([ 3.5 ,  9.25]), array([ 0.62338763,  0.09949846]))

    """
    return power_divergence(f_obs, f_exp=f_exp, ddof=ddof, axis=axis,
                            lambda_="pearson")


KstestResult = namedtuple('KstestResult', ('statistic', 'pvalue'))


def _compute_dplus(cdfvals):
    """Computes D+ as used in the Kolmogorov-Smirnov test.

    Parameters
    ----------
    cdfvals : array_like
        Sorted array of CDF values between 0 and 1

    Returns
    -------
      Maximum distance of the CDF values below Uniform(0, 1)
"""
    n = len(cdfvals)
    return (np.arange(1.0, n + 1) / n - cdfvals).max()


def _compute_dminus(cdfvals):
    """Computes D- as used in the Kolmogorov-Smirnov test.

    Parameters
    ----------
    cdfvals : array_like
        Sorted array of CDF values between 0 and 1

    Returns
    -------
      Maximum distance of the CDF values above Uniform(0, 1)

    """
    n = len(cdfvals)
    return (cdfvals - np.arange(0.0, n)/n).max()


@_rename_parameter("mode", "method")
def ks_1samp(x, cdf, args=(), alternative='two-sided', method='auto'):
    """
    Performs the one-sample Kolmogorov-Smirnov test for goodness of fit.

    This test compares the underlying distribution F(x) of a sample
    against a given continuous distribution G(x). See Notes for a description
    of the available null and alternative hypotheses.

    Parameters
    ----------
    x : array_like
        a 1-D array of observations of iid random variables.
    cdf : callable
        callable used to calculate the cdf.
    args : tuple, sequence, optional
        Distribution parameters, used with `cdf`.
    alternative : {'two-sided', 'less', 'greater'}, optional
        Defines the null and alternative hypotheses. Default is 'two-sided'.
        Please see explanations in the Notes below.
    method : {'auto', 'exact', 'approx', 'asymp'}, optional
        Defines the distribution used for calculating the p-value.
        The following options are available (default is 'auto'):

          * 'auto' : selects one of the other options.
          * 'exact' : uses the exact distribution of test statistic.
          * 'approx' : approximates the two-sided probability with twice
            the one-sided probability
          * 'asymp': uses asymptotic distribution of test statistic

    Returns
    -------
    statistic : float
        KS test statistic, either D, D+ or D- (depending on the value
        of 'alternative')
    pvalue : float
        One-tailed or two-tailed p-value.

    See Also
    --------
    ks_2samp, kstest

    Notes
    -----
    There are three options for the null and corresponding alternative
    hypothesis that can be selected using the `alternative` parameter.

    - `two-sided`: The null hypothesis is that the two distributions are
      identical, F(x)=G(x) for all x; the alternative is that they are not
      identical.

    - `less`: The null hypothesis is that F(x) >= G(x) for all x; the
      alternative is that F(x) < G(x) for at least one x.

    - `greater`: The null hypothesis is that F(x) <= G(x) for all x; the
      alternative is that F(x) > G(x) for at least one x.

    Note that the alternative hypotheses describe the *CDFs* of the
    underlying distributions, not the observed values. For example,
    suppose x1 ~ F and x2 ~ G. If F(x) > G(x) for all x, the values in
    x1 tend to be less than those in x2.

    Examples
    --------
    Suppose we wish to test the null hypothesis that a sample is distributed
    according to the standard normal.
    We choose a confidence level of 95%; that is, we will reject the null
    hypothesis in favor of the alternative if the p-value is less than 0.05.

    When testing uniformly distributed data, we would expect the
    null hypothesis to be rejected.

    >>> import numpy as np
    >>> from scipy import stats
    >>> rng = np.random.default_rng()
    >>> stats.ks_1samp(stats.uniform.rvs(size=100, random_state=rng),
    ...                stats.norm.cdf)
    KstestResult(statistic=0.5001899973268688, pvalue=1.1616392184763533e-23)

    Indeed, the p-value is lower than our threshold of 0.05, so we reject the
    null hypothesis in favor of the default "two-sided" alternative: the data
    are *not* distributed according to the standard normal.

    When testing random variates from the standard normal distribution, we
    expect the data to be consistent with the null hypothesis most of the time.

    >>> x = stats.norm.rvs(size=100, random_state=rng)
    >>> stats.ks_1samp(x, stats.norm.cdf)
    KstestResult(statistic=0.05345882212970396, pvalue=0.9227159037744717)

    As expected, the p-value of 0.92 is not below our threshold of 0.05, so
    we cannot reject the null hypothesis.

    Suppose, however, that the random variates are distributed according to
    a normal distribution that is shifted toward greater values. In this case,
    the cumulative density function (CDF) of the underlying distribution tends
    to be *less* than the CDF of the standard normal. Therefore, we would
    expect the null hypothesis to be rejected with ``alternative='less'``:

    >>> x = stats.norm.rvs(size=100, loc=0.5, random_state=rng)
    >>> stats.ks_1samp(x, stats.norm.cdf, alternative='less')
    KstestResult(statistic=0.17482387821055168, pvalue=0.001913921057766743)

    and indeed, with p-value smaller than our threshold, we reject the null
    hypothesis in favor of the alternative.

    """
    mode = method

    alternative = {'t': 'two-sided', 'g': 'greater', 'l': 'less'}.get(
        alternative.lower()[0], alternative)
    if alternative not in ['two-sided', 'greater', 'less']:
        raise ValueError("Unexpected alternative %s" % alternative)
    if np.ma.is_masked(x):
        x = x.compressed()

    N = len(x)
    x = np.sort(x)
    cdfvals = cdf(x, *args)

    if alternative == 'greater':
        Dplus = _compute_dplus(cdfvals)
        return KstestResult(Dplus, distributions.ksone.sf(Dplus, N))

    if alternative == 'less':
        Dminus = _compute_dminus(cdfvals)
        return KstestResult(Dminus, distributions.ksone.sf(Dminus, N))

    # alternative == 'two-sided':
    Dplus = _compute_dplus(cdfvals)
    Dminus = _compute_dminus(cdfvals)
    D = np.max([Dplus, Dminus])
    if mode == 'auto':  # Always select exact
        mode = 'exact'
    if mode == 'exact':
        prob = distributions.kstwo.sf(D, N)
    elif mode == 'asymp':
        prob = distributions.kstwobign.sf(D * np.sqrt(N))
    else:
        # mode == 'approx'
        prob = 2 * distributions.ksone.sf(D, N)
    prob = np.clip(prob, 0, 1)
    return KstestResult(D, prob)


Ks_2sampResult = KstestResult


def _compute_prob_outside_square(n, h):
    """
    Compute the proportion of paths that pass outside the two diagonal lines.

    Parameters
    ----------
    n : integer
        n > 0
    h : integer
        0 <= h <= n

    Returns
    -------
    p : float
        The proportion of paths that pass outside the lines x-y = +/-h.

    """
    # Compute Pr(D_{n,n} >= h/n)
    # Prob = 2 * ( binom(2n, n-h) - binom(2n, n-2a) + binom(2n, n-3a) - ... )
    # / binom(2n, n)
    # This formulation exhibits subtractive cancellation.
    # Instead divide each term by binom(2n, n), then factor common terms
    # and use a Horner-like algorithm
    # P = 2 * A0 * (1 - A1*(1 - A2*(1 - A3*(1 - A4*(...)))))

    P = 0.0
    k = int(np.floor(n / h))
    while k >= 0:
        p1 = 1.0
        # Each of the Ai terms has numerator and denominator with
        # h simple terms.
        for j in range(h):
            p1 = (n - k * h - j) * p1 / (n + k * h + j + 1)
        P = p1 * (1.0 - P)
        k -= 1
    return 2 * P


def _count_paths_outside_method(m, n, g, h):
    """Count the number of paths that pass outside the specified diagonal.

    Parameters
    ----------
    m : integer
        m > 0
    n : integer
        n > 0
    g : integer
        g is greatest common divisor of m and n
    h : integer
        0 <= h <= lcm(m,n)

    Returns
    -------
    p : float
        The number of paths that go low.
        The calculation may overflow - check for a finite answer.

    Raises
    ------
    FloatingPointError: Raised if the intermediate computation goes outside
    the range of a float.

    Notes
    -----
    Count the integer lattice paths from (0, 0) to (m, n), which at some
    point (x, y) along the path, satisfy:
      m*y <= n*x - h*g
    The paths make steps of size +1 in either positive x or positive y
    directions.

    We generally follow Hodges' treatment of Drion/Gnedenko/Korolyuk.
    Hodges, J.L. Jr.,
    "The Significance Probability of the Smirnov Two-Sample Test,"
    Arkiv fiur Matematik, 3, No. 43 (1958), 469-86.

    """
    # Compute #paths which stay lower than x/m-y/n = h/lcm(m,n)
    # B(x, y) = #{paths from (0,0) to (x,y) without
    #             previously crossing the boundary}
    #         = binom(x, y) - #{paths which already reached the boundary}
    # Multiply by the number of path extensions going from (x, y) to (m, n)
    # Sum.

    # Probability is symmetrical in m, n.  Computation below assumes m >= n.
    if m < n:
        m, n = n, m
    mg = m // g
    ng = n // g

    # Not every x needs to be considered.
    # xj holds the list of x values to be checked.
    # Wherever n*x/m + ng*h crosses an integer
    lxj = n + (mg-h)//mg
    xj = [(h + mg * j + ng-1)//ng for j in range(lxj)]
    # B is an array just holding a few values of B(x,y), the ones needed.
    # B[j] == B(x_j, j)
    if lxj == 0:
        return np.round(special.binom(m + n, n))
    B = np.zeros(lxj)
    B[0] = 1
    # Compute the B(x, y) terms
    # The binomial coefficient is an integer, but special.binom()
    # may return a float. Round it to the nearest integer.
    for j in range(1, lxj):
        Bj = np.round(special.binom(xj[j] + j, j))
        if not np.isfinite(Bj):
            raise FloatingPointError()
        for i in range(j):
            bin = np.round(special.binom(xj[j] - xj[i] + j - i, j-i))
            Bj -= bin * B[i]
        B[j] = Bj
        if not np.isfinite(Bj):
            raise FloatingPointError()
    # Compute the number of path extensions...
    num_paths = 0
    for j in range(lxj):
        bin = np.round(special.binom((m-xj[j]) + (n - j), n-j))
        term = B[j] * bin
        if not np.isfinite(term):
            raise FloatingPointError()
        num_paths += term
    return np.round(num_paths)


def _attempt_exact_2kssamp(n1, n2, g, d, alternative):
    """Attempts to compute the exact 2sample probability.

    n1, n2 are the sample sizes
    g is the gcd(n1, n2)
    d is the computed max difference in ECDFs

    Returns (success, d, probability)
    """
    lcm = (n1 // g) * n2
    h = int(np.round(d * lcm))
    d = h * 1.0 / lcm
    if h == 0:
        return True, d, 1.0
    saw_fp_error, prob = False, np.nan
    try:
        if alternative == 'two-sided':
            if n1 == n2:
                prob = _compute_prob_outside_square(n1, h)
            else:
                prob = _compute_outer_prob_inside_method(n1, n2, g, h)
        else:
            if n1 == n2:
                # prob = binom(2n, n-h) / binom(2n, n)
                # Evaluating in that form incurs roundoff errors
                # from special.binom. Instead calculate directly
                jrange = np.arange(h)
                prob = np.prod((n1 - jrange) / (n1 + jrange + 1.0))
            else:
                with np.errstate(over='raise'):
                    num_paths = _count_paths_outside_method(n1, n2, g, h)
                bin = special.binom(n1 + n2, n1)
                if not np.isfinite(bin) or not np.isfinite(num_paths)\
                        or num_paths > bin:
                    saw_fp_error = True
                else:
                    prob = num_paths / bin

    except FloatingPointError:
        saw_fp_error = True

    if saw_fp_error:
        return False, d, np.nan
    if not (0 <= prob <= 1):
        return False, d, prob
    return True, d, prob


@_rename_parameter("mode", "method")
def ks_2samp(data1, data2, alternative='two-sided', method='auto'):
    """
    Performs the two-sample Kolmogorov-Smirnov test for goodness of fit.

    This test compares the underlying continuous distributions F(x) and G(x)
    of two independent samples.  See Notes for a description
    of the available null and alternative hypotheses.

    Parameters
    ----------
    data1, data2 : array_like, 1-Dimensional
        Two arrays of sample observations assumed to be drawn from a continuous
        distribution, sample sizes can be different.
    alternative : {'two-sided', 'less', 'greater'}, optional
        Defines the null and alternative hypotheses. Default is 'two-sided'.
        Please see explanations in the Notes below.
    method : {'auto', 'exact', 'asymp'}, optional
        Defines the method used for calculating the p-value.
        The following options are available (default is 'auto'):

          * 'auto' : use 'exact' for small size arrays, 'asymp' for large
          * 'exact' : use exact distribution of test statistic
          * 'asymp' : use asymptotic distribution of test statistic

    Returns
    -------
    statistic : float
        KS statistic.
    pvalue : float
        One-tailed or two-tailed p-value.

    See Also
    --------
    kstest, ks_1samp, epps_singleton_2samp, anderson_ksamp

    Notes
    -----
    There are three options for the null and corresponding alternative
    hypothesis that can be selected using the `alternative` parameter.

    - `less`: The null hypothesis is that F(x) >= G(x) for all x; the
      alternative is that F(x) < G(x) for at least one x. The statistic
      is the magnitude of the minimum (most negative) difference between the
      empirical distribution functions of the samples.

    - `greater`: The null hypothesis is that F(x) <= G(x) for all x; the
      alternative is that F(x) > G(x) for at least one x. The statistic
      is the maximum (most positive) difference between the empirical
      distribution functions of the samples.

    - `two-sided`: The null hypothesis is that the two distributions are
      identical, F(x)=G(x) for all x; the alternative is that they are not
      identical. The statistic is the maximum absolute difference between the
      empirical distribution functions of the samples.

    Note that the alternative hypotheses describe the *CDFs* of the
    underlying distributions, not the observed values of the data. For example,
    suppose x1 ~ F and x2 ~ G. If F(x) > G(x) for all x, the values in
    x1 tend to be less than those in x2.

    If the KS statistic is large, then the p-value will be small, and this may
    be taken as evidence against the null hypothesis in favor of the
    alternative.

    If ``method='exact'``, `ks_2samp` attempts to compute an exact p-value,
    that is, the probability under the null hypothesis of obtaining a test
    statistic value as extreme as the value computed from the data.
    If ``method='asymp'``, the asymptotic Kolmogorov-Smirnov distribution is
    used to compute an approximate p-value.
    If ``method='auto'``, an exact p-value computation is attempted if both
    sample sizes are less than 10000; otherwise, the asymptotic method is used.
    In any case, if an exact p-value calculation is attempted and fails, a
    warning will be emitted, and the asymptotic p-value will be returned.

    The 'two-sided' 'exact' computation computes the complementary probability
    and then subtracts from 1.  As such, the minimum probability it can return
    is about 1e-16.  While the algorithm itself is exact, numerical
    errors may accumulate for large sample sizes.   It is most suited to
    situations in which one of the sample sizes is only a few thousand.

    We generally follow Hodges' treatment of Drion/Gnedenko/Korolyuk [1]_.

    References
    ----------
    .. [1] Hodges, J.L. Jr.,  "The Significance Probability of the Smirnov
           Two-Sample Test," Arkiv fiur Matematik, 3, No. 43 (1958), 469-86.

    Examples
    --------
    Suppose we wish to test the null hypothesis that two samples were drawn
    from the same distribution.
    We choose a confidence level of 95%; that is, we will reject the null
    hypothesis in favor of the alternative if the p-value is less than 0.05.

    If the first sample were drawn from a uniform distribution and the second
    were drawn from the standard normal, we would expect the null hypothesis
    to be rejected.

    >>> import numpy as np
    >>> from scipy import stats
    >>> rng = np.random.default_rng()
    >>> sample1 = stats.uniform.rvs(size=100, random_state=rng)
    >>> sample2 = stats.norm.rvs(size=110, random_state=rng)
    >>> stats.ks_2samp(sample1, sample2)
    KstestResult(statistic=0.5454545454545454, pvalue=7.37417839555191e-15)

    Indeed, the p-value is lower than our threshold of 0.05, so we reject the
    null hypothesis in favor of the default "two-sided" alternative: the data
    were *not* drawn from the same distribution.

    When both samples are drawn from the same distribution, we expect the data
    to be consistent with the null hypothesis most of the time.

    >>> sample1 = stats.norm.rvs(size=105, random_state=rng)
    >>> sample2 = stats.norm.rvs(size=95, random_state=rng)
    >>> stats.ks_2samp(sample1, sample2)
    KstestResult(statistic=0.10927318295739348, pvalue=0.5438289009927495)

    As expected, the p-value of 0.54 is not below our threshold of 0.05, so
    we cannot reject the null hypothesis.

    Suppose, however, that the first sample were drawn from
    a normal distribution shifted toward greater values. In this case,
    the cumulative density function (CDF) of the underlying distribution tends
    to be *less* than the CDF underlying the second sample. Therefore, we would
    expect the null hypothesis to be rejected with ``alternative='less'``:

    >>> sample1 = stats.norm.rvs(size=105, loc=0.5, random_state=rng)
    >>> stats.ks_2samp(sample1, sample2, alternative='less')
    KstestResult(statistic=0.4055137844611529, pvalue=3.5474563068855554e-08)

    and indeed, with p-value smaller than our threshold, we reject the null
    hypothesis in favor of the alternative.

    """
    mode = method

    if mode not in ['auto', 'exact', 'asymp']:
        raise ValueError(f'Invalid value for mode: {mode}')
    alternative = {'t': 'two-sided', 'g': 'greater', 'l': 'less'}.get(
        alternative.lower()[0], alternative)
    if alternative not in ['two-sided', 'less', 'greater']:
        raise ValueError(f'Invalid value for alternative: {alternative}')
    MAX_AUTO_N = 10000  # 'auto' will attempt to be exact if n1,n2 <= MAX_AUTO_N
    if np.ma.is_masked(data1):
        data1 = data1.compressed()
    if np.ma.is_masked(data2):
        data2 = data2.compressed()
    data1 = np.sort(data1)
    data2 = np.sort(data2)
    n1 = data1.shape[0]
    n2 = data2.shape[0]
    if min(n1, n2) == 0:
        raise ValueError('Data passed to ks_2samp must not be empty')

    data_all = np.concatenate([data1, data2])
    # using searchsorted solves equal data problem
    cdf1 = np.searchsorted(data1, data_all, side='right') / n1
    cdf2 = np.searchsorted(data2, data_all, side='right') / n2
    cddiffs = cdf1 - cdf2
    # Ensure sign of minS is not negative.
    minS = np.clip(-np.min(cddiffs), 0, 1)
    maxS = np.max(cddiffs)
    alt2Dvalue = {'less': minS, 'greater': maxS, 'two-sided': max(minS, maxS)}
    d = alt2Dvalue[alternative]
    g = gcd(n1, n2)
    n1g = n1 // g
    n2g = n2 // g
    prob = -np.inf
    if mode == 'auto':
        mode = 'exact' if max(n1, n2) <= MAX_AUTO_N else 'asymp'
    elif mode == 'exact':
        # If lcm(n1, n2) is too big, switch from exact to asymp
        if n1g >= np.iinfo(np.int32).max / n2g:
            mode = 'asymp'
            warnings.warn(
                f"Exact ks_2samp calculation not possible with samples sizes "
                f"{n1} and {n2}. Switching to 'asymp'.", RuntimeWarning,
                stacklevel=3)

    if mode == 'exact':
        success, d, prob = _attempt_exact_2kssamp(n1, n2, g, d, alternative)
        if not success:
            mode = 'asymp'
            warnings.warn(f"ks_2samp: Exact calculation unsuccessful. "
                          f"Switching to method={mode}.", RuntimeWarning,
                          stacklevel=3)

    if mode == 'asymp':
        # The product n1*n2 is large.  Use Smirnov's asymptoptic formula.
        # Ensure float to avoid overflow in multiplication
        # sorted because the one-sided formula is not symmetric in n1, n2
        m, n = sorted([float(n1), float(n2)], reverse=True)
        en = m * n / (m + n)
        if alternative == 'two-sided':
            prob = distributions.kstwo.sf(d, np.round(en))
        else:
            z = np.sqrt(en) * d
            # Use Hodges' suggested approximation Eqn 5.3
            # Requires m to be the larger of (n1, n2)
            expt = -2 * z**2 - 2 * z * (m + 2*n)/np.sqrt(m*n*(m+n))/3.0
            prob = np.exp(expt)

    prob = np.clip(prob, 0, 1)
    return KstestResult(d, prob)


def _parse_kstest_args(data1, data2, args, N):
    # kstest allows many different variations of arguments.
    # Pull out the parsing into a separate function
    # (xvals, yvals, )  # 2sample
    # (xvals, cdf function,..)
    # (xvals, name of distribution, ...)
    # (name of distribution, name of distribution, ...)

    # Returns xvals, yvals, cdf
    # where cdf is a cdf function, or None
    # and yvals is either an array_like of values, or None
    # and xvals is array_like.
    rvsfunc, cdf = None, None
    if isinstance(data1, str):
        rvsfunc = getattr(distributions, data1).rvs
    elif callable(data1):
        rvsfunc = data1

    if isinstance(data2, str):
        cdf = getattr(distributions, data2).cdf
        data2 = None
    elif callable(data2):
        cdf = data2
        data2 = None

    data1 = np.sort(rvsfunc(*args, size=N) if rvsfunc else data1)
    return data1, data2, cdf


@_rename_parameter("mode", "method")
def kstest(rvs, cdf, args=(), N=20, alternative='two-sided', method='auto'):
    """
    Performs the (one-sample or two-sample) Kolmogorov-Smirnov test for
    goodness of fit.

    The one-sample test compares the underlying distribution F(x) of a sample
    against a given distribution G(x). The two-sample test compares the
    underlying distributions of two independent samples. Both tests are valid
    only for continuous distributions.

    Parameters
    ----------
    rvs : str, array_like, or callable
        If an array, it should be a 1-D array of observations of random
        variables.
        If a callable, it should be a function to generate random variables;
        it is required to have a keyword argument `size`.
        If a string, it should be the name of a distribution in `scipy.stats`,
        which will be used to generate random variables.
    cdf : str, array_like or callable
        If array_like, it should be a 1-D array of observations of random
        variables, and the two-sample test is performed
        (and rvs must be array_like).
        If a callable, that callable is used to calculate the cdf.
        If a string, it should be the name of a distribution in `scipy.stats`,
        which will be used as the cdf function.
    args : tuple, sequence, optional
        Distribution parameters, used if `rvs` or `cdf` are strings or
        callables.
    N : int, optional
        Sample size if `rvs` is string or callable.  Default is 20.
    alternative : {'two-sided', 'less', 'greater'}, optional
        Defines the null and alternative hypotheses. Default is 'two-sided'.
        Please see explanations in the Notes below.
    method : {'auto', 'exact', 'approx', 'asymp'}, optional
        Defines the distribution used for calculating the p-value.
        The following options are available (default is 'auto'):

          * 'auto' : selects one of the other options.
          * 'exact' : uses the exact distribution of test statistic.
          * 'approx' : approximates the two-sided probability with twice the
            one-sided probability
          * 'asymp': uses asymptotic distribution of test statistic

    Returns
    -------
    statistic : float
        KS test statistic, either D, D+ or D-.
    pvalue : float
        One-tailed or two-tailed p-value.

    See Also
    --------
    ks_2samp

    Notes
    -----
    There are three options for the null and corresponding alternative
    hypothesis that can be selected using the `alternative` parameter.

    - `two-sided`: The null hypothesis is that the two distributions are
      identical, F(x)=G(x) for all x; the alternative is that they are not
      identical.

    - `less`: The null hypothesis is that F(x) >= G(x) for all x; the
      alternative is that F(x) < G(x) for at least one x.

    - `greater`: The null hypothesis is that F(x) <= G(x) for all x; the
      alternative is that F(x) > G(x) for at least one x.

    Note that the alternative hypotheses describe the *CDFs* of the
    underlying distributions, not the observed values. For example,
    suppose x1 ~ F and x2 ~ G. If F(x) > G(x) for all x, the values in
    x1 tend to be less than those in x2.


    Examples
    --------
    Suppose we wish to test the null hypothesis that a sample is distributed
    according to the standard normal.
    We choose a confidence level of 95%; that is, we will reject the null
    hypothesis in favor of the alternative if the p-value is less than 0.05.

    When testing uniformly distributed data, we would expect the
    null hypothesis to be rejected.

    >>> import numpy as np
    >>> from scipy import stats
    >>> rng = np.random.default_rng()
    >>> stats.kstest(stats.uniform.rvs(size=100, random_state=rng),
    ...              stats.norm.cdf)
    KstestResult(statistic=0.5001899973268688, pvalue=1.1616392184763533e-23)

    Indeed, the p-value is lower than our threshold of 0.05, so we reject the
    null hypothesis in favor of the default "two-sided" alternative: the data
    are *not* distributed according to the standard normal.

    When testing random variates from the standard normal distribution, we
    expect the data to be consistent with the null hypothesis most of the time.

    >>> x = stats.norm.rvs(size=100, random_state=rng)
    >>> stats.kstest(x, stats.norm.cdf)
    KstestResult(statistic=0.05345882212970396, pvalue=0.9227159037744717)

    As expected, the p-value of 0.92 is not below our threshold of 0.05, so
    we cannot reject the null hypothesis.

    Suppose, however, that the random variates are distributed according to
    a normal distribution that is shifted toward greater values. In this case,
    the cumulative density function (CDF) of the underlying distribution tends
    to be *less* than the CDF of the standard normal. Therefore, we would
    expect the null hypothesis to be rejected with ``alternative='less'``:

    >>> x = stats.norm.rvs(size=100, loc=0.5, random_state=rng)
    >>> stats.kstest(x, stats.norm.cdf, alternative='less')
    KstestResult(statistic=0.17482387821055168, pvalue=0.001913921057766743)

    and indeed, with p-value smaller than our threshold, we reject the null
    hypothesis in favor of the alternative.

    For convenience, the previous test can be performed using the name of the
    distribution as the second argument.

    >>> stats.kstest(x, "norm", alternative='less')
    KstestResult(statistic=0.17482387821055168, pvalue=0.001913921057766743)

    The examples above have all been one-sample tests identical to those
    performed by `ks_1samp`. Note that `kstest` can also perform two-sample
    tests identical to those performed by `ks_2samp`. For example, when two
    samples are drawn from the same distribution, we expect the data to be
    consistent with the null hypothesis most of the time.

    >>> sample1 = stats.laplace.rvs(size=105, random_state=rng)
    >>> sample2 = stats.laplace.rvs(size=95, random_state=rng)
    >>> stats.kstest(sample1, sample2)
    KstestResult(statistic=0.11779448621553884, pvalue=0.4494256912629795)

    As expected, the p-value of 0.45 is not below our threshold of 0.05, so
    we cannot reject the null hypothesis.

    """
    # to not break compatibility with existing code
    if alternative == 'two_sided':
        alternative = 'two-sided'
    if alternative not in ['two-sided', 'greater', 'less']:
        raise ValueError("Unexpected alternative %s" % alternative)
    xvals, yvals, cdf = _parse_kstest_args(rvs, cdf, args, N)
    if cdf:
        return ks_1samp(xvals, cdf, args=args, alternative=alternative,
                        method=method)
    return ks_2samp(xvals, yvals, alternative=alternative, method=method)


def tiecorrect(rankvals):
    """Tie correction factor for Mann-Whitney U and Kruskal-Wallis H tests.

    Parameters
    ----------
    rankvals : array_like
        A 1-D sequence of ranks.  Typically this will be the array
        returned by `~scipy.stats.rankdata`.

    Returns
    -------
    factor : float
        Correction factor for U or H.

    See Also
    --------
    rankdata : Assign ranks to the data
    mannwhitneyu : Mann-Whitney rank test
    kruskal : Kruskal-Wallis H test

    References
    ----------
    .. [1] Siegel, S. (1956) Nonparametric Statistics for the Behavioral
           Sciences.  New York: McGraw-Hill.

    Examples
    --------
    >>> from scipy.stats import tiecorrect, rankdata
    >>> tiecorrect([1, 2.5, 2.5, 4])
    0.9
    >>> ranks = rankdata([1, 3, 2, 4, 5, 7, 2, 8, 4])
    >>> ranks
    array([ 1. ,  4. ,  2.5,  5.5,  7. ,  8. ,  2.5,  9. ,  5.5])
    >>> tiecorrect(ranks)
    0.9833333333333333

    """
    arr = np.sort(rankvals)
    idx = np.nonzero(np.r_[True, arr[1:] != arr[:-1], True])[0]
    cnt = np.diff(idx).astype(np.float64)

    size = np.float64(arr.size)
    return 1.0 if size < 2 else 1.0 - (cnt**3 - cnt).sum() / (size**3 - size)


RanksumsResult = namedtuple('RanksumsResult', ('statistic', 'pvalue'))


@_axis_nan_policy_factory(RanksumsResult, n_samples=2)
def ranksums(x, y, alternative='two-sided'):
    """Compute the Wilcoxon rank-sum statistic for two samples.

    The Wilcoxon rank-sum test tests the null hypothesis that two sets
    of measurements are drawn from the same distribution.  The alternative
    hypothesis is that values in one sample are more likely to be
    larger than the values in the other sample.

    This test should be used to compare two samples from continuous
    distributions.  It does not handle ties between measurements
    in x and y.  For tie-handling and an optional continuity correction
    see `scipy.stats.mannwhitneyu`.

    Parameters
    ----------
    x,y : array_like
        The data from the two samples.
    alternative : {'two-sided', 'less', 'greater'}, optional
        Defines the alternative hypothesis. Default is 'two-sided'.
        The following options are available:

        * 'two-sided': one of the distributions (underlying `x` or `y`) is
          stochastically greater than the other.
        * 'less': the distribution underlying `x` is stochastically less
          than the distribution underlying `y`.
        * 'greater': the distribution underlying `x` is stochastically greater
          than the distribution underlying `y`.

        .. versionadded:: 1.7.0

    Returns
    -------
    statistic : float
        The test statistic under the large-sample approximation that the
        rank sum statistic is normally distributed.
    pvalue : float
        The p-value of the test.

    References
    ----------
    .. [1] https://en.wikipedia.org/wiki/Wilcoxon_rank-sum_test

    Examples
    --------
    We can test the hypothesis that two independent unequal-sized samples are
    drawn from the same distribution with computing the Wilcoxon rank-sum
    statistic.

    >>> import numpy as np
    >>> from scipy.stats import ranksums
    >>> rng = np.random.default_rng()
    >>> sample1 = rng.uniform(-1, 1, 200)
    >>> sample2 = rng.uniform(-0.5, 1.5, 300) # a shifted distribution
    >>> ranksums(sample1, sample2)
    RanksumsResult(statistic=-7.887059, pvalue=3.09390448e-15)  # may vary
    >>> ranksums(sample1, sample2, alternative='less')
    RanksumsResult(statistic=-7.750585297581713, pvalue=4.573497606342543e-15) # may vary
    >>> ranksums(sample1, sample2, alternative='greater')
    RanksumsResult(statistic=-7.750585297581713, pvalue=0.9999999999999954) # may vary

    The p-value of less than ``0.05`` indicates that this test rejects the
    hypothesis at the 5% significance level.

    """
    x, y = map(np.asarray, (x, y))
    n1 = len(x)
    n2 = len(y)
    alldata = np.concatenate((x, y))
    ranked = rankdata(alldata)
    x = ranked[:n1]
    s = np.sum(x, axis=0)
    expected = n1 * (n1+n2+1) / 2.0
    z = (s - expected) / np.sqrt(n1*n2*(n1+n2+1)/12.0)
    z, prob = _normtest_finish(z, alternative)

    return RanksumsResult(z, prob)


KruskalResult = namedtuple('KruskalResult', ('statistic', 'pvalue'))


@_axis_nan_policy_factory(KruskalResult, n_samples=None)
def kruskal(*samples, nan_policy='propagate'):
    """Compute the Kruskal-Wallis H-test for independent samples.

    The Kruskal-Wallis H-test tests the null hypothesis that the population
    median of all of the groups are equal.  It is a non-parametric version of
    ANOVA.  The test works on 2 or more independent samples, which may have
    different sizes.  Note that rejecting the null hypothesis does not
    indicate which of the groups differs.  Post hoc comparisons between
    groups are required to determine which groups are different.

    Parameters
    ----------
    sample1, sample2, ... : array_like
       Two or more arrays with the sample measurements can be given as
       arguments. Samples must be one-dimensional.
    nan_policy : {'propagate', 'raise', 'omit'}, optional
        Defines how to handle when input contains nan.
        The following options are available (default is 'propagate'):

          * 'propagate': returns nan
          * 'raise': throws an error
          * 'omit': performs the calculations ignoring nan values

    Returns
    -------
    statistic : float
       The Kruskal-Wallis H statistic, corrected for ties.
    pvalue : float
       The p-value for the test using the assumption that H has a chi
       square distribution. The p-value returned is the survival function of
       the chi square distribution evaluated at H.

    See Also
    --------
    f_oneway : 1-way ANOVA.
    mannwhitneyu : Mann-Whitney rank test on two samples.
    friedmanchisquare : Friedman test for repeated measurements.

    Notes
    -----
    Due to the assumption that H has a chi square distribution, the number
    of samples in each group must not be too small.  A typical rule is
    that each sample must have at least 5 measurements.

    References
    ----------
    .. [1] W. H. Kruskal & W. W. Wallis, "Use of Ranks in
       One-Criterion Variance Analysis", Journal of the American Statistical
       Association, Vol. 47, Issue 260, pp. 583-621, 1952.
    .. [2] https://en.wikipedia.org/wiki/Kruskal-Wallis_one-way_analysis_of_variance

    Examples
    --------
    >>> from scipy import stats
    >>> x = [1, 3, 5, 7, 9]
    >>> y = [2, 4, 6, 8, 10]
    >>> stats.kruskal(x, y)
    KruskalResult(statistic=0.2727272727272734, pvalue=0.6015081344405895)

    >>> x = [1, 1, 1]
    >>> y = [2, 2, 2]
    >>> z = [2, 2]
    >>> stats.kruskal(x, y, z)
    KruskalResult(statistic=7.0, pvalue=0.0301973834223185)

    """
    samples = list(map(np.asarray, samples))

    num_groups = len(samples)
    if num_groups < 2:
        raise ValueError("Need at least two groups in stats.kruskal()")

    for sample in samples:
        if sample.size == 0:
            return KruskalResult(np.nan, np.nan)
        elif sample.ndim != 1:
            raise ValueError("Samples must be one-dimensional.")

    n = np.asarray(list(map(len, samples)))

    if nan_policy not in ('propagate', 'raise', 'omit'):
        raise ValueError("nan_policy must be 'propagate', 'raise' or 'omit'")

    contains_nan = False
    for sample in samples:
        cn = _contains_nan(sample, nan_policy)
        if cn[0]:
            contains_nan = True
            break

    if contains_nan and nan_policy == 'omit':
        for sample in samples:
            sample = ma.masked_invalid(sample)
        return mstats_basic.kruskal(*samples)

    if contains_nan and nan_policy == 'propagate':
        return KruskalResult(np.nan, np.nan)

    alldata = np.concatenate(samples)
    ranked = rankdata(alldata)
    ties = tiecorrect(ranked)
    if ties == 0:
        raise ValueError('All numbers are identical in kruskal')

    # Compute sum^2/n for each group and sum
    j = np.insert(np.cumsum(n), 0, 0)
    ssbn = 0
    for i in range(num_groups):
        ssbn += _square_of_sums(ranked[j[i]:j[i+1]]) / n[i]

    totaln = np.sum(n, dtype=float)
    h = 12.0 / (totaln * (totaln + 1)) * ssbn - 3 * (totaln + 1)
    df = num_groups - 1
    h /= ties

    return KruskalResult(h, distributions.chi2.sf(h, df))


FriedmanchisquareResult = namedtuple('FriedmanchisquareResult',
                                     ('statistic', 'pvalue'))


def friedmanchisquare(*samples):
    """Compute the Friedman test for repeated samples.

    The Friedman test tests the null hypothesis that repeated samples of
    the same individuals have the same distribution.  It is often used
    to test for consistency among samples obtained in different ways.
    For example, if two sampling techniques are used on the same set of
    individuals, the Friedman test can be used to determine if the two
    sampling techniques are consistent.

    Parameters
    ----------
    sample1, sample2, sample3... : array_like
        Arrays of observations.  All of the arrays must have the same number
        of elements.  At least three samples must be given.

    Returns
    -------
    statistic : float
        The test statistic, correcting for ties.
    pvalue : float
        The associated p-value assuming that the test statistic has a chi
        squared distribution.

    Notes
    -----
    Due to the assumption that the test statistic has a chi squared
    distribution, the p-value is only reliable for n > 10 and more than
    6 repeated samples.

    References
    ----------
    .. [1] https://en.wikipedia.org/wiki/Friedman_test

    """
    k = len(samples)
    if k < 3:
        raise ValueError('At least 3 sets of samples must be given '
                         'for Friedman test, got {}.'.format(k))

    n = len(samples[0])
    for i in range(1, k):
        if len(samples[i]) != n:
            raise ValueError('Unequal N in friedmanchisquare.  Aborting.')

    # Rank data
    data = np.vstack(samples).T
    data = data.astype(float)
    for i in range(len(data)):
        data[i] = rankdata(data[i])

    # Handle ties
    ties = 0
    for d in data:
        replist, repnum = find_repeats(array(d))
        for t in repnum:
            ties += t * (t*t - 1)
    c = 1 - ties / (k*(k*k - 1)*n)

    ssbn = np.sum(data.sum(axis=0)**2)
    chisq = (12.0 / (k*n*(k+1)) * ssbn - 3*n*(k+1)) / c

    return FriedmanchisquareResult(chisq, distributions.chi2.sf(chisq, k - 1))


BrunnerMunzelResult = namedtuple('BrunnerMunzelResult',
                                 ('statistic', 'pvalue'))


def brunnermunzel(x, y, alternative="two-sided", distribution="t",
                  nan_policy='propagate'):
    """Compute the Brunner-Munzel test on samples x and y.

    The Brunner-Munzel test is a nonparametric test of the null hypothesis that
    when values are taken one by one from each group, the probabilities of
    getting large values in both groups are equal.
    Unlike the Wilcoxon-Mann-Whitney's U test, this does not require the
    assumption of equivariance of two groups. Note that this does not assume
    the distributions are same. This test works on two independent samples,
    which may have different sizes.

    Parameters
    ----------
    x, y : array_like
        Array of samples, should be one-dimensional.
    alternative : {'two-sided', 'less', 'greater'}, optional
        Defines the alternative hypothesis.
        The following options are available (default is 'two-sided'):

          * 'two-sided'
          * 'less': one-sided
          * 'greater': one-sided
    distribution : {'t', 'normal'}, optional
        Defines how to get the p-value.
        The following options are available (default is 't'):

          * 't': get the p-value by t-distribution
          * 'normal': get the p-value by standard normal distribution.
    nan_policy : {'propagate', 'raise', 'omit'}, optional
        Defines how to handle when input contains nan.
        The following options are available (default is 'propagate'):

          * 'propagate': returns nan
          * 'raise': throws an error
          * 'omit': performs the calculations ignoring nan values

    Returns
    -------
    statistic : float
        The Brunner-Munzer W statistic.
    pvalue : float
        p-value assuming an t distribution. One-sided or
        two-sided, depending on the choice of `alternative` and `distribution`.

    See Also
    --------
    mannwhitneyu : Mann-Whitney rank test on two samples.

    Notes
    -----
    Brunner and Munzel recommended to estimate the p-value by t-distribution
    when the size of data is 50 or less. If the size is lower than 10, it would
    be better to use permuted Brunner Munzel test (see [2]_).

    References
    ----------
    .. [1] Brunner, E. and Munzel, U. "The nonparametric Benhrens-Fisher
           problem: Asymptotic theory and a small-sample approximation".
           Biometrical Journal. Vol. 42(2000): 17-25.
    .. [2] Neubert, K. and Brunner, E. "A studentized permutation test for the
           non-parametric Behrens-Fisher problem". Computational Statistics and
           Data Analysis. Vol. 51(2007): 5192-5204.

    Examples
    --------
    >>> from scipy import stats
    >>> x1 = [1,2,1,1,1,1,1,1,1,1,2,4,1,1]
    >>> x2 = [3,3,4,3,1,2,3,1,1,5,4]
    >>> w, p_value = stats.brunnermunzel(x1, x2)
    >>> w
    3.1374674823029505
    >>> p_value
    0.0057862086661515377

    """
    x = np.asarray(x)
    y = np.asarray(y)

    # check both x and y
    cnx, npx = _contains_nan(x, nan_policy)
    cny, npy = _contains_nan(y, nan_policy)
    contains_nan = cnx or cny
    if npx == "omit" or npy == "omit":
        nan_policy = "omit"

    if contains_nan and nan_policy == "propagate":
        return BrunnerMunzelResult(np.nan, np.nan)
    elif contains_nan and nan_policy == "omit":
        x = ma.masked_invalid(x)
        y = ma.masked_invalid(y)
        return mstats_basic.brunnermunzel(x, y, alternative, distribution)

    nx = len(x)
    ny = len(y)
    if nx == 0 or ny == 0:
        return BrunnerMunzelResult(np.nan, np.nan)
    rankc = rankdata(np.concatenate((x, y)))
    rankcx = rankc[0:nx]
    rankcy = rankc[nx:nx+ny]
    rankcx_mean = np.mean(rankcx)
    rankcy_mean = np.mean(rankcy)
    rankx = rankdata(x)
    ranky = rankdata(y)
    rankx_mean = np.mean(rankx)
    ranky_mean = np.mean(ranky)

    Sx = np.sum(np.power(rankcx - rankx - rankcx_mean + rankx_mean, 2.0))
    Sx /= nx - 1
    Sy = np.sum(np.power(rankcy - ranky - rankcy_mean + ranky_mean, 2.0))
    Sy /= ny - 1

    wbfn = nx * ny * (rankcy_mean - rankcx_mean)
    wbfn /= (nx + ny) * np.sqrt(nx * Sx + ny * Sy)

    if distribution == "t":
        df_numer = np.power(nx * Sx + ny * Sy, 2.0)
        df_denom = np.power(nx * Sx, 2.0) / (nx - 1)
        df_denom += np.power(ny * Sy, 2.0) / (ny - 1)
        df = df_numer / df_denom

        if (df_numer == 0) and (df_denom == 0):
            message = ("p-value cannot be estimated with `distribution='t' "
                       "because degrees of freedom parameter is undefined "
                       "(0/0). Try using `distribution='normal'")
            warnings.warn(message, RuntimeWarning)

        p = distributions.t.cdf(wbfn, df)
    elif distribution == "normal":
        p = distributions.norm.cdf(wbfn)
    else:
        raise ValueError(
            "distribution should be 't' or 'normal'")

    if alternative == "greater":
        pass
    elif alternative == "less":
        p = 1 - p
    elif alternative == "two-sided":
        p = 2 * np.min([p, 1-p])
    else:
        raise ValueError(
            "alternative should be 'less', 'greater' or 'two-sided'")

    return BrunnerMunzelResult(wbfn, p)


def combine_pvalues(pvalues, method='fisher', weights=None):
    """
    Combine p-values from independent tests that bear upon the same hypothesis.

    These methods are intended only for combining p-values from hypothesis
    tests based upon continuous distributions.

    Each method assumes that under the null hypothesis, the p-values are
    sampled independently and uniformly from the interval [0, 1]. A test
    statistic (different for each method) is computed and a combined
    p-value is calculated based upon the distribution of this test statistic
    under the null hypothesis.

    Parameters
    ----------
    pvalues : array_like, 1-D
        Array of p-values assumed to come from independent tests based on
        continuous distributions.
    method : {'fisher', 'pearson', 'tippett', 'stouffer', 'mudholkar_george'}

        Name of method to use to combine p-values.

        The available methods are (see Notes for details):

        * 'fisher': Fisher's method (Fisher's combined probability test)
        * 'pearson': Pearson's method
        * 'mudholkar_george': Mudholkar's and George's method
        * 'tippett': Tippett's method
        * 'stouffer': Stouffer's Z-score method
    weights : array_like, 1-D, optional
        Optional array of weights used only for Stouffer's Z-score method.

    Returns
    -------
    res : SignificanceResult
        An object containing attributes:

        statistic : float
            The statistic calculated by the specified method.
        pvalue : float
            The combined p-value.

    Notes
    -----
    If this function is applied to tests with a discrete statistics such as
    any rank test or contingency-table test, it will yield systematically
    wrong results, e.g. Fisher's method will systematically overestimate the
    p-value [1]_. This problem becomes less severe for large sample sizes
    when the discrete distributions become approximately continuous.

    The differences between the methods can be best illustrated by their
    statistics and what aspects of a combination of p-values they emphasise
    when considering significance [2]_. For example, methods emphasising large
    p-values are more sensitive to strong false and true negatives; conversely
    methods focussing on small p-values are sensitive to positives.

    * The statistics of Fisher's method (also known as Fisher's combined
      probability test) [3]_ is :math:`-2\\sum_i \\log(p_i)`, which is
      equivalent (as a test statistics) to the product of individual p-values:
      :math:`\\prod_i p_i`. Under the null hypothesis, this statistics follows
      a :math:`\\chi^2` distribution. This method emphasises small p-values.
    * Pearson's method uses :math:`-2\\sum_i\\log(1-p_i)`, which is equivalent
      to :math:`\\prod_i \\frac{1}{1-p_i}` [2]_.
      It thus emphasises large p-values.
    * Mudholkar and George compromise between Fisher's and Pearson's method by
      averaging their statistics [4]_. Their method emphasises extreme
      p-values, both close to 1 and 0.
    * Stouffer's method [5]_ uses Z-scores and the statistic:
      :math:`\\sum_i \\Phi^{-1} (p_i)`, where :math:`\\Phi` is the CDF of the
      standard normal distribution. The advantage of this method is that it is
      straightforward to introduce weights, which can make Stouffer's method
      more powerful than Fisher's method when the p-values are from studies
      of different size [6]_ [7]_.
    * Tippett's method uses the smallest p-value as a statistic.
      (Mind that this minimum is not the combined p-value.)

    Fisher's method may be extended to combine p-values from dependent tests
    [8]_. Extensions such as Brown's method and Kost's method are not currently
    implemented.

    .. versionadded:: 0.15.0

    References
    ----------
    .. [1] Kincaid, W. M., "The Combination of Tests Based on Discrete
           Distributions." Journal of the American Statistical Association 57,
           no. 297 (1962), 10-19.
    .. [2] Heard, N. and Rubin-Delanchey, P. "Choosing between methods of
           combining p-values."  Biometrika 105.1 (2018): 239-246.
    .. [3] https://en.wikipedia.org/wiki/Fisher%27s_method
    .. [4] George, E. O., and G. S. Mudholkar. "On the convolution of logistic
           random variables." Metrika 30.1 (1983): 1-13.
    .. [5] https://en.wikipedia.org/wiki/Fisher%27s_method#Relation_to_Stouffer.27s_Z-score_method
    .. [6] Whitlock, M. C. "Combining probability from independent tests: the
           weighted Z-method is superior to Fisher's approach." Journal of
           Evolutionary Biology 18, no. 5 (2005): 1368-1373.
    .. [7] Zaykin, Dmitri V. "Optimally weighted Z-test is a powerful method
           for combining probabilities in meta-analysis." Journal of
           Evolutionary Biology 24, no. 8 (2011): 1836-1841.
    .. [8] https://en.wikipedia.org/wiki/Extensions_of_Fisher%27s_method

    """
    pvalues = np.asarray(pvalues)
    if pvalues.ndim != 1:
        raise ValueError("pvalues is not 1-D")

    if method == 'fisher':
        statistic = -2 * np.sum(np.log(pvalues))
        pval = distributions.chi2.sf(statistic, 2 * len(pvalues))
    elif method == 'pearson':
        statistic = 2 * np.sum(np.log1p(-pvalues))
        pval = distributions.chi2.cdf(-statistic, 2 * len(pvalues))
    elif method == 'mudholkar_george':
        normalizing_factor = np.sqrt(3/len(pvalues))/np.pi
        statistic = -np.sum(np.log(pvalues)) + np.sum(np.log1p(-pvalues))
        nu = 5 * len(pvalues) + 4
        approx_factor = np.sqrt(nu / (nu - 2))
        pval = distributions.t.sf(statistic * normalizing_factor
                                  * approx_factor, nu)
    elif method == 'tippett':
        statistic = np.min(pvalues)
        pval = distributions.beta.cdf(statistic, 1, len(pvalues))
    elif method == 'stouffer':
        if weights is None:
            weights = np.ones_like(pvalues)
        elif len(weights) != len(pvalues):
            raise ValueError("pvalues and weights must be of the same size.")

        weights = np.asarray(weights)
        if weights.ndim != 1:
            raise ValueError("weights is not 1-D")

        Zi = distributions.norm.isf(pvalues)
        statistic = np.dot(weights, Zi) / np.linalg.norm(weights)
        pval = distributions.norm.sf(statistic)

    else:
        raise ValueError(
            f"Invalid method {method!r}. Valid methods are 'fisher', "
            "'pearson', 'mudholkar_george', 'tippett', and 'stouffer'"
        )

    return SignificanceResult(statistic, pval)


#####################################
#       STATISTICAL DISTANCES       #
#####################################


def wasserstein_distance(u_values, v_values, u_weights=None, v_weights=None):
    r"""
    Compute the first Wasserstein distance between two 1D distributions.

    This distance is also known as the earth mover's distance, since it can be
    seen as the minimum amount of "work" required to transform :math:`u` into
    :math:`v`, where "work" is measured as the amount of distribution weight
    that must be moved, multiplied by the distance it has to be moved.

    .. versionadded:: 1.0.0

    Parameters
    ----------
    u_values, v_values : array_like
        Values observed in the (empirical) distribution.
    u_weights, v_weights : array_like, optional
        Weight for each value. If unspecified, each value is assigned the same
        weight.
        `u_weights` (resp. `v_weights`) must have the same length as
        `u_values` (resp. `v_values`). If the weight sum differs from 1, it
        must still be positive and finite so that the weights can be normalized
        to sum to 1.

    Returns
    -------
    distance : float
        The computed distance between the distributions.

    Notes
    -----
    The first Wasserstein distance between the distributions :math:`u` and
    :math:`v` is:

    .. math::

        l_1 (u, v) = \inf_{\pi \in \Gamma (u, v)} \int_{\mathbb{R} \times
        \mathbb{R}} |x-y| \mathrm{d} \pi (x, y)

    where :math:`\Gamma (u, v)` is the set of (probability) distributions on
    :math:`\mathbb{R} \times \mathbb{R}` whose marginals are :math:`u` and
    :math:`v` on the first and second factors respectively.

    If :math:`U` and :math:`V` are the respective CDFs of :math:`u` and
    :math:`v`, this distance also equals to:

    .. math::

        l_1(u, v) = \int_{-\infty}^{+\infty} |U-V|

    See [2]_ for a proof of the equivalence of both definitions.

    The input distributions can be empirical, therefore coming from samples
    whose values are effectively inputs of the function, or they can be seen as
    generalized functions, in which case they are weighted sums of Dirac delta
    functions located at the specified values.

    References
    ----------
    .. [1] "Wasserstein metric", https://en.wikipedia.org/wiki/Wasserstein_metric
    .. [2] Ramdas, Garcia, Cuturi "On Wasserstein Two Sample Testing and Related
           Families of Nonparametric Tests" (2015). :arXiv:`1509.02237`.

    Examples
    --------
    >>> from scipy.stats import wasserstein_distance
    >>> wasserstein_distance([0, 1, 3], [5, 6, 8])
    5.0
    >>> wasserstein_distance([0, 1], [0, 1], [3, 1], [2, 2])
    0.25
    >>> wasserstein_distance([3.4, 3.9, 7.5, 7.8], [4.5, 1.4],
    ...                      [1.4, 0.9, 3.1, 7.2], [3.2, 3.5])
    4.0781331438047861

    """
    return _cdf_distance(1, u_values, v_values, u_weights, v_weights)


def energy_distance(u_values, v_values, u_weights=None, v_weights=None):
    r"""Compute the energy distance between two 1D distributions.

    .. versionadded:: 1.0.0

    Parameters
    ----------
    u_values, v_values : array_like
        Values observed in the (empirical) distribution.
    u_weights, v_weights : array_like, optional
        Weight for each value. If unspecified, each value is assigned the same
        weight.
        `u_weights` (resp. `v_weights`) must have the same length as
        `u_values` (resp. `v_values`). If the weight sum differs from 1, it
        must still be positive and finite so that the weights can be normalized
        to sum to 1.

    Returns
    -------
    distance : float
        The computed distance between the distributions.

    Notes
    -----
    The energy distance between two distributions :math:`u` and :math:`v`, whose
    respective CDFs are :math:`U` and :math:`V`, equals to:

    .. math::

        D(u, v) = \left( 2\mathbb E|X - Y| - \mathbb E|X - X'| -
        \mathbb E|Y - Y'| \right)^{1/2}

    where :math:`X` and :math:`X'` (resp. :math:`Y` and :math:`Y'`) are
    independent random variables whose probability distribution is :math:`u`
    (resp. :math:`v`).

    Sometimes the square of this quantity is referred to as the "energy
    distance" (e.g. in [2]_, [4]_), but as noted in [1]_ and [3]_, only the
    definition above satisfies the axioms of a distance function (metric).

    As shown in [2]_, for one-dimensional real-valued variables, the energy
    distance is linked to the non-distribution-free version of the Cramér-von
    Mises distance:

    .. math::

        D(u, v) = \sqrt{2} l_2(u, v) = \left( 2 \int_{-\infty}^{+\infty} (U-V)^2
        \right)^{1/2}

    Note that the common Cramér-von Mises criterion uses the distribution-free
    version of the distance. See [2]_ (section 2), for more details about both
    versions of the distance.

    The input distributions can be empirical, therefore coming from samples
    whose values are effectively inputs of the function, or they can be seen as
    generalized functions, in which case they are weighted sums of Dirac delta
    functions located at the specified values.

    References
    ----------
    .. [1] Rizzo, Szekely "Energy distance." Wiley Interdisciplinary Reviews:
           Computational Statistics, 8(1):27-38 (2015).
    .. [2] Szekely "E-statistics: The energy of statistical samples." Bowling
           Green State University, Department of Mathematics and Statistics,
           Technical Report 02-16 (2002).
    .. [3] "Energy distance", https://en.wikipedia.org/wiki/Energy_distance
    .. [4] Bellemare, Danihelka, Dabney, Mohamed, Lakshminarayanan, Hoyer,
           Munos "The Cramer Distance as a Solution to Biased Wasserstein
           Gradients" (2017). :arXiv:`1705.10743`.

    Examples
    --------
    >>> from scipy.stats import energy_distance
    >>> energy_distance([0], [2])
    2.0000000000000004
    >>> energy_distance([0, 8], [0, 8], [3, 1], [2, 2])
    1.0000000000000002
    >>> energy_distance([0.7, 7.4, 2.4, 6.8], [1.4, 8. ],
    ...                 [2.1, 4.2, 7.4, 8. ], [7.6, 8.8])
    0.88003340976158217

    """
    return np.sqrt(2) * _cdf_distance(2, u_values, v_values,
                                      u_weights, v_weights)


def _cdf_distance(p, u_values, v_values, u_weights=None, v_weights=None):
    r"""
    Compute, between two one-dimensional distributions :math:`u` and
    :math:`v`, whose respective CDFs are :math:`U` and :math:`V`, the
    statistical distance that is defined as:

    .. math::

        l_p(u, v) = \left( \int_{-\infty}^{+\infty} |U-V|^p \right)^{1/p}

    p is a positive parameter; p = 1 gives the Wasserstein distance, p = 2
    gives the energy distance.

    Parameters
    ----------
    u_values, v_values : array_like
        Values observed in the (empirical) distribution.
    u_weights, v_weights : array_like, optional
        Weight for each value. If unspecified, each value is assigned the same
        weight.
        `u_weights` (resp. `v_weights`) must have the same length as
        `u_values` (resp. `v_values`). If the weight sum differs from 1, it
        must still be positive and finite so that the weights can be normalized
        to sum to 1.

    Returns
    -------
    distance : float
        The computed distance between the distributions.

    Notes
    -----
    The input distributions can be empirical, therefore coming from samples
    whose values are effectively inputs of the function, or they can be seen as
    generalized functions, in which case they are weighted sums of Dirac delta
    functions located at the specified values.

    References
    ----------
    .. [1] Bellemare, Danihelka, Dabney, Mohamed, Lakshminarayanan, Hoyer,
           Munos "The Cramer Distance as a Solution to Biased Wasserstein
           Gradients" (2017). :arXiv:`1705.10743`.

    """
    u_values, u_weights = _validate_distribution(u_values, u_weights)
    v_values, v_weights = _validate_distribution(v_values, v_weights)

    u_sorter = np.argsort(u_values)
    v_sorter = np.argsort(v_values)

    all_values = np.concatenate((u_values, v_values))
    all_values.sort(kind='mergesort')

    # Compute the differences between pairs of successive values of u and v.
    deltas = np.diff(all_values)

    # Get the respective positions of the values of u and v among the values of
    # both distributions.
    u_cdf_indices = u_values[u_sorter].searchsorted(all_values[:-1], 'right')
    v_cdf_indices = v_values[v_sorter].searchsorted(all_values[:-1], 'right')

    # Calculate the CDFs of u and v using their weights, if specified.
    if u_weights is None:
        u_cdf = u_cdf_indices / u_values.size
    else:
        u_sorted_cumweights = np.concatenate(([0],
                                              np.cumsum(u_weights[u_sorter])))
        u_cdf = u_sorted_cumweights[u_cdf_indices] / u_sorted_cumweights[-1]

    if v_weights is None:
        v_cdf = v_cdf_indices / v_values.size
    else:
        v_sorted_cumweights = np.concatenate(([0],
                                              np.cumsum(v_weights[v_sorter])))
        v_cdf = v_sorted_cumweights[v_cdf_indices] / v_sorted_cumweights[-1]

    # Compute the value of the integral based on the CDFs.
    # If p = 1 or p = 2, we avoid using np.power, which introduces an overhead
    # of about 15%.
    if p == 1:
        return np.sum(np.multiply(np.abs(u_cdf - v_cdf), deltas))
    if p == 2:
        return np.sqrt(np.sum(np.multiply(np.square(u_cdf - v_cdf), deltas)))
    return np.power(np.sum(np.multiply(np.power(np.abs(u_cdf - v_cdf), p),
                                       deltas)), 1/p)


def _validate_distribution(values, weights):
    """
    Validate the values and weights from a distribution input of `cdf_distance`
    and return them as ndarray objects.

    Parameters
    ----------
    values : array_like
        Values observed in the (empirical) distribution.
    weights : array_like
        Weight for each value.

    Returns
    -------
    values : ndarray
        Values as ndarray.
    weights : ndarray
        Weights as ndarray.

    """
    # Validate the value array.
    values = np.asarray(values, dtype=float)
    if len(values) == 0:
        raise ValueError("Distribution can't be empty.")

    # Validate the weight array, if specified.
    if weights is not None:
        weights = np.asarray(weights, dtype=float)
        if len(weights) != len(values):
            raise ValueError('Value and weight array-likes for the same '
                             'empirical distribution must be of the same size.')
        if np.any(weights < 0):
            raise ValueError('All weights must be non-negative.')
        if not 0 < np.sum(weights) < np.inf:
            raise ValueError('Weight array-like sum must be positive and '
                             'finite. Set as None for an equal distribution of '
                             'weight.')

        return values, weights

    return values, None


#####################################
#         SUPPORT FUNCTIONS         #
#####################################

RepeatedResults = namedtuple('RepeatedResults', ('values', 'counts'))


def find_repeats(arr):
    """Find repeats and repeat counts.

    Parameters
    ----------
    arr : array_like
        Input array. This is cast to float64.

    Returns
    -------
    values : ndarray
        The unique values from the (flattened) input that are repeated.

    counts : ndarray
        Number of times the corresponding 'value' is repeated.

    Notes
    -----
    In numpy >= 1.9 `numpy.unique` provides similar functionality. The main
    difference is that `find_repeats` only returns repeated values.

    Examples
    --------
    >>> from scipy import stats
    >>> stats.find_repeats([2, 1, 2, 3, 2, 2, 5])
    RepeatedResults(values=array([2.]), counts=array([4]))

    >>> stats.find_repeats([[10, 20, 1, 2], [5, 5, 4, 4]])
    RepeatedResults(values=array([4.,  5.]), counts=array([2, 2]))

    """
    # Note: always copies.
    return RepeatedResults(*_find_repeats(np.array(arr, dtype=np.float64)))


def _sum_of_squares(a, axis=0):
    """Square each element of the input array, and return the sum(s) of that.

    Parameters
    ----------
    a : array_like
        Input array.
    axis : int or None, optional
        Axis along which to calculate. Default is 0. If None, compute over
        the whole array `a`.

    Returns
    -------
    sum_of_squares : ndarray
        The sum along the given axis for (a**2).

    See Also
    --------
    _square_of_sums : The square(s) of the sum(s) (the opposite of
        `_sum_of_squares`).

    """
    a, axis = _chk_asarray(a, axis)
    return np.sum(a*a, axis)


def _square_of_sums(a, axis=0):
    """Sum elements of the input array, and return the square(s) of that sum.

    Parameters
    ----------
    a : array_like
        Input array.
    axis : int or None, optional
        Axis along which to calculate. Default is 0. If None, compute over
        the whole array `a`.

    Returns
    -------
    square_of_sums : float or ndarray
        The square of the sum over `axis`.

    See Also
    --------
    _sum_of_squares : The sum of squares (the opposite of `square_of_sums`).

    """
    a, axis = _chk_asarray(a, axis)
    s = np.sum(a, axis)
    if not np.isscalar(s):
        return s.astype(float) * s
    else:
        return float(s) * s


def rankdata(a, method='average', *, axis=None, nan_policy='omit'):
    """Assign ranks to data, dealing with ties appropriately.

    By default (``axis=None``), the data array is first flattened, and a flat
    array of ranks is returned. Separately reshape the rank array to the
    shape of the data array if desired (see Examples).

    Ranks begin at 1.  The `method` argument controls how ranks are assigned
    to equal values.  See [1]_ for further discussion of ranking methods.

    Parameters
    ----------
    a : array_like
        The array of values to be ranked.
    method : {'average', 'min', 'max', 'dense', 'ordinal'}, optional
        The method used to assign ranks to tied elements.
        The following methods are available (default is 'average'):

          * 'average': The average of the ranks that would have been assigned to
            all the tied values is assigned to each value.
          * 'min': The minimum of the ranks that would have been assigned to all
            the tied values is assigned to each value.  (This is also
            referred to as "competition" ranking.)
          * 'max': The maximum of the ranks that would have been assigned to all
            the tied values is assigned to each value.
          * 'dense': Like 'min', but the rank of the next highest element is
            assigned the rank immediately after those assigned to the tied
            elements.
          * 'ordinal': All values are given a distinct rank, corresponding to
            the order that the values occur in `a`.
    axis : {None, int}, optional
        Axis along which to perform the ranking. If ``None``, the data array
        is first flattened.
    nan_policy : {'omit', 'propagate', 'raise'}, optional
        Defines how to handle when input contains nan.
        The following options are available (default is 'omit'):

          * 'omit': performs the calculations ignoring nan values
          * 'propagate': propagates nans through the rank calculation
          * 'raise': raises an error

        .. note::

            When `nan_policy` is 'omit', nans in `a` are ignored when ranking
            the other values, and the corresponding locations of the output
            are nan. This behavior is the default because it is intuitive and
            compatible with the behavior before the `nan_policy` parameter
            was introduced.
            When `nan_policy` is 'propagate', the output is an array of *all*
            nans because ranks relative to nans in the input are undefined.

        .. versionadded:: 1.10

    Returns
    -------
    ranks : ndarray
         An array of size equal to the size of `a`, containing rank
         scores.

    References
    ----------
    .. [1] "Ranking", https://en.wikipedia.org/wiki/Ranking

    Examples
    --------
    >>> import numpy as np
    >>> from scipy.stats import rankdata
    >>> rankdata([0, 2, 3, 2])
    array([ 1. ,  2.5,  4. ,  2.5])
    >>> rankdata([0, 2, 3, 2], method='min')
    array([ 1,  2,  4,  2])
    >>> rankdata([0, 2, 3, 2], method='max')
    array([ 1,  3,  4,  3])
    >>> rankdata([0, 2, 3, 2], method='dense')
    array([ 1,  2,  3,  2])
    >>> rankdata([0, 2, 3, 2], method='ordinal')
    array([ 1,  2,  4,  3])
    >>> rankdata([[0, 2], [3, 2]]).reshape(2,2)
    array([[1. , 2.5],
          [4. , 2.5]])
    >>> rankdata([[0, 2, 2], [3, 2, 5]], axis=1)
    array([[1. , 2.5, 2.5],
           [2. , 1. , 3. ]])
    >>> rankdata([0, 2, 3, np.nan, -2, np.nan], nan_policy="omit")
    array([ 2.,  3.,  4., nan,  1., nan])
    >>> rankdata([0, 2, 3, np.nan, -2, np.nan], nan_policy="propagate")
    array([nan, nan, nan, nan, nan, nan])

    """
    if method not in ('average', 'min', 'max', 'dense', 'ordinal'):
        raise ValueError('unknown method "{0}"'.format(method))

    a = np.asarray(a)

    if axis is not None:
        if a.size == 0:
            # The return values of `normalize_axis_index` are ignored.  The
            # call validates `axis`, even though we won't use it.
            # use scipy._lib._util._normalize_axis_index when available
            np.core.multiarray.normalize_axis_index(axis, a.ndim)
            dt = np.float64 if method == 'average' else np.int_
            return np.empty(a.shape, dtype=dt)
        return np.apply_along_axis(rankdata, axis, a, method,
                                   nan_policy=nan_policy)

    contains_nan, nan_policy = _contains_nan(a, nan_policy)
    nan_indexes = None
    if contains_nan:
        if nan_policy == 'omit':
            nan_indexes = np.isnan(a)
        if nan_policy == 'propagate':
            return np.full_like(a, np.nan)

    arr = np.ravel(a)
    algo = 'mergesort' if method == 'ordinal' else 'quicksort'
    sorter = np.argsort(arr, kind=algo)

    inv = np.empty(sorter.size, dtype=np.intp)
    inv[sorter] = np.arange(sorter.size, dtype=np.intp)

    if method == 'ordinal':
        result = inv + 1

    arr = arr[sorter]
    obs = np.r_[True, arr[1:] != arr[:-1]]
    dense = obs.cumsum()[inv]

    if method == 'dense':
        result = dense

    # cumulative counts of each unique value
    count = np.r_[np.nonzero(obs)[0], len(obs)]

    if method == 'max':
        result = count[dense]

    if method == 'min':
        result = count[dense - 1] + 1

    if method == 'average':
        result = .5 * (count[dense] + count[dense - 1] + 1)

    if nan_indexes is not None:
        result = result.astype('float64')
        result[nan_indexes] = np.nan

    return result<|MERGE_RESOLUTION|>--- conflicted
+++ resolved
@@ -633,20 +633,12 @@
     ...               [3, 2, 5, 5]])
     >>> from scipy import stats
     >>> stats.mode(a)
-<<<<<<< HEAD
-    ModeResult(mode=array([[3, 1, 0, 0]]), count=array([[1, 1, 1, 1]]))
-=======
-    ModeResult(mode=array([3, 0, 6, 1]), count=array([4, 2, 2, 1]))
->>>>>>> 906e91e4
+    ModeResult(mode=array([[3, 0, 6, 1]]), count=array([[4, 2, 2, 1]]))
 
     To get mode of whole array, specify ``axis=None``:
 
     >>> stats.mode(a, axis=None)
-<<<<<<< HEAD
-    ModeResult(mode=[3], count=[3])
-=======
-    ModeResult(mode=3, count=5)
->>>>>>> 906e91e4
+    ModeResult(mode=[3], count=[5])
 
     """  # noqa: E501
 
