--- conflicted
+++ resolved
@@ -259,15 +259,6 @@
     The geometric average is computed over a single dimension of the input
     array, axis=0 by default, or all values in the array if axis=None.
     float64 intermediate and return values are used for integer inputs.
-<<<<<<< HEAD
-=======
-    Beginning in SciPy 1.9, ``np.matrix`` inputs are converted to
-    ``np.ndarray``s before the calculation is performed. In this case, the
-    output will be a scalar or ``np.ndarray`` of appropriate shape rather than
-    a 2D ``np.matrix``. Similarly, while masked elements of masked arrays
-    are still ignored, the output will be a scalar or ``np.ndarray`` rather
-    than a masked array with ``mask=False``.
->>>>>>> 960e53e5
 
     References
     ----------
@@ -300,14 +291,10 @@
     return np.exp(np.average(log_a, axis=axis, weights=weights))
 
 
-<<<<<<< HEAD
 @_axis_nan_policy_factory(
         lambda x: x, n_samples=1, n_outputs=1, too_small=0,
         result_unpacker=lambda x: (x,))
-def hmean(a, axis=0, dtype=None):
-=======
 def hmean(a, axis=0, dtype=None, *, weights=None):
->>>>>>> 960e53e5
     """Calculate the harmonic mean along the specified axis.
 
     That is:  n / (1/x1 + 1/x2 + ... + 1/xn)
@@ -349,11 +336,6 @@
     array, axis=0 by default, or all values in the array if axis=None.
     float64 intermediate and return values are used for integer inputs.
 
-<<<<<<< HEAD
-=======
-    Use masked arrays to ignore any non-finite values in the input or that
-    arise in the calculations such as Not a Number and infinity.
-
     References
     ----------
     .. [1] "Weighted Harmonic Mean", *Wikipedia*,
@@ -361,7 +343,6 @@
     .. [2] Ferger, F., "The nature and use of the harmonic mean", Journal of
            the American Statistical Association, vol. 26, pp. 36-40, 1931
 
->>>>>>> 960e53e5
     Examples
     --------
     >>> from scipy.stats import hmean
