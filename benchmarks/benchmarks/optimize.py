import os
import time
import inspect
import json
import traceback
from collections import defaultdict

import numpy as np

from . import test_functions as funcs
from . import go_benchmark_functions as gbf
from .common import Benchmark, is_xslow, safe_import
from .lsq_problems import extract_lsq_problems

with safe_import():
    import scipy.optimize
    from scipy.optimize.optimize import rosen, rosen_der, rosen_hess
    from scipy.optimize import (leastsq, basinhopping, differential_evolution,
                                dual_annealing, shgo, direct)
    from scipy.optimize._minimize import MINIMIZE_METHODS
    from .cutest.calfun import calfun
    from .cutest.dfoxs import dfoxs


class _BenchOptimizers(Benchmark):
    """a framework for benchmarking the optimizer

    Parameters
    ----------
    function_name : string
    fun : callable
    der : callable
        function that returns the derivative (jacobian, gradient) of fun
    hess : callable
        function that returns the hessian of fun
    minimizer_kwargs : kwargs
        additional keywords passed to the minimizer.  e.g. tol, maxiter
    """
    def __init__(self, function_name, fun, der=None, hess=None,
                 **minimizer_kwargs):
        self.function_name = function_name
        self.fun = fun
        self.der = der
        self.hess = hess
        self.minimizer_kwargs = minimizer_kwargs
        if "tol" not in minimizer_kwargs:
            minimizer_kwargs["tol"] = 1e-4

        self.results = []

    @classmethod
    def from_funcobj(cls, function_name, function, **minimizer_kwargs):
        self = cls.__new__(cls)
        self.function_name = function_name

        self.function = function
        self.fun = function.fun
        if hasattr(function, 'der'):
            self.der = function.der

        self.bounds = function.bounds

        self.minimizer_kwargs = minimizer_kwargs
        self.results = []
        return self

    def reset(self):
        self.results = []

    def energy_gradient(self, x):
        return self.fun(x), self.function.der(x)

    def add_result(self, result, t, name):
        """add a result to the list"""
        result.time = t
        result.name = name
        if not hasattr(result, "njev"):
            result.njev = 0
        if not hasattr(result, "nhev"):
            result.nhev = 0
        self.results.append(result)

    def print_results(self):
        """print the current list of results"""
        results = self.average_results()
        results = sorted(results, key=lambda x: (x.nfail, x.mean_time))
        if not results:
            return
        print("")
        print("=========================================================")
        print("Optimizer benchmark: %s" % (self.function_name))
        print("dimensions: %d, extra kwargs: %s" % (results[0].ndim, str(self.minimizer_kwargs)))
        print("averaged over %d starting configurations" % (results[0].ntrials))
        print("  Optimizer    nfail   nfev    njev    nhev    time")
        print("---------------------------------------------------------")
        for res in results:
            print("%11s  | %4d  | %4d  | %4d  | %4d  | %.6g" %
                  (res.name, res.nfail, res.mean_nfev, res.mean_njev, res.mean_nhev, res.mean_time))

    def average_results(self):
        """group the results by minimizer and average over the runs"""
        grouped_results = defaultdict(list)
        for res in self.results:
            grouped_results[res.name].append(res)

        averaged_results = dict()
        for name, result_list in grouped_results.items():
            newres = scipy.optimize.OptimizeResult()
            newres.name = name
            newres.mean_nfev = np.mean([r.nfev for r in result_list])
            newres.mean_njev = np.mean([r.njev for r in result_list])
            newres.mean_nhev = np.mean([r.nhev for r in result_list])
            newres.mean_time = np.mean([r.time for r in result_list])
            funs = [r.fun for r in result_list]
            newres.max_obj = np.max(funs)
            newres.min_obj = np.min(funs)
            newres.mean_obj = np.mean(funs)

            newres.ntrials = len(result_list)
            newres.nfail = len([r for r in result_list if not r.success])
            newres.nsuccess = len([r for r in result_list if r.success])
            try:
                newres.ndim = len(result_list[0].x)
            except TypeError:
                newres.ndim = 1
            averaged_results[name] = newres
        return averaged_results

    # for basinhopping
    def accept_test(self, x_new=None, *args, **kwargs):
        """
        Does the new candidate vector lie in between the bounds?

        Returns
        -------
        accept_test : bool
            The candidate vector lies in between the bounds
        """
        if not hasattr(self.function, "xmin"):
            return True
        if np.any(x_new < self.function.xmin):
            return False
        if np.any(x_new > self.function.xmax):
            return False
        return True

    def run_basinhopping(self):
        """
        Do an optimization run for basinhopping
        """
        kwargs = self.minimizer_kwargs
        if hasattr(self.fun, "temperature"):
            kwargs["T"] = self.function.temperature
        if hasattr(self.fun, "stepsize"):
            kwargs["stepsize"] = self.function.stepsize

        minimizer_kwargs = {"method": "L-BFGS-B"}

        x0 = self.function.initial_vector()

        # basinhopping - no gradient
        minimizer_kwargs['jac'] = False
        self.function.nfev = 0

        t0 = time.time()

        res = basinhopping(
            self.fun, x0, accept_test=self.accept_test,
            minimizer_kwargs=minimizer_kwargs,
            **kwargs)

        t1 = time.time()
        res.success = self.function.success(res.x)
        res.nfev = self.function.nfev
        self.add_result(res, t1 - t0, 'basinh.')

    def run_direct(self):
        """
        Do an optimization run for direct
        """
        self.function.nfev = 0

        t0 = time.time()

        res = direct(self.fun,
                     self.bounds)

        t1 = time.time()
        res.success = self.function.success(res.x)
        res.nfev = self.function.nfev
        self.add_result(res, t1 - t0, 'DIRECT')

    def run_shgo(self):
        """
        Do an optimization run for shgo
        """
        self.function.nfev = 0

        t0 = time.time()

        res = shgo(self.fun,
                   self.bounds)

        t1 = time.time()
        res.success = self.function.success(res.x)
        res.nfev = self.function.nfev
        self.add_result(res, t1 - t0, 'SHGO')

    def run_differentialevolution(self):
        """
        Do an optimization run for differential_evolution
        """
        self.function.nfev = 0

        t0 = time.time()

        res = differential_evolution(self.fun,
                                     self.bounds,
                                     popsize=20)

        t1 = time.time()
        res.success = self.function.success(res.x)
        res.nfev = self.function.nfev
        self.add_result(res, t1 - t0, 'DE')

    def run_dualannealing(self):
        """
        Do an optimization run for dual_annealing
        """
        self.function.nfev = 0

        t0 = time.time()

        res = dual_annealing(self.fun,
                             self.bounds)

        t1 = time.time()
        res.success = self.function.success(res.x)
        res.nfev = self.function.nfev
        self.add_result(res, t1 - t0, 'DA')

    def bench_run_global(self, numtrials=50, methods=None):
        """
        Run the optimization tests for the required minimizers.
        """

        if methods is None:
            methods = ['DE', 'basinh.', 'DA', 'DIRECT', 'SHGO']

        stochastic_methods = ['DE', 'basinh.', 'DA']

        method_fun = {'DE': self.run_differentialevolution,
                      'basinh.': self.run_basinhopping,
                      'DA': self.run_dualannealing,
                      'DIRECT': self.run_direct,
                      'SHGO': self.run_shgo, }

        for m in methods:
            if m in stochastic_methods:
                for i in range(numtrials):
                    method_fun[m]()
            else:
                method_fun[m]()

    def bench_run(self, x0, methods=None, **minimizer_kwargs):
        """do an optimization test starting at x0 for all the optimizers"""
        kwargs = self.minimizer_kwargs

        if methods is None:
            methods = MINIMIZE_METHODS

        # L-BFGS-B, BFGS, trust-constr, SLSQP can use gradients, but examine
        # performance when numerical differentiation is used.
        fonly_methods = ["COBYLA", 'Powell', 'nelder-mead', 'L-BFGS-B', 'BFGS',
                         'trust-constr', 'SLSQP']
        for method in fonly_methods:
            if method not in methods:
                continue
            t0 = time.time()
            res = scipy.optimize.minimize(self.fun, x0, method=method,
                                          **kwargs)
            t1 = time.time()
            self.add_result(res, t1-t0, method)

        gradient_methods = ['L-BFGS-B', 'BFGS', 'CG', 'TNC', 'SLSQP',
                            'trust-constr']
        if self.der is not None:
            for method in gradient_methods:
                if method not in methods:
                    continue
                t0 = time.time()
                res = scipy.optimize.minimize(self.fun, x0, method=method,
                                              jac=self.der, **kwargs)
                t1 = time.time()
                self.add_result(res, t1-t0, method)

        hessian_methods = ["Newton-CG", 'dogleg', 'trust-ncg',
                           'trust-exact', 'trust-krylov', 'trust-constr']
        if self.hess is not None:
            for method in hessian_methods:
                if method not in methods:
                    continue
                t0 = time.time()
                res = scipy.optimize.minimize(self.fun, x0, method=method,
                                              jac=self.der, hess=self.hess,
                                              **kwargs)
                t1 = time.time()
                self.add_result(res, t1-t0, method)


class BenchSmoothUnbounded(Benchmark):
    """Benchmark the optimizers with smooth, unbounded, functions"""
    params = [
        ['rosenbrock_slow', 'rosenbrock_nograd', 'rosenbrock', 'rosenbrock_tight',
         'simple_quadratic', 'asymmetric_quadratic',
         'sin_1d', 'booth', 'beale', 'LJ'],
        ["COBYLA", 'Powell', 'nelder-mead',
         'L-BFGS-B', 'BFGS', 'CG', 'TNC', 'SLSQP',
         "Newton-CG", 'dogleg', 'trust-ncg', 'trust-exact',
         'trust-krylov', 'trust-constr'],
        ["mean_nfev", "mean_time"]
    ]
    param_names = ["test function", "solver", "result type"]

    def setup(self, func_name, method_name, ret_val):
        b = getattr(self, 'run_' + func_name)(methods=[method_name])
        r = b.average_results().get(method_name)
        if r is None:
            raise NotImplementedError()
        self.result = getattr(r, ret_val)

    def track_all(self, func_name, method_name, ret_val):
        return self.result

    # SlowRosen has a 50us delay on each function evaluation. By comparing to
    # rosenbrock_nograd it should be possible to figure out how much time a
    # minimizer uses internally, compared to the time required for function
    # evaluation.
    def run_rosenbrock_slow(self, methods=None):
        s = funcs.SlowRosen()
        b = _BenchOptimizers("Rosenbrock function",
                             fun=s.fun)
        for i in range(10):
            b.bench_run(np.random.uniform(-3, 3, 3), methods=methods)
        return b

    # see what the performance of the solvers are if numerical differentiation
    # has to be used.
    def run_rosenbrock_nograd(self, methods=None):
        b = _BenchOptimizers("Rosenbrock function",
                             fun=rosen)
        for i in range(10):
            b.bench_run(np.random.uniform(-3, 3, 3), methods=methods)
        return b

    def run_rosenbrock(self, methods=None):
        b = _BenchOptimizers("Rosenbrock function",
                             fun=rosen, der=rosen_der, hess=rosen_hess)
        for i in range(10):
            b.bench_run(np.random.uniform(-3, 3, 3), methods=methods)
        return b

    def run_rosenbrock_tight(self, methods=None):
        b = _BenchOptimizers("Rosenbrock function",
                             fun=rosen, der=rosen_der, hess=rosen_hess,
                             tol=1e-8)
        for i in range(10):
            b.bench_run(np.random.uniform(-3, 3, 3), methods=methods)
        return b

    def run_simple_quadratic(self, methods=None):
        s = funcs.SimpleQuadratic()
        #    print "checking gradient", scipy.optimize.check_grad(s.fun, s.der, np.array([1.1, -2.3]))
        b = _BenchOptimizers("simple quadratic function",
                             fun=s.fun, der=s.der, hess=s.hess)
        for i in range(10):
            b.bench_run(np.random.uniform(-2, 2, 3), methods=methods)
        return b

    def run_asymmetric_quadratic(self, methods=None):
        s = funcs.AsymmetricQuadratic()
        #    print "checking gradient", scipy.optimize.check_grad(s.fun, s.der, np.array([1.1, -2.3]))
        b = _BenchOptimizers("function sum(x**2) + x[0]",
                             fun=s.fun, der=s.der, hess=s.hess)
        for i in range(10):
            b.bench_run(np.random.uniform(-2, 2, 3), methods=methods)
        return b

    def run_sin_1d(self, methods=None):
        fun = lambda x: np.sin(x[0])
        der = lambda x: np.array([np.cos(x[0])])
        b = _BenchOptimizers("1d sin function",
                             fun=fun, der=der, hess=None)
        for i in range(10):
            b.bench_run(np.random.uniform(-2, 2, 1), methods=methods)
        return b

    def run_booth(self, methods=None):
        s = funcs.Booth()
        #    print "checking gradient", scipy.optimize.check_grad(s.fun, s.der, np.array([1.1, -2.3]))
        b = _BenchOptimizers("Booth's function",
                             fun=s.fun, der=s.der, hess=None)
        for i in range(10):
            b.bench_run(np.random.uniform(0, 10, 2), methods=methods)
        return b

    def run_beale(self, methods=None):
        s = funcs.Beale()
        #    print "checking gradient", scipy.optimize.check_grad(s.fun, s.der, np.array([1.1, -2.3]))
        b = _BenchOptimizers("Beale's function",
                             fun=s.fun, der=s.der, hess=None)
        for i in range(10):
            b.bench_run(np.random.uniform(0, 10, 2), methods=methods)
        return b

    def run_LJ(self, methods=None):
        s = funcs.LJ()
        # print "checking gradient", scipy.optimize.check_grad(s.get_energy, s.get_gradient,
        # np.random.uniform(-2,2,3*4))
        natoms = 4
        b = _BenchOptimizers("%d atom Lennard Jones potential" % (natoms),
                             fun=s.fun, der=s.der, hess=None)
        for i in range(10):
            b.bench_run(np.random.uniform(-2, 2, natoms*3), methods=methods)
        return b


class BenchLeastSquares(Benchmark):
    """Class for benchmarking nonlinear least squares solvers."""
    problems = extract_lsq_problems()
    params = [
        list(problems.keys()),
        ["average time", "nfev", "success"]
    ]
    param_names = [
        "problem", "result type"
    ]

    def track_all(self, problem_name, result_type):
        problem = self.problems[problem_name]

        if problem.lb is not None or problem.ub is not None:
            raise NotImplementedError

        ftol = 1e-5

        if result_type == 'average time':
            n_runs = 10
            t0 = time.time()
            for _ in range(n_runs):
                leastsq(problem.fun, problem.x0, Dfun=problem.jac, ftol=ftol,
                        full_output=True)
            return (time.time() - t0) / n_runs

        x, cov_x, info, message, ier = leastsq(
            problem.fun, problem.x0, Dfun=problem.jac,
            ftol=ftol, full_output=True
        )
        if result_type == 'nfev':
            return info['nfev']
        elif result_type == 'success':
            return int(problem.check_answer(x, ftol))
        else:
            raise NotImplementedError


# `export SCIPY_XSLOW=1` to enable BenchGlobal.track_all
# `export SCIPY_GLOBAL_BENCH=AMGM,Adjiman,...` to run specific tests
# `export SCIPY_GLOBAL_BENCH_NUMTRIALS=10` to specify n_iterations, default 100
#
# Note that it can take several hours to run; intermediate output
# can be found under benchmarks/global-bench-results.json


class BenchGlobal(Benchmark):
    """
    Benchmark the global optimizers using the go_benchmark_functions
    suite
    """
    timeout = 300

    _functions = dict([
        item for item in inspect.getmembers(gbf, inspect.isclass)
        if (issubclass(item[1], gbf.Benchmark) and
            item[0] not in ('Benchmark') and
            not item[0].startswith('Problem'))
    ])

    if not is_xslow():
        _enabled_functions = []
    elif 'SCIPY_GLOBAL_BENCH' in os.environ:
        _enabled_functions = [x.strip() for x in
                              os.environ['SCIPY_GLOBAL_BENCH'].split(',')]
    else:
        _enabled_functions = list(_functions.keys())

    params = [
        list(_functions.keys()),
        ["success%", "<nfev>"],
        ['DE', 'basinh.', 'DA', 'DIRECT', 'SHGO'],
    ]
    param_names = ["test function", "result type", "solver"]

    def __init__(self):
        self.enabled = is_xslow()
        try:
            self.numtrials = int(os.environ['SCIPY_GLOBAL_BENCH_NUMTRIALS'])
        except (KeyError, ValueError):
            self.numtrials = 100

        self.dump_fn = os.path.join(os.path.dirname(__file__), '..', 'global-bench-results.json')
        self.results = {}

    def setup(self, name, ret_value, solver):
        if name not in self._enabled_functions:
            raise NotImplementedError("skipped")

        # load json backing file
        with open(self.dump_fn, 'r') as f:
            self.results = json.load(f)

    def teardown(self, name, ret_value, solver):
        if not self.enabled:
            return

        with open(self.dump_fn, 'w') as f:
            json.dump(self.results, f, indent=2, sort_keys=True)

    def track_all(self, name, ret_value, solver):
        if name in self.results and solver in self.results[name]:
            # have we done the function, and done the solver?
            # if so, then just return the ret_value
            av_results = self.results[name]
            if ret_value == 'success%':
                return 100 * av_results[solver]['nsuccess'] / av_results[solver]['ntrials']
            elif ret_value == '<nfev>':
                return av_results[solver]['mean_nfev']
            else:
                raise ValueError()

        klass = self._functions[name]
        f = klass()
        try:
            b = _BenchOptimizers.from_funcobj(name, f)
            with np.errstate(all='ignore'):
                b.bench_run_global(methods=[solver],
                                   numtrials=self.numtrials)

            av_results = b.average_results()

            if name not in self.results:
                self.results[name] = {}
            self.results[name][solver] = av_results[solver]

            if ret_value == 'success%':
                return 100 * av_results[solver]['nsuccess'] / av_results[solver]['ntrials']
            elif ret_value == '<nfev>':
                return av_results[solver]['mean_nfev']
            else:
                raise ValueError()
        except Exception:
            print("".join(traceback.format_exc()))
            self.results[name] = "".join(traceback.format_exc())

    def setup_cache(self):
        if not self.enabled:
            return

        # create the logfile to start with
        with open(self.dump_fn, 'w') as f:
            json.dump({}, f, indent=2)


class BenchDFO(Benchmark):
    """
    Benchmark the optimizers with the CUTEST DFO benchmark of Moré and Wild.
    The original benchmark suite is available at
<<<<<<< HEAD
    https://www.mcs.anl.gov/~more/dfo/.
    """

    params = [
        list(range(53)),
        ["COBYLA", "Powell", "nelder-mead",
         "L-BFGS-B", "BFGS", "trust-constr"],
        ["mean_nfev", "mean_time"],
=======
    https://github.com/POptUS/BenDFO
    """

    params = [
        list(range(53)),  # adjust which problems to solve
        ["COBYLA", "SLSQP", "Powell", "nelder-mead", "L-BFGS-B", "BFGS",
         "trust-constr"],  # note: methods must also be listed in bench_run
        ["mean_nfev", "min_obj"],  # defined in average_results
>>>>>>> d26fbc82
    ]
    param_names = ["DFO benchmark problem number", "solver", "result type"]

    def setup(self, prob_number, method_name, ret_val):
        probs = np.loadtxt(os.path.join(os.path.dirname(__file__),
                                        "cutest", "dfo.txt"))
        params = probs[prob_number]
        nprob = int(params[0])
        n = int(params[1])
        m = int(params[2])
        s = params[3]
        factor = 10 ** s

        def func(x):
            return calfun(x, m, nprob)

        x0 = dfoxs(n, nprob, factor)
        b = getattr(self, "run_cutest")(
            func, x0, prob_number=prob_number, methods=[method_name]
        )
        r = b.average_results().get(method_name)
        if r is None:
            raise NotImplementedError()
        self.result = getattr(r, ret_val)

    def track_all(self, prob_number, method_name, ret_val):
        return self.result

    def run_cutest(self, func, x0, prob_number, methods=None):
        if methods is None:
            methods = MINIMIZE_METHODS
        b = _BenchOptimizers(f"DFO benchmark problem {prob_number}", fun=func)
        b.bench_run(x0, methods=methods)
        return b<|MERGE_RESOLUTION|>--- conflicted
+++ resolved
@@ -575,16 +575,6 @@
     """
     Benchmark the optimizers with the CUTEST DFO benchmark of Moré and Wild.
     The original benchmark suite is available at
-<<<<<<< HEAD
-    https://www.mcs.anl.gov/~more/dfo/.
-    """
-
-    params = [
-        list(range(53)),
-        ["COBYLA", "Powell", "nelder-mead",
-         "L-BFGS-B", "BFGS", "trust-constr"],
-        ["mean_nfev", "mean_time"],
-=======
     https://github.com/POptUS/BenDFO
     """
 
@@ -593,7 +583,6 @@
         ["COBYLA", "SLSQP", "Powell", "nelder-mead", "L-BFGS-B", "BFGS",
          "trust-constr"],  # note: methods must also be listed in bench_run
         ["mean_nfev", "min_obj"],  # defined in average_results
->>>>>>> d26fbc82
     ]
     param_names = ["DFO benchmark problem number", "solver", "result type"]
 
